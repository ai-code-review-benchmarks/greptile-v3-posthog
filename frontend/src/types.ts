import {
    BIN_COUNT_AUTO,
    DashboardPrivilegeLevel,
    DashboardRestrictionLevel,
    ENTITY_MATCH_TYPE,
    FunnelLayout,
    OrganizationMembershipLevel,
    PluginsAccessLevel,
    PROPERTY_MATCH_TYPE,
    RETENTION_FIRST_TIME,
    RETENTION_RECURRING,
    ShownAsValue,
    TeamMembershipLevel,
} from 'lib/constants'
import { PluginConfigSchema } from '@posthog/plugin-scaffold'
import { PluginInstallationType } from 'scenes/plugins/types'
import { UploadFile } from 'antd/lib/upload/interface'
import { eventWithTime } from '@rrweb/types'
import { PostHog } from 'posthog-js'
import { PopoverProps } from 'lib/lemon-ui/Popover/Popover'
import { Dayjs, dayjs } from 'lib/dayjs'
import { ChartDataset, ChartType, InteractionItem } from 'chart.js'
import { LogLevel } from 'rrweb'
import { TaxonomicFilterGroupType } from 'lib/components/TaxonomicFilter/types'
import { BehavioralFilterKey, BehavioralFilterType } from 'scenes/cohorts/CohortFilters/types'
import { LogicWrapper } from 'kea'
import { AggregationAxisFormat } from 'scenes/insights/aggregationAxisFormat'
import { Layout } from 'react-grid-layout'
import { InsightQueryNode, Node, QueryContext } from './queries/schema'

export type Optional<T, K extends string | number | symbol> = Omit<T, K> & { [K in keyof T]?: T[K] }

// Keep this in sync with backend constants (constants.py)
export enum AvailableFeature {
    EVENTS = 'events',
    TRACKED_USERS = 'tracked_users',
    DATA_RETENTION = 'data_retention',
    SUBSCRIPTIONS = 'subscriptions',
    DASHBOARD_COLLABORATION = 'dashboard_collaboration',
    DASHBOARD_PERMISSIONING = 'dashboard_permissioning',
    INGESTION_TAXONOMY = 'ingestion_taxonomy',
    PATHS_ADVANCED = 'paths_advanced',
    CORRELATION_ANALYSIS = 'correlation_analysis',
    GROUP_ANALYTICS = 'group_analytics',
    TAGGING = 'tagging',
    BEHAVIORAL_COHORT_FILTERING = 'behavioral_cohort_filtering',
    SESSION_RECORDINGS = 'session_recordings',
    RECORDINGS_PLAYLISTS = 'recordings_playlists',
    RECORDINGS_PERFORMANCE = 'recordings_performance',
    RECORDINGS_FILE_EXPORT = 'recordings_file_export',
    BOOLEAN_FLAGS = 'boolean_flags',
    MULTIVARIATE_FLAGS = 'multivariate_flags',
    EXPERIMENTATION = 'experimentation',
    APPS = 'apps',
    SLACK_INTEGRATION = 'slack_integration',
    MICROSOFT_TEAMS_INTEGRATION = 'microsoft_teams_integration',
    DISCORD_INTEGRATION = 'discord_integration',
    ZAPIER = 'zapier',
    APP_METRICS = 'app_metrics',
    TEAM_MEMBERS = 'team_members',
    API_ACCESS = 'api_access',
    ORGANIZATIONS_PROJECTS = 'organizations_projects',
    PROJECT_BASED_PERMISSIONING = 'project_based_permissioning',
    ROLE_BASED_ACCESS = 'role_based_access',
    GOOGLE_LOGIN = 'google_login',
    SAML = 'saml',
    SSO_ENFORCEMENT = 'sso_enforcement',
    WHITE_LABELLING = 'white_labelling',
    COMMUNITY_SUPPORT = 'community_support',
    DEDICATED_SUPPORT = 'dedicated_support',
    EMAIL_SUPPORT = 'email_support',
    ACCOUNT_MANAGER = 'account_manager',
    TRAINING = 'training',
    CONFIGURATION_SUPPORT = 'configuration_support',
    TERMS_AND_CONDITIONS = 'terms_and_conditions',
    SECURITY_ASSESSMENT = 'security_assessment',
    BESPOKE_PRICING = 'bespoke_pricing',
    INVOICE_PAYMENTS = 'invoice_payments',
    SUPPORT_SLAS = 'support_slas',
}

export type AvailableProductFeature = {
    key: AvailableFeature
    name: string
    description?: string | null
    limit?: number | null
    note?: string | null
    unit?: string | null
}

export enum LicensePlan {
    Scale = 'scale',
    Enterprise = 'enterprise',
}

export enum Realm {
    Cloud = 'cloud',
    Demo = 'demo',
    SelfHostedPostgres = 'hosted',
    SelfHostedClickHouse = 'hosted-clickhouse',
}

export enum Region {
    US = 'US',
    EU = 'EU',
}

export type SSOProvider = 'google-oauth2' | 'github' | 'gitlab' | 'saml'

export interface AuthBackends {
    'google-oauth2'?: boolean
    gitlab?: boolean
    github?: boolean
}

export type ColumnChoice = string[] | 'DEFAULT'

export interface ColumnConfig {
    active: ColumnChoice
}

interface UserBaseType {
    uuid: string
    distinct_id: string
    first_name: string
    email: string
}

/* Type for User objects in nested serializers (e.g. created_by) */
export interface UserBasicType extends UserBaseType {
    is_email_verified?: any
    id: number
}

/** Full User model. */
export interface UserType extends UserBaseType {
    date_joined: string
    email_opt_in: boolean
    notification_settings: NotificationSettings
    events_column_config: ColumnConfig
    anonymize_data: boolean
    toolbar_mode: 'disabled' | 'toolbar'
    has_password: boolean
    is_staff: boolean
    is_impersonated: boolean
    organization: OrganizationType | null
    team: TeamBasicType | null
    organizations: OrganizationBasicType[]
    realm?: Realm
    posthog_version?: string
    is_email_verified?: boolean | null
    pending_email?: string | null
    is_2fa_enabled: boolean
    has_social_auth: boolean
}

export interface NotificationSettings {
    plugin_disabled: boolean
}

export interface PluginAccess {
    view: boolean
    install: boolean
    configure: boolean
}

export interface PersonalAPIKeyType {
    id: string
    label: string
    value?: string
    created_at: string
    last_used_at: string
    team_id: number
    user_id: string
}

export interface OrganizationBasicType {
    id: string
    name: string
    slug: string
    membership_level: OrganizationMembershipLevel | null
}

interface OrganizationMetadata {
    taxonomy_set_events_count: number
    taxonomy_set_properties_count: number
    instance_tag?: string
}

export interface OrganizationType extends OrganizationBasicType {
    created_at: string
    updated_at: string
    plugins_access_level: PluginsAccessLevel
    teams: TeamBasicType[] | null
    available_features: AvailableFeature[]
    available_product_features: AvailableProductFeature[]
    is_member_join_email_enabled: boolean
    customer_id: string | null
    enforce_2fa: boolean | null
    metadata?: OrganizationMetadata
}

export interface OrganizationDomainType {
    id: string
    domain: string
    is_verified: boolean
    verified_at: string // Datetime
    verification_challenge: string
    jit_provisioning_enabled: boolean
    sso_enforcement: SSOProvider | ''
    has_saml: boolean
    saml_entity_id: string
    saml_acs_url: string
    saml_x509_cert: string
}

/** Member properties relevant at both organization and project level. */
export interface BaseMemberType {
    id: string
    user: UserBasicType
    joined_at: string
    updated_at: string
    is_2fa_enabled: boolean
    has_social_auth: boolean
}

export interface OrganizationMemberType extends BaseMemberType {
    /** Level at which the user is in the organization. */
    level: OrganizationMembershipLevel
    is_2fa_enabled: boolean
    has_social_auth: boolean
}

export interface ExplicitTeamMemberType extends BaseMemberType {
    /** Level at which the user explicitly is in the project. */
    level: TeamMembershipLevel
    /** Level at which the user is in the organization. */
    parent_level: OrganizationMembershipLevel
    /** Effective level of the user within the project, which may be higher than parent level, but not lower. */
    effective_level: OrganizationMembershipLevel
}

/**
 * While OrganizationMemberType and ExplicitTeamMemberType refer to actual Django models,
 * this interface is only used in the frontend for fusing the data from these models together.
 */
export interface FusedTeamMemberType extends BaseMemberType {
    /**
     * Level at which the user explicitly is in the project.
     * Null means that membership is implicit (when showing permitted members)
     * or that there's no membership at all (when showing addable members).
     */
    explicit_team_level: TeamMembershipLevel | null
    /** Level at which the user is in the organization. */
    organization_level: OrganizationMembershipLevel
    /** Effective level of the user within the project. */
    level: OrganizationMembershipLevel
}

export interface APIErrorType {
    type: 'authentication_error' | 'invalid_request' | 'server_error' | 'throttled_error' | 'validation_error'
    code: string
    detail: string
    attr: string | null
}

export interface EventUsageType {
    event: string
    usage_count: number
    volume: number
}

export interface PropertyUsageType {
    key: string
    usage_count: number
    volume: number
}

export interface TeamBasicType {
    id: number
    uuid: string
    organization: string // Organization ID
    api_token: string
    name: string
    completed_snippet_onboarding: boolean
    ingested_event: boolean
    is_demo: boolean
    timezone: string
    /** Whether the project is private. */
    access_control: boolean
}

export interface CorrelationConfigType {
    excluded_person_property_names?: string[]
    excluded_event_property_names?: string[]
    excluded_event_names?: string[]
}

export interface TeamType extends TeamBasicType {
    created_at: string
    updated_at: string
    anonymize_ips: boolean
    app_urls: string[]
    recording_domains: string[]
    slack_incoming_webhook: string
    autocapture_opt_out: boolean
    session_recording_opt_in: boolean
    capture_console_log_opt_in: boolean
    capture_performance_opt_in: boolean
    session_recording_version: string
    test_account_filters: AnyPropertyFilter[]
    test_account_filters_default_checked: boolean
    path_cleaning_filters: PathCleaningFilter[]
    data_attributes: string[]
    person_display_name_properties: string[]
    has_group_types: boolean
    primary_dashboard: number // Dashboard shown on the project homepage
    live_events_columns: string[] | null // Custom columns shown on the Live Events page

    /** Effective access level of the user in this specific team. Null if user has no access. */
    effective_membership_level: OrganizationMembershipLevel | null

    /** Used to exclude person properties from correlation analysis results.
     *
     * For example can be used to exclude properties that have trivial causation.
     * This field should have a default value of `{}`, but it IS nullable and can be `null` in some cases.
     */
    correlation_config: CorrelationConfigType | null
    person_on_events_querying_enabled: boolean
    groups_on_events_querying_enabled: boolean
}

// This type would be more correct without `Partial<TeamType>`, but it's only used in the shared dashboard/insight
// scenes, so not worth the refactor to use the `isAuthenticatedTeam()` check
export type TeamPublicType = Partial<TeamType> & Pick<TeamType, 'id' | 'uuid' | 'name' | 'timezone'>

export interface ActionType {
    count?: number
    created_at: string
    deleted?: boolean
    id: number
    is_calculating?: boolean
    last_calculated_at?: string
    last_updated_at?: string // alias for last_calculated_at to achieve event and action parity
    name: string | null
    description?: string
    post_to_slack?: boolean
    slack_message_format?: string
    steps?: ActionStepType[]
    created_by: UserBasicType | null
    tags?: string[]
    verified?: boolean
    is_action?: true
    action_id?: number // alias of id to make it compatible with event definitions uuid
}

/** Sync with plugin-server/src/types.ts */
export enum ActionStepUrlMatching {
    Contains = 'contains',
    Regex = 'regex',
    Exact = 'exact',
}

export interface ActionStepType {
    event?: string | null
    href?: string | null
    id?: number
    name?: string
    properties?: AnyPropertyFilter[]
    selector?: string | null
    tag_name?: string
    text?: string | null
    url?: string | null
    url_matching?: ActionStepUrlMatching
    isNew?: string
}

export interface ElementType {
    attr_class?: string[]
    attr_id?: string
    attributes: Record<string, string>
    href?: string
    nth_child?: number
    nth_of_type?: number
    order?: number
    tag_name: string
    text?: string
}

export type ToolbarUserIntent = 'add-action' | 'edit-action'
export type ToolbarSource = 'url' | 'localstorage'
export type ToolbarVersion = 'toolbar'

/* sync with posthog-js */
export interface ToolbarParams {
    apiURL?: string
    jsURL?: string
    token?: string /** public posthog-js token */
    temporaryToken?: string /** private temporary user token */
    actionId?: number
    userIntent?: ToolbarUserIntent
    source?: ToolbarSource
    toolbarVersion?: ToolbarVersion
    instrument?: boolean
    distinctId?: string
    userEmail?: string
    dataAttributes?: string[]
    featureFlags?: Record<string, string | boolean>
}

export interface ToolbarProps extends ToolbarParams {
    posthog?: PostHog
    disableExternalStyles?: boolean
}

export type PathCleaningFilter = { alias?: string; regex?: string }

export type PropertyFilterValue = string | number | (string | number)[] | null

/** Sync with plugin-server/src/types.ts */
export enum PropertyOperator {
    Exact = 'exact',
    IsNot = 'is_not',
    IContains = 'icontains',
    NotIContains = 'not_icontains',
    Regex = 'regex',
    NotRegex = 'not_regex',
    GreaterThan = 'gt',
    GreaterThanOrEqual = 'gte',
    LessThan = 'lt',
    LessThanOrEqual = 'lte',
    IsSet = 'is_set',
    IsNotSet = 'is_not_set',
    IsDateExact = 'is_date_exact',
    IsDateBefore = 'is_date_before',
    IsDateAfter = 'is_date_after',
    Between = 'between',
    NotBetween = 'not_between',
    Minimum = 'min',
    Maximum = 'max',
}

export enum SavedInsightsTabs {
    All = 'all',
    Yours = 'yours',
    Favorites = 'favorites',
    History = 'history',
}

export enum ReplayTabs {
    Recent = 'recent',
    Playlists = 'playlists',
    FilePlayback = 'file-playback',
}

export enum ExperimentsTabs {
    All = 'all',
    Yours = 'yours',
    Archived = 'archived',
}

export enum ProgressStatus {
    Draft = 'draft',
    Running = 'running',
    Complete = 'complete',
}

export enum PropertyFilterType {
    /** Event metadata and fields on the clickhouse events table */
    Meta = 'meta',
    /** Event properties */
    Event = 'event',
    /** Person properties */
    Person = 'person',
    Element = 'element',
    /** Event property with "$feature/" prepended */
    Feature = 'feature',
    Session = 'session',
    Cohort = 'cohort',
    Recording = 'recording',
    Group = 'group',
    HogQL = 'hogql',
}

/** Sync with plugin-server/src/types.ts */
interface BasePropertyFilter {
    key: string
    value?: PropertyFilterValue
    label?: string
    type?: PropertyFilterType
}

/** Sync with plugin-server/src/types.ts */
export interface EventPropertyFilter extends BasePropertyFilter {
    type: PropertyFilterType.Event
    operator: PropertyOperator
}

/** Sync with plugin-server/src/types.ts */
export interface PersonPropertyFilter extends BasePropertyFilter {
    type: PropertyFilterType.Person
    operator: PropertyOperator
}

/** Sync with plugin-server/src/types.ts */
export interface ElementPropertyFilter extends BasePropertyFilter {
    type: PropertyFilterType.Element
    key: 'tag_name' | 'text' | 'href' | 'selector'
    operator: PropertyOperator
}

export interface SessionPropertyFilter extends BasePropertyFilter {
    type: PropertyFilterType.Session
    key: '$session_duration'
    operator: PropertyOperator
}

/** Sync with plugin-server/src/types.ts */
export interface CohortPropertyFilter extends BasePropertyFilter {
    type: PropertyFilterType.Cohort
    key: 'id'
    value: number
}

export interface GroupPropertyFilter extends BasePropertyFilter {
    type: PropertyFilterType.Group
    group_type_index?: number | null
    operator: PropertyOperator
}

export interface FeaturePropertyFilter extends BasePropertyFilter {
    type: PropertyFilterType.Feature
    operator: PropertyOperator
}

export interface HogQLPropertyFilter extends BasePropertyFilter {
    type: PropertyFilterType.HogQL
    key: string
}

export interface EmptyPropertyFilter {
    type?: undefined
    value?: undefined
    operator?: undefined
    key?: undefined
}

export type AnyPropertyFilter =
    | EventPropertyFilter
    | PersonPropertyFilter
    | ElementPropertyFilter
    | SessionPropertyFilter
    | CohortPropertyFilter
    | RecordingDurationFilter
    | GroupPropertyFilter
    | FeaturePropertyFilter
    | HogQLPropertyFilter
    | EmptyPropertyFilter

export type AnyFilterLike = AnyPropertyFilter | PropertyGroupFilter | PropertyGroupFilterValue

export type SessionRecordingId = SessionRecordingType['id']

export interface RRWebRecordingConsoleLogPayload {
    level: LogLevel
    payload: (string | null)[]
    trace: string[]
}

export interface RRWebRecordingNetworkPayload {
    [key: number]: any
}

export interface RecordingConsoleLogBase {
    parsedPayload: string
    hash?: string // md5() on parsedPayload. Used for deduping console logs.
    count?: number // Number of duplicate console logs
    previewContent?: React.ReactNode // Content to show in first line
    fullContent?: React.ReactNode // Full content to show when item is expanded
    traceContent?: React.ReactNode // Url content to show on right side
    rawString: string // Raw text used for fuzzy search
    level: LogLevel
}

export type RecordingConsoleLog = RecordingConsoleLogBase & RecordingTimeMixinType

export type RecordingConsoleLogV2 = {
    timestamp: number
    windowId: string | undefined
    level: LogLevel
    content: string
    lines: string[]
    trace: string[]
    count: number
}

export interface RecordingSegment {
    kind: 'window' | 'buffer' | 'gap'
    startTimestamp: number // Epoch time that the segment starts
    endTimestamp: number // Epoch time that the segment ends
    durationMs: number
    windowId?: string
    isActive: boolean
}

export interface SessionRecordingMeta {
    pinnedCount: number
    segments: RecordingSegment[]
    recordingDurationMs: number
    startTimestamp: Dayjs
    endTimestamp: Dayjs
}

export type RecordingSnapshot = eventWithTime & {
    windowId: string
}

export interface SessionPlayerSnapshotData {
    snapshots: RecordingSnapshot[]
    next?: string
    blob_keys?: string[]
}

export interface SessionPlayerData {
    pinnedCount: number
    person: PersonType | null
    segments: RecordingSegment[]
    bufferedToTime: number | null
    snapshotsByWindowId: Record<string, eventWithTime[]>
    durationMs: number
    start?: Dayjs
    end?: Dayjs
}

export enum SessionRecordingUsageType {
    VIEWED = 'viewed',
    ANALYZED = 'analyzed',
    LOADED = 'loaded',
}

export enum SessionRecordingPlayerTab {
    ALL = 'all',
    EVENTS = 'events',
    CONSOLE = 'console',
    NETWORK = 'network',
}

export enum SessionPlayerState {
    READY = 'ready',
    BUFFER = 'buffer',
    PLAY = 'play',
    PAUSE = 'pause',
    SCRUB = 'scrub',
    SKIP = 'skip',
    ERROR = 'error',
}

export type AutoplayDirection = 'newer' | 'older' | null

/** Sync with plugin-server/src/types.ts */
export type ActionStepProperties =
    | EventPropertyFilter
    | PersonPropertyFilter
    | ElementPropertyFilter
    | CohortPropertyFilter

export interface RecordingDurationFilter extends BasePropertyFilter {
    type: PropertyFilterType.Recording
    key: 'duration'
    value: number
    operator: PropertyOperator
}

export interface RecordingFilters {
    date_from?: string | null
    date_to?: string | null
    events?: FilterType['events']
    actions?: FilterType['actions']
    properties?: AnyPropertyFilter[]
    offset?: number
    session_recording_duration?: RecordingDurationFilter
}

export interface LocalRecordingFilters extends RecordingFilters {
    new_entity?: Record<string, any>[]
}

export interface SessionRecordingsResponse {
    results: SessionRecordingType[]
    has_next: boolean
}

export type EntityType = 'actions' | 'events' | 'new_entity'

export interface Entity {
    id: string | number
    name: string
    custom_name?: string
    order: number
    type: EntityType
}

export enum EntityTypes {
    ACTIONS = 'actions',
    EVENTS = 'events',
}

export type EntityFilter = {
    type?: EntityType
    id: Entity['id'] | null
    name?: string | null
    custom_name?: string | null
    index?: number
    order?: number
}

// TODO: Separate FunnelStepRange and FunnelStepRangeEntity filter types
export interface FunnelStepRangeEntityFilter extends Partial<EntityFilter> {
    funnel_from_step?: number
    funnel_to_step?: number
}

export type EntityFilterTypes = EntityFilter | ActionFilter | null

export interface PersonType {
    id?: string
    uuid?: string
    name?: string
    distinct_ids: string[]
    properties: Record<string, any>
    created_at?: string
    is_identified?: boolean
}

export interface PersonListParams {
    properties?: AnyPropertyFilter[]
    search?: string
    cohort?: number
    distinct_id?: string
}

export interface MatchedRecordingEvent {
    uuid: string
    session_id: string
    window_id: string
    timestamp: string
}

export interface MatchedRecording {
    session_id?: string
    events: MatchedRecordingEvent[]
}

interface CommonActorType {
    id: string | number
    properties: Record<string, any>
    created_at: string
    matched_recordings: MatchedRecording[]
    value_at_data_point: number | null
}

export interface PersonActorType extends CommonActorType {
    type: 'person'
    /** Serial ID (NOT UUID). */
    id: number
    uuid: string
    name?: string
    distinct_ids: string[]
    is_identified: boolean
}

export interface GroupActorType extends CommonActorType {
    type: 'group'
    /** Group key. */
    id: string
    group_key: string
    group_type_index: number
}

export type ActorType = PersonActorType | GroupActorType

export interface CohortGroupType {
    id: string
    days?: string
    action_id?: number
    event_id?: string
    label?: string
    count?: number
    count_operator?: string
    properties?: AnyPropertyFilter[]
    matchType: MatchType
    name?: string
}

// Synced with `posthog/models/property.py`
export interface CohortCriteriaType {
    id: string // Criteria filter id
    key: string
    value: BehavioralFilterType
    type: BehavioralFilterKey
    operator?: PropertyOperator | null
    group_type_index?: number | null
    event_type?: TaxonomicFilterGroupType | null
    operator_value?: PropertyFilterValue
    time_value?: number | string | null
    time_interval?: TimeUnitType | null
    total_periods?: number | null
    min_periods?: number | null
    seq_event_type?: TaxonomicFilterGroupType | null
    seq_event?: string | number | null
    seq_time_value?: number | string | null
    seq_time_interval?: TimeUnitType | null
    negation?: boolean
    value_property?: string | null // Transformed into 'value' for api calls
}

export type EmptyCohortGroupType = Partial<CohortGroupType>

export type EmptyCohortCriteriaType = Partial<CohortCriteriaType>

export type AnyCohortGroupType = CohortGroupType | EmptyCohortGroupType

export type AnyCohortCriteriaType = CohortCriteriaType | EmptyCohortCriteriaType

export type MatchType = typeof ENTITY_MATCH_TYPE | typeof PROPERTY_MATCH_TYPE

export interface CohortType {
    count?: number
    description?: string
    created_by?: UserBasicType | null
    created_at?: string
    deleted?: boolean
    id: number | 'new'
    is_calculating?: boolean
    errors_calculating?: number
    last_calculation?: string
    is_static?: boolean
    name?: string
    csv?: UploadFile
    groups: CohortGroupType[] // To be deprecated once `filter` takes over
    filters: {
        properties: CohortCriteriaGroupFilter
    }
}

export interface InsightHistory {
    id: number
    filters: Record<string, any>
    name?: string
    createdAt: string
    saved: boolean
    type: InsightType
}

export interface SavedFunnel extends InsightHistory {
    created_by: string
}

export type BinCountValue = number | typeof BIN_COUNT_AUTO

// https://github.com/PostHog/posthog/blob/master/posthog/constants.py#L106
export enum StepOrderValue {
    STRICT = 'strict',
    UNORDERED = 'unordered',
    ORDERED = 'ordered',
}

export enum PersonsTabType {
    EVENTS = 'events',
    SESSION_RECORDINGS = 'sessionRecordings',
    PROPERTIES = 'properties',
    COHORTS = 'cohorts',
    RELATED = 'related',
    HISTORY = 'history',
    FEATURE_FLAGS = 'featureFlags',
}

export enum LayoutView {
    Card = 'card',
    List = 'list',
}

export interface EventsTableAction {
    name: string
    id: string
}

export interface EventsTableRowItem {
    event?: EventType
    date_break?: string
    new_events?: boolean
}

export interface EventType {
    // fields from the API
    id: string
    distinct_id: string
    properties: Record<string, any>
    event: string
    timestamp: string
    person?: Pick<PersonType, 'is_identified' | 'distinct_ids' | 'properties'>
    elements: ElementType[]
    elements_chain?: string | null
    uuid?: string
}

export interface RecordingTimeMixinType {
    playerTime: number | null
}

export interface RecordingEventType
    extends Pick<EventType, 'id' | 'event' | 'properties' | 'timestamp' | 'elements'>,
        RecordingTimeMixinType {
    fullyLoaded: boolean
}

export interface SessionRecordingPlaylistType {
    /** The primary key in the database, used as well in API endpoints */
    id: number
    short_id: string
    name: string
    derived_name?: string | null
    description?: string
    pinned?: boolean
    deleted: boolean
    created_at: string
    created_by: UserBasicType | null
    last_modified_at: string
    last_modified_by: UserBasicType | null
    filters?: RecordingFilters
}

export interface SessionRecordingSegmentType {
    start_time: string
    end_time: string
    window_id: string
    is_active: boolean
}

export interface SessionRecordingType {
    id: string
    /** Whether this recording has been viewed already. */
    viewed: boolean
    /** Length of recording in seconds. */
    recording_duration: number
    /** When the recording starts in ISO format. */
    start_time: string
    /** When the recording ends in ISO format. */
    end_time: string
    /** List of matching events. **/
    matching_events?: MatchedRecording[]
    distinct_id?: string
    email?: string
    person?: PersonType
    click_count?: number
    keypress_count?: number
    start_url?: string
    /** Count of number of playlists this recording is pinned to. **/
    pinned_count?: number
    /** Where this recording information was loaded from (S3 or Clickhouse) */
    storage?: string

    // These values are only present when loaded as a full recording
    segments?: SessionRecordingSegmentType[]
    start_and_end_times_by_window_id?: Record<string, Record<string, string>>
    snapshot_data_by_window_id?: Record<string, eventWithTime[]>
}

export interface SessionRecordingPropertiesType {
    id: string
    properties?: Record<string, any>
}

export interface PerformancePageView {
    session_id: string
    pageview_id: string
    timestamp: string
}
export interface RecentPerformancePageView extends PerformancePageView {
    page_url: string
    duration: number
}

export interface PerformanceEvent {
    uuid: string
    timestamp: string | number
    distinct_id: string
    session_id: string
    window_id: string
    pageview_id: string
    current_url: string

    // BASE_EVENT_COLUMNS
    time_origin?: string
    entry_type?: string
    name?: string

    // RESOURCE_EVENT_COLUMNS
    start_time?: number
    duration?: number
    redirect_start?: number
    redirect_end?: number
    worker_start?: number
    fetch_start?: number
    domain_lookup_start?: number
    domain_lookup_end?: number
    connect_start?: number
    secure_connection_start?: number
    connect_end?: number
    request_start?: number
    response_start?: number
    response_end?: number
    decoded_body_size?: number
    encoded_body_size?: number

    initiator_type?: string
    next_hop_protocol?: string
    render_blocking_status?: string
    response_status?: number
    transfer_size?: number

    // LARGEST_CONTENTFUL_PAINT_EVENT_COLUMNS
    largest_contentful_paint_element?: string
    largest_contentful_paint_render_time?: number
    largest_contentful_paint_load_time?: number
    largest_contentful_paint_size?: number
    largest_contentful_paint_id?: string
    largest_contentful_paint_url?: string

    // NAVIGATION_EVENT_COLUMNS
    dom_complete?: number
    dom_content_loaded_event?: number
    dom_interactive?: number
    load_event_end?: number
    load_event_start?: number
    redirect_count?: number
    navigation_type?: string
    unload_event_end?: number
    unload_event_start?: number

    // Performance summary fields calculated on frontend
    first_contentful_paint?: number // https://web.dev/fcp/
    time_to_interactive?: number // https://web.dev/tti/
    total_blocking_time?: number // https://web.dev/tbt/
}

export interface CurrentBillCycleType {
    current_period_start: number
    current_period_end: number
}

export interface BillingV2FeatureType {
    key: string
    name: string
    description?: string
    unit?: string
    limit?: number
    note?: string
    group?: AvailableFeature
}

export interface BillingV2TierType {
    flat_amount_usd: string
    unit_amount_usd: string
    current_amount_usd: string | null
    current_usage: number
    projected_usage: number | null
    projected_amount_usd: string | null
    up_to: number | null
}

export interface BillingProductV2Type {
    type: string
    usage_key: string
    name: string
    description: string
    price_description?: string | null
    image_url?: string | null
    docs_url: string | null
    free_allocation?: number
    subscribed: boolean
    tiers?: BillingV2TierType[] | null
    tiered: boolean
    current_usage?: number
    projected_amount_usd?: string
    projected_usage?: number
    percentage_usage: number
    current_amount_usd_before_addons: string | null
    current_amount_usd: string | null
    usage_limit: number | null
    has_exceeded_limit: boolean
    unit: string
    unit_amount_usd: string | null
    plans: BillingV2PlanType[]
    contact_support: boolean
    inclusion_only: any
    feature_groups: {
        // deprecated, remove after removing the billing plans table
        group: string
        name: string
        features: BillingV2FeatureType[]
    }[]
    addons: BillingProductV2AddonType[]

    // addons-only: if this addon is included with the base product and not subscribed individually. for backwards compatibility.
    included_with_main_product?: boolean
}

export interface BillingProductV2AddonType {
    name: string
    description: string
    price_description: string | null
    image_url: string | null
    docs_url: string | null
    type: string
    tiers: BillingV2TierType[] | null
    tiered: boolean
    subscribed: boolean
    // sometimes addons are included with the base product, but they aren't subscribed individually
    included_with_main_product?: boolean
    contact_support?: boolean
    unit: string | null
    unit_amount_usd: string | null
    current_amount_usd: string | null
    current_usage: number
    projected_usage: number | null
    projected_amount_usd: string | null
    plans: BillingV2PlanType[]
    usage_key: string
    free_allocation?: number
    percentage_usage?: number
}
export interface BillingV2Type {
    customer_id: string
    has_active_subscription: boolean
    free_trial_until?: Dayjs
    stripe_portal_url?: string
    deactivated?: boolean
    current_total_amount_usd?: string
    current_total_amount_usd_after_discount?: string
    products: BillingProductV2Type[]

    custom_limits_usd?: {
        [key: string]: string | null | undefined
    }
    billing_period?: {
        current_period_start: Dayjs
        current_period_end: Dayjs
        interval: 'month' | 'year'
    }
    license?: {
        plan: LicensePlan
    }
    available_plans?: BillingV2PlanType[]
    discount_percent?: number
    discount_amount_usd?: string
}

export interface BillingV2PlanType {
    free_allocation?: number
    features: BillingV2FeatureType[]
    key: string
    name: string
    description: string
    is_free?: boolean
    products: BillingProductV2Type[]
    plan_key?: string
    current_plan?: any
    tiers?: BillingV2TierType[]
    included_if?: 'no_active_subscription' | 'has_subscription' | null
}

export interface PlanInterface {
    key: string
    name: string
    custom_setup_billing_message: string
    image_url: string
    self_serve: boolean
    is_metered_billing: boolean
    event_allowance: number
    price_string: string
}

// Creating a nominal type: https://github.com/microsoft/TypeScript/issues/202#issuecomment-961853101
export type InsightShortId = string & { readonly '': unique symbol }

export enum InsightColor {
    White = 'white',
    Black = 'black',
    Blue = 'blue',
    Green = 'green',
    Purple = 'purple',
}

export interface Cacheable {
    last_refresh: string | null
    next_allowed_client_refresh?: string | null
}

export interface TileLayout extends Omit<Layout, 'i'> {
    i?: string // we use `i` in the front end but not in the API
}

export interface Tileable {
    layouts: Record<DashboardLayoutSize, TileLayout> | Record<string, never> // allow an empty object or one with DashboardLayoutSize keys
    color: InsightColor | null
}

export interface DashboardTile extends Tileable, Cacheable {
    id: number
    insight?: InsightModel
    text?: TextModel
    deleted?: boolean
    is_cached?: boolean
}

export interface DashboardTileBasicType {
    id: number
    dashboard_id: number
    deleted?: boolean
}

export interface TextModel {
    body: string
    created_by?: UserBasicType
    last_modified_by?: UserBasicType
    last_modified_at: string
}

export interface InsightModel extends Cacheable {
    /** The unique key we use when communicating with the user, e.g. in URLs */
    short_id: InsightShortId
    /** The primary key in the database, used as well in API endpoints */
    id: number
    name: string
    derived_name?: string | null
    description?: string
    favorited?: boolean
    order: number | null
    result: any | null
    deleted: boolean
    saved: boolean
    created_at: string
    created_by: UserBasicType | null
    is_sample: boolean
    /** @deprecated Use `dashboard_tiles instead */
    dashboards: number[] | null
    dashboard_tiles: DashboardTileBasicType[] | null
    updated_at: string
    tags?: string[]
    last_modified_at: string
    last_modified_by: UserBasicType | null
    effective_restriction_level: DashboardRestrictionLevel
    effective_privilege_level: DashboardPrivilegeLevel
    timezone?: string | null
    /** Only used in the frontend to store the next breakdown url */
    next?: string
    /** Only used in the frontend to toggle showing Baseline in funnels or not */
    disable_baseline?: boolean
    filters: Partial<FilterType>
    query?: Node | null
}

export interface DashboardType {
    id: number
    name: string
    description: string
    pinned: boolean
    tiles: DashboardTile[]
    created_at: string
    created_by: UserBasicType | null
    is_shared: boolean
    deleted: boolean
    filters: Record<string, any>
    creation_mode: 'default' | 'template' | 'duplicate'
    restriction_level: DashboardRestrictionLevel
    effective_restriction_level: DashboardRestrictionLevel
    effective_privilege_level: DashboardPrivilegeLevel
    tags?: string[]
    /** Purely local value to determine whether the dashboard should be highlighted, e.g. as a fresh duplicate. */
    _highlight?: boolean
}

export interface DashboardTemplateType {
    id: string
    team_id?: number
    created_at?: string
    template_name: string
    dashboard_description?: string
    dashboard_filters?: Record<string, JsonType>
    tiles: DashboardTile[]
    variables?: DashboardTemplateVariableType[]
    tags?: string[]
    image_url?: string
    scope?: 'team' | 'global'
}

export interface MonacoMarker {
    message: string
}

// makes the DashboardTemplateType properties optional and the tiles properties optional
export type DashboardTemplateEditorType = Partial<Omit<DashboardTemplateType, 'tiles'>> & {
    tiles: Partial<DashboardTile>[]
}

export interface DashboardTemplateVariableType {
    id: string
    name: string
    description: string
    type: 'event'
    default: Record<string, JsonType> | null | undefined
    required: boolean
}

export type DashboardLayoutSize = 'sm' | 'xs'

/** Explicit dashboard collaborator, based on DashboardPrivilege. */
export interface DashboardCollaboratorType {
    id: string
    dashboard_id: DashboardType['id']
    user: UserBasicType
    level: DashboardPrivilegeLevel
    added_at: string
    updated_at: string
}

/** Explicit (dashboard privilege) OR implicit (project admin) dashboard collaborator. */
export type FusedDashboardCollaboratorType = Pick<DashboardCollaboratorType, 'user' | 'level'>

export interface OrganizationInviteType {
    id: string
    target_email: string
    first_name: string
    is_expired: boolean
    emailing_attempt_made: boolean
    created_by: UserBasicType | null
    created_at: string
    updated_at: string
    message?: string
}

export interface PluginType {
    id: number
    plugin_type: PluginInstallationType
    name: string
    description?: string
    url?: string
    tag?: string
    icon?: string
    latest_tag?: string
    config_schema: Record<string, PluginConfigSchema> | PluginConfigSchema[]
    source?: string
    maintainer?: string
    is_global: boolean
    organization_id: string
    organization_name: string
    metrics?: Record<string, StoredMetricMathOperations>
    capabilities?: Record<'jobs' | 'methods' | 'scheduled_tasks', string[] | undefined>
    public_jobs?: Record<string, JobSpec>
}

/** Config passed to app component and logic as props. Sent in Django's app context */
export interface FrontendAppConfig {
    pluginId: number
    pluginConfigId: number
    pluginType: PluginInstallationType | null
    name: string
    url: string
    config: Record<string, any>
}

/** Frontend app created after receiving a bundle via import('').getFrontendApp() */
export interface FrontendApp {
    id: number
    pluginId: number
    error?: any
    title?: string
    logic?: LogicWrapper
    component?: (props: FrontendAppConfig) => JSX.Element
    onInit?: (props: FrontendAppConfig) => void
}

export interface JobPayloadFieldOptions {
    type: 'string' | 'boolean' | 'json' | 'number' | 'date' | 'daterange'
    title?: string
    required?: boolean
    default?: any
    staff_only?: boolean
}

export interface JobSpec {
    payload?: Record<string, JobPayloadFieldOptions>
}

export interface PluginConfigType {
    id?: number
    plugin: number
    team_id: number
    enabled: boolean
    order: number
    config: Record<string, any>
    error?: PluginErrorType
    delivery_rate_24h?: number | null
    created_at?: string
}

export interface PluginConfigWithPluginInfo extends PluginConfigType {
    id: number
    plugin_info: PluginType
}

export interface PluginErrorType {
    message: string
    time: string
    stack?: string
    name?: string
    event?: Record<string, any>
}

export enum PluginLogEntryType {
    Debug = 'DEBUG',
    Log = 'LOG',
    Info = 'INFO',
    Warn = 'WARN',
    Error = 'ERROR',
}

export interface PluginLogEntry {
    id: string
    team_id: number
    plugin_id: number
    plugin_config_id: number
    timestamp: string
    type: PluginLogEntryType
    is_system: boolean
    message: string
    instance_id: string
}

export enum AnnotationScope {
    Insight = 'dashboard_item',
    Project = 'project',
    Organization = 'organization',
}

export interface RawAnnotationType {
    id: number
    scope: AnnotationScope
    content: string | null
    date_marker: string | null
    created_by?: UserBasicType | null
    created_at: string
    updated_at: string
    dashboard_item?: number | null
    insight_short_id?: InsightModel['short_id'] | null
    insight_name?: InsightModel['name'] | null
    deleted?: boolean
    creation_type?: 'USR' | 'GIT'
}

export interface AnnotationType extends Omit<RawAnnotationType, 'date_marker'> {
    date_marker: dayjs.Dayjs | null
}

export interface DatedAnnotationType extends Omit<AnnotationType, 'date_marker'> {
    date_marker: dayjs.Dayjs
}

export enum ChartDisplayType {
    ActionsLineGraph = 'ActionsLineGraph',
    ActionsLineGraphCumulative = 'ActionsLineGraphCumulative',
    ActionsAreaGraph = 'ActionsAreaGraph',
    ActionsTable = 'ActionsTable',
    ActionsPie = 'ActionsPie',
    ActionsBar = 'ActionsBar',
    ActionsBarValue = 'ActionsBarValue',
    WorldMap = 'WorldMap',
    BoldNumber = 'BoldNumber',
}

export type BreakdownType = 'cohort' | 'person' | 'event' | 'group' | 'session'
export type IntervalType = 'hour' | 'day' | 'week' | 'month'
export type SmoothingType = number

export enum InsightType {
    TRENDS = 'TRENDS',
    STICKINESS = 'STICKINESS',
    LIFECYCLE = 'LIFECYCLE',
    FUNNELS = 'FUNNELS',
    RETENTION = 'RETENTION',
    PATHS = 'PATHS',
    JSON = 'JSON',
    SQL = 'SQL',
}

export enum PathType {
    PageView = '$pageview',
    Screen = '$screen',
    CustomEvent = 'custom_event',
}

export enum FunnelPathType {
    before = 'funnel_path_before_step',
    between = 'funnel_path_between_steps',
    after = 'funnel_path_after_step',
}

export enum FunnelVizType {
    Steps = 'steps',
    TimeToConvert = 'time_to_convert',
    Trends = 'trends',
}

export type RetentionType = typeof RETENTION_RECURRING | typeof RETENTION_FIRST_TIME

export enum RetentionPeriod {
    Hour = 'Hour',
    Day = 'Day',
    Week = 'Week',
    Month = 'Month',
}

export type BreakdownKeyType = string | number | (string | number)[] | null

export interface Breakdown {
    property: string | number
    type: BreakdownType
    normalize_url?: boolean
}

export interface FilterType {
    // used by all
    from_dashboard?: boolean | number
    insight?: InsightType
    filter_test_accounts?: boolean
    properties?: AnyPropertyFilter[] | PropertyGroupFilter
    sampling_factor?: number | null

    date_from?: string | null
    date_to?: string | null
    /**
     * Whether the `date_from` and `date_to` should be used verbatim. Disables rounding to the start and end of period.
     * Strings are cast to bools, e.g. "true" -> true.
     */
    explicit_date?: boolean | string | null

    events?: Record<string, any>[]
    actions?: Record<string, any>[]
    new_entity?: Record<string, any>[]

    // persons modal
    entity_id?: string | number
    entity_type?: EntityType
    entity_math?: string

    // used by trends and stickiness
    interval?: IntervalType
    // TODO: extract into TrendsFunnelsCommonFilterType
    breakdown_type?: BreakdownType | null
    breakdown?: BreakdownKeyType
    breakdown_normalize_url?: boolean
    breakdowns?: Breakdown[]
    breakdown_group_type_index?: number | null
    aggregation_group_type_index?: number // Groups aggregation
}

export interface PropertiesTimelineFilterType {
    date_from?: string | null // DateMixin
    date_to?: string | null // DateMixin
    interval?: IntervalType // IntervalMixin
    properties?: AnyPropertyFilter[] | PropertyGroupFilter // PropertyMixin
    events?: Record<string, any>[] // EntitiesMixin
    actions?: Record<string, any>[] // EntitiesMixin
    aggregation_group_type_index?: number // GroupsAggregationMixin
    display?: ChartDisplayType // DisplayDerivedMixin
    breakdown_type?: BreakdownType | null
    breakdown?: BreakdownKeyType
}

export interface TrendsFilterType extends FilterType {
    // Specifies that we want to smooth the aggregation over the specified
    // number of intervals, e.g. for a day interval, we may want to smooth over
    // 7 days to remove weekly variation. Smoothing is performed as a moving average.
    smoothing_intervals?: number
    show_legend?: boolean // used to show/hide legend next to insights graph
    hidden_legend_keys?: Record<string, boolean | undefined> // used to toggle visibilities in table and legend
    compare?: boolean
    aggregation_axis_format?: AggregationAxisFormat // a fixed format like duration that needs calculation
    aggregation_axis_prefix?: string // a prefix to add to the aggregation axis e.g. £
    aggregation_axis_postfix?: string // a postfix to add to the aggregation axis e.g. %
    formula?: any
    shown_as?: ShownAsValue
    display?: ChartDisplayType
    show_values_on_series?: boolean
    breakdown_histogram_bin_count?: number // trends breakdown histogram bin count
}
export interface StickinessFilterType extends FilterType {
    compare?: boolean
    show_legend?: boolean // used to show/hide legend next to insights graph
    hidden_legend_keys?: Record<string, boolean | undefined> // used to toggle visibilities in table and legend
    stickiness_days?: number
    shown_as?: ShownAsValue
    display?: ChartDisplayType
    show_values_on_series?: boolean
}
export interface FunnelsFilterType extends FilterType {
    funnel_viz_type?: FunnelVizType // parameter sent to funnels API for time conversion code path
    funnel_from_step?: number // used in time to convert: initial step index to compute time to convert
    funnel_to_step?: number // used in time to convert: ending step index to compute time to convert
    funnel_step_reference?: FunnelStepReference // whether conversion shown in graph should be across all steps or just from the previous step
    funnel_step_breakdown?: string | number[] | number | null // used in steps breakdown: persons modal
    breakdown_attribution_type?: BreakdownAttributionType // funnels breakdown attribution type
    breakdown_attribution_value?: number // funnels breakdown attribution specific step value
    bin_count?: BinCountValue // used in time to convert: number of bins to show in histogram
    funnel_window_interval_unit?: FunnelConversionWindowTimeUnit // minutes, days, weeks, etc. for conversion window
    funnel_window_interval?: number | undefined // length of conversion window
    funnel_order_type?: StepOrderValue
    exclusions?: FunnelStepRangeEntityFilter[] // used in funnel exclusion filters
    funnel_correlation_person_entity?: Record<string, any> // Funnel Correlation Persons Filter
    funnel_correlation_person_converted?: 'true' | 'false' // Funnel Correlation Persons Converted - success or failure counts
    funnel_custom_steps?: number[] // used to provide custom steps for which to get people in a funnel - primarily for correlation use
    funnel_advanced?: boolean // used to toggle advanced options on or off
    layout?: FunnelLayout // used only for funnels
    funnel_step?: number
    entrance_period_start?: string // this and drop_off is used for funnels time conversion date for the persons modal
    drop_off?: boolean
    hidden_legend_keys?: Record<string, boolean | undefined> // used to toggle visibilities in table and legend
    funnel_aggregate_by_hogql?: string
}
export interface PathsFilterType extends FilterType {
    path_type?: PathType
    include_event_types?: PathType[]
    start_point?: string
    end_point?: string
    path_groupings?: string[]
    funnel_paths?: FunnelPathType
    funnel_filter?: Record<string, any> // Funnel Filter used in Paths
    exclude_events?: string[] // Paths Exclusion type
    step_limit?: number // Paths Step Limit
    path_start_key?: string // Paths People Start Key
    path_end_key?: string // Paths People End Key
    path_dropoff_key?: string // Paths People Dropoff Key
    path_replacements?: boolean
    local_path_cleaning_filters?: PathCleaningFilter[]
    edge_limit?: number | undefined // Paths edge limit
    min_edge_weight?: number | undefined // Paths
    max_edge_weight?: number | undefined // Paths
}
export interface RetentionFilterType extends FilterType {
    retention_type?: RetentionType
    retention_reference?: 'total' | 'previous' // retention wrt cohort size or previous period
    total_intervals?: number // retention total intervals
    returning_entity?: Record<string, any>
    target_entity?: Record<string, any>
    period?: RetentionPeriod
}
export interface LifecycleFilterType extends FilterType {
    shown_as?: ShownAsValue
    show_values_on_series?: boolean
    toggledLifecycles?: LifecycleToggle[]
}

export type LifecycleToggle = 'new' | 'resurrecting' | 'returning' | 'dormant'
export type AnyFilterType =
    | TrendsFilterType
    | StickinessFilterType
    | FunnelsFilterType
    | PathsFilterType
    | RetentionFilterType
    | LifecycleFilterType
    | FilterType

export type AnyPartialFilterType =
    | Partial<TrendsFilterType>
    | Partial<StickinessFilterType>
    | Partial<FunnelsFilterType>
    | Partial<PathsFilterType>
    | Partial<RetentionFilterType>
    | Partial<LifecycleFilterType>
    | Partial<FilterType>

export interface EventsListQueryParams {
    event?: string
    properties?: AnyPropertyFilter[] | PropertyGroupFilter
    orderBy?: string[]
    action_id?: number
    after?: string
    before?: string
    limit?: number
    offset?: number
}

export interface RecordingEventsFilters {
    query: string
}

export interface RecordingConsoleLogsFilters {
    query: string
}

export enum RecordingWindowFilter {
    All = 'all',
}

export type InsightEditorFilterGroup<T = InsightEditorFilter> = {
    title?: string
    count?: number
    editorFilters: T[]
    defaultExpanded?: boolean
}

export interface EditorFilterProps {
    insight: Partial<InsightModel>
    insightProps: InsightLogicProps
    filters: Partial<FilterType>
    value: any
}

export interface QueryEditorFilterProps {
    query: InsightQueryNode
    setQuery: (node: InsightQueryNode) => void
    insightProps: InsightLogicProps
}

export interface InsightEditorFilter<T = EditorFilterProps> {
    key: string
    label?: string | ((props: T) => JSX.Element | null)
    tooltip?: JSX.Element
    showOptional?: boolean
    position?: 'left' | 'right'
    valueSelector?: (insight: Partial<InsightModel>) => any
    /** Editor filter component. Cannot be an anonymous function or the key would not work! */
    component?: (props: T) => JSX.Element | null
}

export type QueryInsightEditorFilter = InsightEditorFilter<QueryEditorFilterProps>

export type QueryInsightEditorFilterGroup = InsightEditorFilterGroup<QueryInsightEditorFilter>

export interface SystemStatusSubrows {
    columns: string[]
    rows: string[][]
}

export interface SystemStatusRow {
    metric: string
    value: boolean | string | number | null
    key: string
    description?: string
    subrows?: SystemStatusSubrows
}

export interface SystemStatus {
    overview: SystemStatusRow[]
}

export type QuerySummary = { duration: string } & Record<string, string>

export interface SystemStatusQueriesResult {
    postgres_running: QuerySummary[]
    clickhouse_running?: QuerySummary[]
    clickhouse_slow_log?: QuerySummary[]
}

export interface SystemStatusAnalyzeResult {
    query: string
    timing: {
        query_id: string
        event_time: string
        query_duration_ms: number
        read_rows: number
        read_size: string
        result_rows: number
        result_size: string
        memory_usage: string
    }
    flamegraphs: Record<string, string>
}

export interface ActionFilter extends EntityFilter {
    math?: string
    math_property?: string
    math_group_type_index?: number | null
    properties?: AnyPropertyFilter[]
    type: EntityType
}
export interface TrendAPIResponse<ResultType = TrendResult[]> {
    type: 'Trends'
    is_cached: boolean
    last_refresh: string | null
    result: ResultType
    timezone: string
    next: string | null
}

export interface TrendResult {
    action: ActionFilter
    actions?: ActionFilter[]
    count: number
    data: number[]
    days: string[]
    dates?: string[]
    label: string
    labels: string[]
    breakdown_value?: string | number
    aggregated_value: number
    status?: string
    compare_label?: CompareLabelType
    compare?: boolean
    persons_urls?: { url: string }[]
    persons?: Person
    filter?: TrendsFilterType
}

interface Person {
    url: string
    filter: Partial<FilterType>
}

export interface FunnelStep {
    // The type returned from the API.
    action_id: string
    average_conversion_time: number | null
    median_conversion_time: number | null
    count: number
    name: string
    custom_name?: string | null
    order: number
    people?: string[]
    type: EntityType
    labels?: string[]
    breakdown?: BreakdownKeyType
    breakdowns?: BreakdownKeyType[]
    breakdown_value?: BreakdownKeyType
    data?: number[]
    days?: string[]

    /** Url that you can GET to retrieve the people that converted in this step */
    converted_people_url: string

    /** Url that you can GET to retrieve the people that dropped in this step  */
    dropped_people_url: string | null
}

export interface FunnelsTimeConversionBins {
    bins: [number, number][]
    average_conversion_time: number | null
}

export type FunnelResultType = FunnelStep[] | FunnelStep[][] | FunnelsTimeConversionBins

export interface FunnelAPIResponse<ResultType = FunnelResultType> {
    is_cached: boolean
    last_refresh: string | null
    result: ResultType
    timezone: string
}

export interface FunnelStepWithNestedBreakdown extends FunnelStep {
    nested_breakdown?: FunnelStep[]
}

export interface FunnelTimeConversionMetrics {
    averageTime: number
    stepRate: number
    totalRate: number
}

export interface FunnelConversionWindow {
    funnel_window_interval_unit: FunnelConversionWindowTimeUnit
    funnel_window_interval: number
}

// https://github.com/PostHog/posthog/blob/master/posthog/models/filters/mixins/funnel.py#L100
export enum FunnelConversionWindowTimeUnit {
    Second = 'second',
    Minute = 'minute',
    Hour = 'hour',
    Day = 'day',
    Week = 'week',
    Month = 'month',
}

export enum FunnelStepReference {
    total = 'total',
    previous = 'previous',
}

export interface FunnelStepWithConversionMetrics extends FunnelStep {
    droppedOffFromPrevious: number
    conversionRates: {
        fromPrevious: number
        total: number
        fromBasisStep: number // either fromPrevious or total, depending on FunnelStepReference
    }
    nested_breakdown?: Omit<FunnelStepWithConversionMetrics, 'nested_breakdown'>[]
    rowKey?: number | string
    significant?: {
        fromPrevious: boolean
        total: boolean
        fromBasisStep: boolean // either fromPrevious or total, depending on FunnelStepReference
    }
}

export interface FlattenedFunnelStepByBreakdown {
    rowKey: number | string
    isBaseline?: boolean
    breakdown?: BreakdownKeyType
    // :KLUDGE: Data transforms done in `getBreakdownStepValues`
    breakdown_value?: Array<string | number>
    breakdownIndex?: number
    conversionRates?: {
        total: number
    }
    steps?: FunnelStepWithConversionMetrics[]
    significant?: boolean
}

export interface FunnelCorrelation {
    event: Pick<EventType, 'elements' | 'event' | 'properties'>
    odds_ratio: number
    success_count: number
    success_people_url: string
    failure_count: number
    failure_people_url: string
    correlation_type: FunnelCorrelationType.Failure | FunnelCorrelationType.Success
    result_type:
        | FunnelCorrelationResultsType.Events
        | FunnelCorrelationResultsType.Properties
        | FunnelCorrelationResultsType.EventWithProperties
}

export enum FunnelCorrelationType {
    Success = 'success',
    Failure = 'failure',
}

export enum FunnelCorrelationResultsType {
    Events = 'events',
    Properties = 'properties',
    EventWithProperties = 'event_with_properties',
}

export enum BreakdownAttributionType {
    FirstTouch = 'first_touch',
    LastTouch = 'last_touch',
    AllSteps = 'all_events',
    Step = 'step',
}

export interface ChartParams {
    inCardView?: boolean
    inSharedMode?: boolean
    showPersonsModal?: boolean
    /** allows overriding by queries, e.g. setting empty state text*/
    context?: QueryContext
}

export interface HistogramGraphDatum {
    id: number
    bin0: number
    bin1: number
    count: number
    label: string
}

// Shared between insightLogic, dashboardItemLogic, trendsLogic, funnelLogic, pathsLogic, retentionLogic
export interface InsightLogicProps {
    /** currently persisted insight */
    dashboardItemId?: InsightShortId | 'new' | `new-${string}` | null
    /** id of the dashboard the insight is on (when the insight is being displayed on a dashboard) **/
    dashboardId?: DashboardType['id']
    /** cached insight */
    cachedInsight?: Partial<InsightModel> | null
    /** enable this to avoid API requests */
    doNotLoad?: boolean
<<<<<<< HEAD
=======
    /** If showing a shared insight/dashboard, we need the access token for refreshing. */
    sharingAccessToken?: string
    /** Temporary hack to disable data exploration to enable result fetching. */
    disableDataExploration?: boolean
>>>>>>> 728fd487
}

export interface SetInsightOptions {
    /** this overrides the in-flight filters on the page, which may not equal the last returned API response */
    overrideFilter?: boolean
    /** calling with this updates the "last saved" filters */
    fromPersistentApi?: boolean
}

export interface Survey {
    /** UUID */
    id: string
    name: string
    description: string
    type: SurveyType
    linked_flag: FeatureFlagBasicType | null
    targeting_flag: FeatureFlagBasicType | null
    conditions: { url: string; selector: string } | null
    appearance: SurveyAppearance
    questions: SurveyQuestion[]
    created_at: string
    created_by: UserBasicType | null
    start_date: string | null
    end_date: string | null
    archived: boolean
}

export enum SurveyType {
    Popover = 'popover',
    Button = 'button',
    FullScreen = 'full_screen',
    Email = 'email',
}

export interface SurveyAppearance {
    background_color?: string
    button_color?: string
    text_color?: string
}

export interface SurveyQuestion {
    type: SurveyQuestionType
    question: string
    required?: boolean
    link?: string | null
    choices?: string[] | null
}

export enum SurveyQuestionType {
    Open = 'open',
    MultipleChoiceSingle = 'multiple_single',
    MultipleChoiceMulti = 'multiple_multi',
    NPS = 'nps',
    Rating = 'rating',
    Link = 'link',
}

export interface FeatureFlagGroupType {
    properties: AnyPropertyFilter[]
    rollout_percentage: number | null
    variant: string | null
    users_affected?: number
}

export interface MultivariateFlagVariant {
    key: string
    name?: string | null
    rollout_percentage: number
}

export interface MultivariateFlagOptions {
    variants: MultivariateFlagVariant[]
}

export interface FeatureFlagFilters {
    groups: FeatureFlagGroupType[]
    multivariate: MultivariateFlagOptions | null
    aggregation_group_type_index?: number | null
    payloads: Record<string, JsonType>
    super_groups?: FeatureFlagGroupType[]
}

export interface FeatureFlagBasicType {
    id: number
    team_id: TeamType['id']
    key: string
    /* The description field (the name is a misnomer because of its legacy). */
    name: string
    filters: FeatureFlagFilters
    deleted: boolean
    active: boolean
    ensure_experience_continuity: boolean | null
}

export interface FeatureFlagType extends Omit<FeatureFlagBasicType, 'id' | 'team_id'> {
    /** Null means that the flag has never been saved yet (it's new). */
    id: number | null
    created_by: UserBasicType | null
    created_at: string | null
    is_simple_flag: boolean
    rollout_percentage: number | null
    experiment_set: string[] | null
    features: EarlyAccessFeatureType[] | null
    rollback_conditions: FeatureFlagRollbackConditions[]
    performed_rollback: boolean
    can_edit: boolean
    tags: string[]
    usage_dashboard?: number
}

export interface FeatureFlagRollbackConditions {
    threshold: number
    threshold_type: string
    threshold_metric?: FilterType
    operator?: string
}

export interface CombinedFeatureFlagAndValueType {
    feature_flag: FeatureFlagType
    value: boolean | string
}

export enum EarlyAccessFeatureStage {
    Concept = 'concept',
    Alpha = 'alpha',
    Beta = 'beta',
    GeneralAvailability = 'general-availability',
}

export interface EarlyAccessFeatureType {
    /** UUID */
    id: string
    feature_flag: FeatureFlagBasicType
    name: string
    description: string
    stage: EarlyAccessFeatureStage
    /** Documentation URL. Can be empty. */
    documentation_url: string
    created_at: string
}

export interface NewEarlyAccessFeatureType extends Omit<EarlyAccessFeatureType, 'id' | 'created_at' | 'feature_flag'> {
    feature_flag_id: number | undefined
}

export interface UserBlastRadiusType {
    users_affected: number
    total_users: number
}

export interface PrevalidatedInvite {
    id: string
    target_email: string
    first_name: string
    organization_name: string
}

interface InstancePreferencesInterface {
    /** Whether debug queries option should be shown on the command palette. */
    debug_queries: boolean
    /** Whether paid features showcasing / upsells are completely disabled throughout the app. */
    disable_paid_fs: boolean
}

export interface PreflightStatus {
    // Attributes that accept undefined values (i.e. `?`) are not received when unauthenticated
    django: boolean
    plugins: boolean
    redis: boolean
    db: boolean
    clickhouse: boolean
    kafka: boolean
    /** An initiated instance is one that already has any organization(s). */
    initiated: boolean
    /** Org creation is allowed on Cloud OR initiated self-hosted organizations with a license and MULTI_ORG_ENABLED. */
    can_create_org: boolean
    /** Whether this is PostHog Cloud. */
    cloud: boolean
    /** Whether this is a managed demo environment. */
    demo: boolean
    celery: boolean
    realm: Realm
    region: Region
    available_social_auth_providers: AuthBackends
    available_timezones?: Record<string, number>
    opt_out_capture?: boolean
    posthog_version?: string
    email_service_available: boolean
    slack_service: {
        available: boolean
        client_id?: string
    }
    /** Whether PostHog is running in DEBUG mode. */
    is_debug?: boolean
    is_event_property_usage_enabled?: boolean
    licensed_users_available?: number | null
    site_url?: string
    instance_preferences?: InstancePreferencesInterface
    buffer_conversion_seconds?: number
    object_storage: boolean
}

export enum ItemMode { // todo: consolidate this and dashboardmode
    Edit = 'edit',
    View = 'view',
    Subscriptions = 'subscriptions',
    Sharing = 'sharing',
}

export enum DashboardPlacement {
    Dashboard = 'dashboard', // When on the standard dashboard page
    ProjectHomepage = 'project-homepage', // When embedded on the project homepage
    FeatureFlag = 'feature-flag',
    Public = 'public', // When viewing the dashboard publicly
    Export = 'export', // When the dashboard is being exported (alike to being printed)
}

export enum DashboardMode { // Default mode is null
    Edit = 'edit', // When the dashboard is being edited
    Fullscreen = 'fullscreen', // When the dashboard is on full screen (presentation) mode
    Sharing = 'sharing', // When the sharing configuration is opened
}

// Hotkeys for local (component) actions
export type HotKey =
    | 'a'
    | 'b'
    | 'c'
    | 'd'
    | 'e'
    | 'f'
    | 'h'
    | 'i'
    | 'j'
    | 'k'
    | 'l'
    | 'm'
    | 'n'
    | 'o'
    | 'p'
    | 'q'
    | 'r'
    | 's'
    | 't'
    | 'u'
    | 'v'
    | 'w'
    | 'x'
    | 'y'
    | 'z'
    | 'escape'
    | 'enter'
    | 'space'
    | 'tab'
    | 'arrowleft'
    | 'arrowright'
    | 'arrowdown'
    | 'arrowup'

export type HotKeyOrModifier = HotKey | 'shift' | 'option' | 'command'

export interface EventDefinition {
    id: string
    name: string
    description?: string
    tags?: string[]
    volume_30_day?: number | null
    query_usage_30_day?: number | null
    owner?: UserBasicType | null
    created_at?: string
    last_seen_at?: string
    last_updated_at?: string // alias for last_seen_at to achieve event and action parity
    updated_at?: string
    updated_by?: UserBasicType | null
    verified?: boolean
    verified_at?: string
    verified_by?: string
    is_action?: boolean
}

// TODO duplicated from plugin server. Follow-up to de-duplicate
export enum PropertyType {
    DateTime = 'DateTime',
    String = 'String',
    Numeric = 'Numeric',
    Boolean = 'Boolean',
    Duration = 'Duration',
    Selector = 'Selector',
}

export interface PropertyDefinition {
    id: string
    name: string
    description?: string
    tags?: string[]
    volume_30_day?: number | null // TODO: Deprecated, replace or remove
    query_usage_30_day?: number | null
    updated_at?: string
    updated_by?: UserBasicType | null
    is_numerical?: boolean // Marked as optional to allow merge of EventDefinition & PropertyDefinition
    is_seen_on_filtered_events?: boolean // Indicates whether this property has been seen for a particular set of events (when `eventNames` query string is sent); calculated at query time, not stored in the db
    property_type?: PropertyType
    created_at?: string // TODO: Implement
    last_seen_at?: string // TODO: Implement
    example?: string
    is_action?: boolean
}

export enum PropertyDefinitionState {
    Pending = 'pending',
    Loading = 'loading',
    Missing = 'missing',
    Error = 'error',
}

export type Definition = EventDefinition | PropertyDefinition

export interface PersonProperty {
    id: number
    name: string
    count: number
}

export interface GroupType {
    group_type: string
    group_type_index: number
    name_singular?: string | null
    name_plural?: string | null
}

export type GroupTypeProperties = Record<number, Array<PersonProperty>>

export interface Group {
    group_type_index: number
    group_key: string
    created_at: string
    group_properties: Record<string, any>
}

export interface Experiment {
    id: number | 'new'
    name: string
    description?: string
    feature_flag_key: string
    // ID of feature flag
    feature_flag?: number
    filters: FilterType
    parameters: {
        minimum_detectable_effect?: number
        recommended_running_time?: number
        recommended_sample_size?: number
        feature_flag_variants: MultivariateFlagVariant[]
    }
    start_date?: string | null
    end_date?: string | null
    archived?: boolean
    secondary_metrics: SecondaryExperimentMetric[]
    created_at: string | null
    created_by: UserBasicType | null
    updated_at: string | null
}

export interface FunnelExperimentVariant {
    key: string
    success_count: number
    failure_count: number
}

export interface TrendExperimentVariant {
    key: string
    count: number
    exposure: number
    absolute_exposure: number
}

interface BaseExperimentResults {
    probability: Record<string, number>
    fakeInsightId: string
    significant: boolean
    noData?: boolean
    significance_code: SignificanceCode
    expected_loss?: number
    p_value?: number
}

export interface _TrendsExperimentResults extends BaseExperimentResults {
    insight: TrendResult[]
    filters: TrendsFilterType
    variants: TrendExperimentVariant[]
}

export interface _FunnelExperimentResults extends BaseExperimentResults {
    insight: FunnelStep[][]
    filters: FunnelsFilterType
    variants: FunnelExperimentVariant[]
}

export interface TrendsExperimentResults {
    result: _TrendsExperimentResults
    is_cached?: boolean
    last_refresh?: string | null
}
export interface FunnelExperimentResults {
    result: _FunnelExperimentResults
    is_cached?: boolean
    last_refresh?: string | null
}

export type ExperimentResults = TrendsExperimentResults | FunnelExperimentResults

export interface SecondaryExperimentMetric {
    name: string
    filters: Partial<FilterType>
}

export interface SelectOption {
    value: string
    label?: string
}

export enum FilterLogicalOperator {
    And = 'AND',
    Or = 'OR',
}

export interface PropertyGroupFilter {
    type: FilterLogicalOperator
    values: PropertyGroupFilterValue[]
}

export interface PropertyGroupFilterValue {
    type: FilterLogicalOperator
    values: (AnyPropertyFilter | PropertyGroupFilterValue)[]
}

export interface CohortCriteriaGroupFilter {
    id?: string
    type: FilterLogicalOperator
    values: AnyCohortCriteriaType[] | CohortCriteriaGroupFilter[]
}

export interface SelectOptionWithChildren extends SelectOption {
    children: React.ReactChildren
    ['data-attr']: string
    key: string
}

export interface KeyMapping {
    label: string
    description?: string | JSX.Element
    examples?: string[]
    hide?: boolean
}

export interface TileParams {
    title: string
    targetPath: string
    openInNewTab?: boolean
    hoverText?: string
    icon: JSX.Element
    class?: string
}

export interface TiledIconModuleProps {
    tiles: TileParams[]
    header?: string
    subHeader?: string
    analyticsModuleKey?: string
}

export type EventOrPropType = EventDefinition & PropertyDefinition

export interface AppContext {
    current_user: UserType | null
    current_team: TeamType | TeamPublicType | null
    preflight: PreflightStatus
    default_event_name: string
    persisted_feature_flags?: string[]
    anonymous: boolean
    frontend_apps?: Record<number, FrontendAppConfig>
    /** Whether the user was autoswitched to the current item's team. */
    switched_team: TeamType['id'] | null
    /** First day of the week (0 = Sun, 1 = Mon, ...) */
    week_start: number
}

export type StoredMetricMathOperations = 'max' | 'min' | 'sum'

export interface PathEdgeParameters {
    edge_limit?: number | undefined
    min_edge_weight?: number | undefined
    max_edge_weight?: number | undefined
}

export enum SignificanceCode {
    Significant = 'significant',
    NotEnoughExposure = 'not_enough_exposure',
    LowWinProbability = 'low_win_probability',
    HighLoss = 'high_loss',
    HighPValue = 'high_p_value',
}

export enum HelpType {
    Slack = 'slack',
    GitHub = 'github',
    Email = 'email',
    Docs = 'docs',
    Updates = 'updates',
    SupportForm = 'support_form',
}

export interface VersionType {
    version: string
    release_date?: string
}

export interface DateMappingOption {
    key: string
    inactive?: boolean // Options removed due to low usage (see relevant PR); will not show up for new insights but will be kept for existing
    values: string[]
    getFormattedDate?: (date: dayjs.Dayjs, format?: string) => string
    defaultInterval?: IntervalType
}

export interface Breadcrumb {
    /** Name to display. */
    name: string | null | undefined
    /** Symbol, e.g. a lettermark or a profile picture. */
    symbol?: React.ReactNode
    /** Path to link to. */
    path?: string
    /** Whether to show a custom popover */
    popover?: Pick<PopoverProps, 'overlay' | 'sameWidth' | 'actionable'>
}

export enum GraphType {
    Bar = 'bar',
    HorizontalBar = 'horizontalBar',
    Line = 'line',
    Histogram = 'histogram',
    Pie = 'doughnut',
}

export type GraphDataset = ChartDataset<ChartType> &
    Partial<
        Pick<
            TrendResult,
            | 'count'
            | 'label'
            | 'days'
            | 'labels'
            | 'data'
            | 'compare'
            | 'compare_label'
            | 'status'
            | 'action'
            | 'actions'
            | 'breakdown_value'
            | 'persons_urls'
            | 'persons'
            | 'filter'
        >
    > & {
        /** Used in filtering out visibility of datasets. Set internally by chart.js */
        id: number
        /** Toggled on to draw incompleteness lines in LineGraph.tsx */
        dotted?: boolean
        /** Array of breakdown values used only in ActionsHorizontalBar.tsx data */
        breakdownValues?: (string | number | undefined)[]
        /** Array of compare labels used only in ActionsHorizontalBar.tsx data */
        compareLabels?: (CompareLabelType | undefined)[]
        /** Array of persons ussed only in (ActionsHorizontalBar|ActionsPie).tsx */
        personsValues?: (Person | undefined)[]
        index?: number
        /** Value (count) for specific data point; only valid in the context of an xy intercept */
        pointValue?: number
        /** Value (count) for specific data point; only valid in the context of an xy intercept */
        personUrl?: string
        /** Action/event filter defition */
        action?: ActionFilter
    }

export type GraphPoint = InteractionItem & { dataset: GraphDataset }

interface PointsPayload {
    pointsIntersectingLine: GraphPoint[]
    pointsIntersectingClick: GraphPoint[]
    clickedPointNotLine: boolean
    referencePoint: GraphPoint
}

export interface GraphPointPayload {
    points: PointsPayload
    index: number
    value?: number
    /** Contains the dataset for all the points in the same x-axis point; allows switching between matching points in the x-axis */
    crossDataset?: GraphDataset[]
    /** ID for the currently selected series */
    seriesId?: number
}

export enum CompareLabelType {
    Current = 'current',
    Previous = 'previous',
}

export interface InstanceSetting {
    key: string
    value: boolean | string | number | null
    value_type: 'bool' | 'str' | 'int'
    description?: string
    editable: boolean
    is_secret: boolean
}

export enum BaseMathType {
    TotalCount = 'total',
    UniqueUsers = 'dau',
    WeeklyActiveUsers = 'weekly_active',
    MonthlyActiveUsers = 'monthly_active',
    UniqueSessions = 'unique_session',
}

export enum PropertyMathType {
    Average = 'avg',
    Sum = 'sum',
    Minimum = 'min',
    Maximum = 'max',
    Median = 'median',
    P90 = 'p90',
    P95 = 'p95',
    P99 = 'p99',
}

export enum CountPerActorMathType {
    Average = 'avg_count_per_actor',
    Minimum = 'min_count_per_actor',
    Maximum = 'max_count_per_actor',
    Median = 'median_count_per_actor',
    P90 = 'p90_count_per_actor',
    P95 = 'p95_count_per_actor',
    P99 = 'p99_count_per_actor',
}

export enum GroupMathType {
    UniqueGroup = 'unique_group',
}

export enum ActorGroupType {
    Person = 'person',
    GroupPrefix = 'group',
}

export enum BehavioralEventType {
    PerformEvent = 'performed_event',
    PerformMultipleEvents = 'performed_event_multiple',
    PerformSequenceEvents = 'performed_event_sequence',
    NotPerformedEvent = 'not_performed_event',
    NotPerformSequenceEvents = 'not_performed_event_sequence',
    HaveProperty = 'have_property',
    NotHaveProperty = 'not_have_property',
}

export enum BehavioralCohortType {
    InCohort = 'in_cohort',
    NotInCohort = 'not_in_cohort',
}

export enum BehavioralLifecycleType {
    PerformEventFirstTime = 'performed_event_first_time',
    PerformEventRegularly = 'performed_event_regularly',
    StopPerformEvent = 'stopped_performing_event',
    StartPerformEventAgain = 'restarted_performing_event',
}

export enum TimeUnitType {
    Day = 'day',
    Week = 'week',
    Month = 'month',
    Year = 'year',
}

export enum DateOperatorType {
    BeforeTheLast = 'before_the_last',
    Between = 'between',
    NotBetween = 'not_between',
    OnTheDate = 'on_the_date',
    NotOnTheDate = 'not_on_the_date',
    Since = 'since',
    Before = 'before',
    IsSet = 'is_set',
    IsNotSet = 'is_not_set',
}

export enum ValueOptionType {
    MostRecent = 'most_recent',
    Previous = 'previous',
    OnDate = 'on_date',
}

export type WeekdayType = 'monday' | 'tuesday' | 'wednesday' | 'thursday' | 'friday' | 'saturday' | 'sunday'

export interface SubscriptionType {
    id: number
    insight?: number
    dashboard?: number
    target_type: string
    target_value: string
    frequency: 'daily' | 'weekly' | 'monthly' | 'yearly'
    interval: number
    byweekday: WeekdayType[] | null
    bysetpos: number | null
    start_date: string
    until_date?: string
    title: string
    summary: string
    created_by?: UserBasicType | null
    created_at: string
    updated_at: string
    deleted?: boolean
}

export type SmallTimeUnit = 'hours' | 'minutes' | 'seconds'

export type Duration = {
    timeValue: number
    unit: SmallTimeUnit
}

export enum EventDefinitionType {
    Event = 'event',
    EventCustom = 'event_custom',
    EventPostHog = 'event_posthog',
}

export interface IntegrationType {
    id: number
    kind: 'slack'
    config: any
    created_by?: UserBasicType | null
    created_at: string
}

export interface SlackChannelType {
    id: string
    name: string
    is_private: boolean
    is_ext_shared: boolean
    is_member: boolean
}

export interface SharingConfigurationType {
    enabled: boolean
    access_token: string
    created_at: string
}

export enum ExporterFormat {
    PNG = 'image/png',
    CSV = 'text/csv',
    PDF = 'application/pdf',
    JSON = 'application/json',
}

/** Exporting directly from the browser to a file */
export type LocalExportContext = {
    localData: string
    filename: string
    mediaType: ExporterFormat
}

export type OnlineExportContext = {
    method?: string
    path: string
    query?: any
    body?: any
    filename?: string
    max_limit?: number
}

export type QueryExportContext = {
    source: Record<string, any>
    filename?: string
    max_limit?: number
}

export type ExportContext = OnlineExportContext | LocalExportContext | QueryExportContext

export interface ExportedAssetType {
    id: number
    export_format: ExporterFormat
    dashboard?: number
    insight?: number
    export_context?: ExportContext
    has_content: boolean
    filename: string
}

export enum FeatureFlagReleaseType {
    ReleaseToggle = 'Release toggle',
    Variants = 'Multiple variants',
}

export interface MediaUploadResponse {
    id: string
    image_location: string
    name: string
}

export enum RolloutConditionType {
    Insight = 'insight',
    Sentry = 'sentry',
}

export enum Resource {
    FEATURE_FLAGS = 'feature flags',
}

export enum AccessLevel {
    READ = 21,
    WRITE = 37,
}

export interface RoleType {
    id: string
    name: string
    feature_flags_access_level: AccessLevel
    members: RoleMemberType[]
    associated_flags: { id: number; key: string }[]
    created_at: string
    created_by: UserBasicType | null
}

export interface RolesListParams {
    feature_flags_access_level?: AccessLevel
}

export interface FeatureFlagAssociatedRoleType {
    id: string
    feature_flag: FeatureFlagType | null
    role: RoleType
    updated_at: string
    added_at: string
}

export interface RoleMemberType {
    id: string
    user: UserBaseType
    role_id: string
    joined_at: string
    updated_at: string
    user_uuid: string
}

export interface OrganizationResourcePermissionType {
    id: string
    resource: Resource
    access_level: AccessLevel
    created_at: string
    updated_at: string
    created_by: UserBaseType | null
}

export interface RecordingReportLoadTimeRow {
    size?: number
    duration: number
}

export interface RecordingReportLoadTimes {
    metadata: RecordingReportLoadTimeRow
    snapshots: RecordingReportLoadTimeRow
    events: RecordingReportLoadTimeRow
    performanceEvents: RecordingReportLoadTimeRow
    firstPaint: RecordingReportLoadTimeRow
}

export type JsonType = string | number | boolean | null | { [key: string]: JsonType } | Array<JsonType>

export type PromptButtonType = 'primary' | 'secondary'
export type PromptType = 'modal' | 'popup'

export type PromptPayload = {
    title: string
    body: string
    type: PromptType
    image?: string
    url_match?: string
    primaryButtonText?: string
    secondaryButtonText?: string
    primaryButtonURL?: string
}

export type PromptFlag = {
    flag: string
    payload: PromptPayload
    showingPrompt: boolean
    locationCSS?: Partial<CSSStyleDeclaration>
    tooltipCSS?: Partial<CSSStyleDeclaration>
}

export type NotebookListItemType = {
    // id: string
    short_id: string
    title?: string
    created_at: string
    created_by: UserBasicType | null
    last_modified_at?: string
    last_modified_by?: UserBasicType | null
}

export type NotebookType = NotebookListItemType & {
    content: any // TODO: Type this better
}

export enum NotebookMode {
    View = 'view',
    Edit = 'edit',
}

export type NotebookSyncStatus = 'synced' | 'saving' | 'unsaved' | 'local'<|MERGE_RESOLUTION|>--- conflicted
+++ resolved
@@ -1975,13 +1975,8 @@
     cachedInsight?: Partial<InsightModel> | null
     /** enable this to avoid API requests */
     doNotLoad?: boolean
-<<<<<<< HEAD
-=======
-    /** If showing a shared insight/dashboard, we need the access token for refreshing. */
-    sharingAccessToken?: string
     /** Temporary hack to disable data exploration to enable result fetching. */
     disableDataExploration?: boolean
->>>>>>> 728fd487
 }
 
 export interface SetInsightOptions {
