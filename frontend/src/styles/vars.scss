--- conflicted
+++ resolved
@@ -143,17 +143,12 @@
     'secondary-3000-button-border-light': #ccc,
     'secondary-3000-button-border-hover-light': #aaa,
 
-<<<<<<< HEAD
     'danger-3000-frame-bg-light': #f54e0080,
     'danger-3000-button-border-light': #e96b30,
     'danger-3000-button-border-hover-light': #f54e00,
 
-    'shadow-elevation-3000-light': 0 2px 0 var(--border-3000-light),
-    'shadow-elevation-3000-dark': 0 2px 0 var(--border-3000-dark),
-=======
     'shadow-elevation-3000-light': 0 3px 0 var(--border-3000-light),
     'shadow-elevation-3000-dark': 0 3px 0 var(--border-3000-dark),
->>>>>>> 798fca48
     'text-3000-dark': #fff,
     'text-secondary-3000-dark': rgba(#fff, 0.7),
     'muted-3000-dark': rgba(#fff, 0.5),
