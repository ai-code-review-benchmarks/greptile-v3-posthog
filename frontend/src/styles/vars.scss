--- conflicted
+++ resolved
@@ -163,8 +163,8 @@
     'border-bold-3000-dark': #3f4046,
     'glass-bg-3000-dark': #1d1f27b3,
     'glass-border-3000-dark': var(--border-3000-dark),
-<<<<<<< HEAD
     'link-3000-dark': #f1a82c,
+
     'primary-3000-frame-bg-dark': #926826,
     'primary-3000-frame-border-dark': #a97a2f,
     'primary-3000-button-bg-dark': #e0a045,
@@ -178,9 +178,6 @@
     'secondary-3000-button-border-dark': #4a4c52,
     'secondary-3000-button-border-hover-dark': #5e6064,
 
-=======
-    'link-3000-dark': rgb(47 129 247),
->>>>>>> 7f851ce8
     // The derived colors
     'text-3000': var(--text-3000),
     'text-secondary-3000': var(--text-secondary-3000),
