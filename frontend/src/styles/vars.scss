$sm: 576px;
$md: 768px;
$lg: 992px;
$xl: 1200px;
$xxl: 1600px;

$screens: (
    'sm': $sm,
    'md': $md,
    'lg': $lg,
    'xl': $xl,
    'xxl': $xxl,
);

$spaces: 0, 1, 2, 3, 4, 5, 6, 7, 8, 9, 10, 11, 12, 13, 14, 15, 16, 17, 18, 19, 20;
$sides: 'top', 'right', 'bottom', 'left';
// CSS cursors from https://tailwindcss.com/docs/cursor
$cursors: (
    'auto',
    'default',
    'pointer',
    'wait',
    'text',
    'move',
    'help',
    'not-allowed',
    'none',
    'context-menu',
    'progress',
    'cell',
    'crosshair',
    'vertical-text',
    'alias',
    'copy',
    'no-drop',
    'grab',
    'grabbing',
    'all-scroll',
    'col-resize',
    'row-resize',
    'n-resize',
    'e-resize',
    's-resize',
    'w-resize',
    'ne-resize',
    'nw-resize',
    'se-resize',
    'sw-resize',
    'ew-resize',
    'ns-resize',
    'nesw-resize',
    'nwse-resize',
    'zoom-in',
    'zoom-out'
);
// CSS list style types from https://tailwindcss.com/docs/list-style-type
$list_style_types: 'none', 'disc', 'decimal';

// See https://www.figma.com/file/Y9G24U4r04nEjIDGIEGuKI/PostHog-Design-System-One?node-id=2028%3A841
// NOTE: Currently this has to be manually synced wit `tailwind.config.j` to allow IDE auto-completion
$colors: (
    'primary-highlight': #e8edff,
    'primary-light': #345cff,
    'primary': #1d4aff,
    'primary-dark': #1330a6,
    'danger-highlight': #fbebe6,
    'danger-light': #df4b20,
    'danger': #db3707,
    'danger-dark': #992705,
    'warning-highlight': #fef6e6,
    'warning-light': #f8b633,
    'warning': #f7a501,
    'warning-dark': #a06b01,
    'success-highlight': #ebf3e5,
    'success-light': #5f9d32,
    'success': #388600,
    'success-dark': #245700,
    'primary-alt-highlight': #ebecf0,
    'primary-alt': #35416b,
    'primary-alt-dark': #222a46,
    'default': #2d2d2d,
    'default-dark': #050505,
    'muted': #5f5f5f,
    'muted-dark': #403939,
    'muted-alt': #747ea1,
    'muted-alt-dark': #515871,
    'white': #fff,
    'light': rgba(255, 255, 255, 0.878),
    'border': rgba(0, 0, 0, 0.15),
    'border-light': rgba(0, 0, 0, 0.08),
    'border-dark': rgba(0, 0, 0, 0.24),
    'border-active': rgba(0, 0, 0, 0.36),
<<<<<<< HEAD
    'transparent': transparent,
);
=======
);

// These vars are modified via SCSS for legacy reasons (e.g. darken/lighten), so keeping as SCSS vars for now.
$_primary: map-get($colors, 'primary');
$_primary_bg_hover: rgba($_primary, 0.1);
$_primary_bg_active: rgba($_primary, 0.2);
$_lifecycle_new: #99c5ff;
$_lifecycle_returning: #71b96b;
$_lifecycle_resurrecting: #c277cf;
$_lifecycle_dormant: #f86234;

// root variables are defined as a mixin here because
// the toolbar needs them attached to :host not :root
@mixin root-variables {
    // Design System colors
    @each $name, $hex in $colors {
        --#{$name}: #{$hex};
    }

    //TODO: Remove the primary-bg...
    --primary-bg-hover: var(--primary-highlight);
    --primary-bg-active: #{$_primary_bg_active};

    --bg-mid: #f2f2f2;
    --bg-side: #fafaf9;
    --bg-depth: #0f0f0f;
    --bg-navy: var(--primary-alt);
    --bg-charcoal: #2d2d2d;
    --bg-bridge: #ebece8;
    --bg-shaded: rgba(0, 0, 0, 0.05);
    --bg-light: #ffffff;
    --bg-overlay: #333333;
    --mark-color: #fdedc9; // TODO
    --dark-grey: #d9d9d9;
    --light-grey: #f2f2f2;

    // Non-color vars
    --radius: 4px;
    --shadow-elevation: 0px 16px 16px -16px rgba(0, 0, 0, 0.35);
    --opacity-disabled: 0.6;
    --font-medium: 500;
    --font-semibold: 600;

    // LEGACY data colors (e.g. insight series). Note: colors.ts relies on these values being hexadecimal
    --blue: #597dce;
    --blue-light: #8da9e7;
    --blue-lightest: #b8cefd;
    --purple: #c278cf;
    --indigo: #7c4286;
    --purple-light: #dcb1e3;
    --salmon: #ff906e;
    --yellow: #ffc035;
    --yellow-light: #fbdd99;
    --yellow-lightest: #fdedc9;
    --green: var(--success);
    --cyan: #17a2b8;
    --pink: #e83e8c;
    --maroon: #7f0000;
    --mint: #aaffc3;
    --olive: #807500;
    --navy: #000075;
    --orange: #f58231;
    --lime: #bfef45;
    --apricot: #ffd8b1;
    --brown: #9a6324;

    // Data colors (e.g. insight series). Note: colors.ts relies on these values being hexadecimal
    --data-brand-blue: var(--primary);
    --data-purple: #621da6;
    --data-viridian: #42827e;
    --data-magenta: #ce0e74;
    --data-vermilion: #f14f58;
    --data-brown: #7c440e;
    --data-green: #529a0a;
    --data-blue: #0476fb;
    --data-pink: #fe729e;
    --data-navy: var(--primary-alt);
    --data-turquoise: #41cbc4;
    --data-brick: #b64b02;
    --data-yellow: #e4a604;
    --data-lilac: #a56eff;

    // Lifecycle series
    --lifecycle-new: #{$_lifecycle_new};
    --lifecycle-returning: #{$_lifecycle_returning};
    --lifecycle-resurrecting: #{$_lifecycle_resurrecting};
    --lifecycle-dormant: #{$_lifecycle_dormant};
    --lifecycle-new-hover: #{darken($_lifecycle_new, 20%)};
    --lifecycle-returning-hover: #{darken($_lifecycle_returning, 20%)};
    --lifecycle-resurrecting-hover: #{darken($_lifecycle_resurrecting, 20%)};
    --lifecycle-dormant-hover: #{darken($_lifecycle_dormant, 20%)};

    // Funnels
    --funnel-default: var(--primary);
    --funnel-alt: var(--primary-alt);
    --funnel-background: var(--border-light);
    --funnel-axis-zero: var(--bg-depth);
    --funnel-axis: var(--border-dark);
    --funnel-axis-label: var(--muted);
    --funnel-canvas-background: #ffffff;
    --antd-table-background-dark: #fafafa;

    // Session Recording
    --recording-spacing: calc(2rem / 3);
    --recording-player-container-bg: #797973;
    --recording-buffer-bg: #faaf8c;
    --recording-seekbar-red: #f54e00;
    --recording-hover-event: var(--primary-bg-hover);
    --recording-hover-event-mid: var(--primary-bg-active);
    --recording-hover-event-dark: var(--primary);
    --recording-current-event: #eef2ff;
    --recording-current-event-dark: #35416b;
    --recording-failure-event: #fee9e2;
    --recording-failure-event-dark: #cd3000;
    --recording-highlight-event: #fdedc9;
    --recording-highlight-event-dark: #946508;

    // Z-indexes, synced with vars.ts
    --z-nps-overlay: 5200;
    --z-bottom-notice: 5100;
    --z-command-palette: 1875;
    --z-ant-select-dropdown: 1065;
    --z-ant-message: 1070;
    --z-popup: 1061;
    --z-modal: 1060;
    --z-ant-modal-wrap: 1060;
    --z-ant-modal-mask: 1050;
    --z-plugins-popconfirm: 1001;
    --z-pinned-dashboards-popup: 962;
    --z-graph-tooltip: 951;
    --z-drawer: 950;
    --z-main-nav: 948;
    --z-lemon-sidebar: 940;
    --z-mobile-nav-overlay: 931;
    --z-top-navigation: 800;
    --z-content-overlay: 488;
    --z-graph-annotation-prompt: 99;
    --z-raised: 5;
    --z-city-background-content: 1;
    --z-city-background-image: 0;

    // Toasts
    // Update and override from react-toastify
    // which attaches these variables to :root
    // which means they aren't available in the toolbar
    --toastify-color-info: var(--primary);
    --toastify-color-success: var(--success);
    --toastify-color-warning: var(--warning);
    --toastify-color-error: var(--danger);
    --toastify-toast-background: var(--bg-light);
    --toastify-toast-width: 26rem;
    --toastify-toast-min-height: 3.5rem;
    --toastify-toast-max-height: 16rem;

    //In App Prompts
    --in-app-prompts-width: 26rem;

    // Deprecated color transforms from SCSS var heydays
    --depr-lighten-primary-20: #{lighten($_primary, 20%)};
    --depr-lighten-primary-10: #{lighten($_primary, 10%)};
    --depr-lighten-primary-5: #{lighten($_primary, 5%)};
    --depr-lighten-primary-15: #{lighten($_primary, 15%)};

    --lettermark-1-bg: #dcb1e3;
    --lettermark-1-text: #572e5e;
    --lettermark-2-bg: #ffc4b2;
    --lettermark-2-text: #3e5891;
    --lettermark-3-bg: #fdedc9;
    --lettermark-3-text: #3e5891;
    --lettermark-4-bg: #3e5891;
    --lettermark-4-text: #ffc4b2;
    --lettermark-5-bg: #8da9e7;
    --lettermark-5-text: #572e5e;
    --lettermark-6-bg: #572e5e;
    --lettermark-6-text: #dcb1e3;
    --lettermark-7-bg: #ffc035;
    --lettermark-7-text: #35416b;
    --lettermark-8-bg: #ff906e;
    --lettermark-8-text: #2a3d65;
    --lettermark-8-bg: #e8edff;
    --lettermark-8-text: #35416b;

    // Modals
    --modal-backdrop-blur: 5px; // Half the value in Figma as blur is calculated differently there it seems
    --modal-transition-time: 200ms;
}
>>>>>>> 3b1fe408
<|MERGE_RESOLUTION|>--- conflicted
+++ resolved
@@ -90,10 +90,7 @@
     'border-light': rgba(0, 0, 0, 0.08),
     'border-dark': rgba(0, 0, 0, 0.24),
     'border-active': rgba(0, 0, 0, 0.36),
-<<<<<<< HEAD
     'transparent': transparent,
-);
-=======
 );
 
 // These vars are modified via SCSS for legacy reasons (e.g. darken/lighten), so keeping as SCSS vars for now.
@@ -279,5 +276,4 @@
     // Modals
     --modal-backdrop-blur: 5px; // Half the value in Figma as blur is calculated differently there it seems
     --modal-transition-time: 200ms;
-}
->>>>>>> 3b1fe408
+}