--- conflicted
+++ resolved
@@ -587,7 +587,7 @@
         --glass-bg-3000: var(--glass-bg-3000-light);
         --glass-border-3000: var(--glass-border-3000-light);
         --bg-light: #fff;
-<<<<<<< HEAD
+        --link: var(--link-3000-light);
 
         --primary-3000-frame-bg: var(--primary-3000-frame-bg-light);
         --primary-3000-frame-border: var(--primary-3000-frame-border-light);
@@ -600,9 +600,6 @@
         --secondary-3000-button-bg: var(--secondary-3000-button-bg-light);
         --secondary-3000-button-border: var(--secondary-3000-button-border-light);
         --secondary-3000-button-border-hover: var(--secondary-3000-button-border-hover-light);
-=======
-        --link: var(--link-3000-light);
->>>>>>> 982f7a3b
     }
 
     &.posthog-3000[theme='dark'] {
@@ -621,7 +618,7 @@
         --glass-border-3000: var(--glass-border-3000-dark);
         --bg-light: var(--accent-3000);
         --brand-key: #fff; // In dark mode the black in PostHog's logo is replaced with white for proper contrast
-<<<<<<< HEAD
+        --link: var(--link-3000-dark);
 
         --primary-3000-frame-bg: var(--primary-3000-frame-bg-dark);
         --primary-3000-frame-border: var(--primary-3000-frame-border-dark);
@@ -634,9 +631,6 @@
         --secondary-3000-button-bg: var(--secondary-3000-button-bg-dark);
         --secondary-3000-button-border: var(--secondary-3000-button-border-dark);
         --secondary-3000-button-border-hover: var(--secondary-3000-button-border-hover-dark);
-=======
-        --link: var(--link-3000-dark);
->>>>>>> 982f7a3b
     }
 
     &.posthog-3000 {
