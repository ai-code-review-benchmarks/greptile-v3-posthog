import { lemonToast } from '@posthog/lemon-ui'
import { actions, afterMount, connect, kea, key, listeners, path, props, reducers, selectors } from 'kea'
import { forms } from 'kea-forms'
import { loaders } from 'kea-loaders'
import { router, urlToAction } from 'kea-router'
import api from 'lib/api'
import { teamLogic } from 'scenes/teamLogic'
import { urls } from 'scenes/urls'

import {
    Breadcrumb,
    EarlyAccessFeatureStage,
    EarlyAccessFeatureTabs,
    EarlyAccessFeatureType,
    NewEarlyAccessFeatureType,
} from '~/types'

import type { earlyAccessFeatureLogicType } from './earlyAccessFeatureLogicType'
import { earlyAccessFeaturesLogic } from './earlyAccessFeaturesLogic'
<<<<<<< HEAD
=======
import { teamLogic } from 'scenes/teamLogic'
import { lemonToast } from '@posthog/lemon-ui'
import { Scene } from 'scenes/sceneTypes'
>>>>>>> 897a4584

export const NEW_EARLY_ACCESS_FEATURE: NewEarlyAccessFeatureType = {
    name: '',
    description: '',
    stage: EarlyAccessFeatureStage.Draft,
    documentation_url: '',
    feature_flag_id: undefined,
}

export interface EarlyAccessFeatureLogicProps {
    /** Either a UUID or "new". */
    id: string
}

export const earlyAccessFeatureLogic = kea<earlyAccessFeatureLogicType>([
    path(['scenes', 'features', 'featureLogic']),
    props({} as EarlyAccessFeatureLogicProps),
    key(({ id }) => id),
    connect(() => ({
        values: [teamLogic, ['currentTeamId'], earlyAccessFeaturesLogic, ['earlyAccessFeatures']],
        actions: [earlyAccessFeaturesLogic, ['loadEarlyAccessFeatures', 'loadEarlyAccessFeaturesSuccess']],
    })),
    actions({
        setEarlyAccessFeatureMissing: true,
        toggleImplementOptInInstructionsModal: true,
        editFeature: (editing: boolean) => ({ editing }),
        updateStage: (stage: EarlyAccessFeatureStage) => ({ stage }),
        deleteEarlyAccessFeature: (earlyAccessFeatureId: EarlyAccessFeatureType['id']) => ({ earlyAccessFeatureId }),
        setActiveTab: (activeTab: EarlyAccessFeatureTabs) => ({ activeTab }),
    }),
    loaders(({ props, actions }) => ({
        earlyAccessFeature: {
            loadEarlyAccessFeature: async () => {
                if (props.id && props.id !== 'new') {
                    try {
                        const response = await api.earlyAccessFeatures.get(props.id)
                        return response
                    } catch (error: any) {
                        actions.setEarlyAccessFeatureMissing()
                        throw error
                    }
                }
                return NEW_EARLY_ACCESS_FEATURE
            },
            saveEarlyAccessFeature: async (
                updatedEarlyAccessFeature: Partial<EarlyAccessFeatureType | NewEarlyAccessFeatureType>
            ) => {
                let result: EarlyAccessFeatureType
                if (props.id === 'new') {
                    result = await api.earlyAccessFeatures.create(
                        updatedEarlyAccessFeature as NewEarlyAccessFeatureType
                    )
                    router.actions.replace(urls.earlyAccessFeature(result.id))
                } else {
                    result = await api.earlyAccessFeatures.update(
                        props.id,
                        updatedEarlyAccessFeature as EarlyAccessFeatureType
                    )
                }
                return result
            },
        },
    })),
    forms(({ actions }) => ({
        earlyAccessFeature: {
            defaults: { ...NEW_EARLY_ACCESS_FEATURE } as NewEarlyAccessFeatureType | EarlyAccessFeatureType,
            errors: (payload) => ({
                name: !payload.name ? 'Feature name must be set' : undefined,
            }),
            submit: async (payload) => {
                actions.saveEarlyAccessFeature(payload)
            },
        },
    })),
    reducers({
        earlyAccessFeatureMissing: [
            false,
            {
                setEarlyAccessFeatureMissing: () => true,
            },
        ],
        isEditingFeature: [
            false,
            {
                editFeature: (_, { editing }) => editing,
            },
        ],
        implementOptInInstructionsModal: [
            false,
            {
                toggleImplementOptInInstructionsModal: (state) => !state,
            },
        ],
        activeTab: [
            EarlyAccessFeatureTabs.OptedIn as EarlyAccessFeatureTabs,
            {
                setActiveTab: (_, { activeTab }) => activeTab,
            },
        ],
    }),
    selectors({
        mode: [(_, p) => [p.id], (id): 'view' | 'edit' => (id === 'new' ? 'edit' : 'view')],
        breadcrumbs: [
            (s) => [s.earlyAccessFeature],
            (earlyAccessFeature: EarlyAccessFeatureType): Breadcrumb[] => [
                {
                    key: Scene.EarlyAccessFeatures,
                    name: 'Early Access Management',
                    path: urls.earlyAccessFeatures(),
                },
                {
                    key: earlyAccessFeature.id || 'new',
                    name: earlyAccessFeature.name,
                },
            ],
        ],
    }),
    listeners(({ actions, values, props }) => ({
        updateStage: async ({ stage }) => {
            'id' in values.earlyAccessFeature &&
                (await api.earlyAccessFeatures.update(props.id, {
                    ...values.earlyAccessFeature,
                    stage: stage,
                }))
            actions.loadEarlyAccessFeature()
            actions.loadEarlyAccessFeatures()
        },
        saveEarlyAccessFeatureSuccess: ({ earlyAccessFeature }) => {
            lemonToast.success('Early Access Feature saved')
            actions.loadEarlyAccessFeatures()
            earlyAccessFeature.id && router.actions.replace(urls.earlyAccessFeature(earlyAccessFeature.id))
            actions.editFeature(false)
        },
        deleteEarlyAccessFeature: async ({ earlyAccessFeatureId }) => {
            try {
                await api.earlyAccessFeatures.delete(earlyAccessFeatureId)
                lemonToast.info(
                    'Early access feature deleted. Remember to delete corresponding feature flag if necessary'
                )
                actions.loadEarlyAccessFeaturesSuccess(
                    values.earlyAccessFeatures.filter((feature) => feature.id !== earlyAccessFeatureId)
                )
                router.actions.push(urls.earlyAccessFeatures())
            } catch (e) {
                lemonToast.error(`Error deleting Early Access Feature: ${e}`)
            }
        },
    })),
    urlToAction(({ actions, props }) => ({
        [urls.earlyAccessFeature(props.id ?? 'new')]: (_, __, ___, { method }) => {
            // If the URL was pushed (user clicked on a link), reset the scene's data.
            // This avoids resetting form fields if you click back/forward.
            if (method === 'PUSH') {
                if (props.id) {
                    actions.loadEarlyAccessFeature()
                }
            }
        },
    })),
    afterMount(({ props, actions }) => {
        if (props.id !== 'new') {
            actions.loadEarlyAccessFeature()
        }
    }),
])<|MERGE_RESOLUTION|>--- conflicted
+++ resolved
@@ -4,6 +4,7 @@
 import { loaders } from 'kea-loaders'
 import { router, urlToAction } from 'kea-router'
 import api from 'lib/api'
+import { Scene } from 'scenes/sceneTypes'
 import { teamLogic } from 'scenes/teamLogic'
 import { urls } from 'scenes/urls'
 
@@ -17,12 +18,6 @@
 
 import type { earlyAccessFeatureLogicType } from './earlyAccessFeatureLogicType'
 import { earlyAccessFeaturesLogic } from './earlyAccessFeaturesLogic'
-<<<<<<< HEAD
-=======
-import { teamLogic } from 'scenes/teamLogic'
-import { lemonToast } from '@posthog/lemon-ui'
-import { Scene } from 'scenes/sceneTypes'
->>>>>>> 897a4584
 
 export const NEW_EARLY_ACCESS_FEATURE: NewEarlyAccessFeatureType = {
     name: '',
