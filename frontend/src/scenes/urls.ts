--- conflicted
+++ resolved
@@ -56,34 +56,6 @@
         `/events/${encodeURIComponent(id)}/${encodeURIComponent(timestamp)}`,
     ingestionWarnings: (): string => '/data-management/ingestion-warnings',
     revenue: (): string => '/data-management/revenue',
-
-<<<<<<< HEAD
-    webAnalytics: (): string => `/web`,
-    webAnalyticsWebVitals: (): string => `/web/web-vitals`,
-    webAnalyticsPageReports: (): string => `/web/page-reports`,
-
-    replay: (
-        tab?: ReplayTabs,
-        filters?: Partial<RecordingUniversalFilters>,
-        sessionRecordingId?: string,
-        order?: string
-    ): string =>
-        combineUrl(tab ? `/replay/${tab}` : '/replay/home', {
-            ...(filters ? { filters } : {}),
-            ...(sessionRecordingId ? { sessionRecordingId } : {}),
-            ...(order ? { order } : {}),
-        }).url,
-    replayPlaylist: (id: string): string => `/replay/playlists/${id}`,
-    replaySingle: (id: string): string => `/replay/${id}`,
-    replayFilePlayback: (): string => '/replay/file-playback',
-
-    personByDistinctId: (id: string, encode: boolean = true): string =>
-        encode ? `/person/${encodeURIComponent(id)}` : `/person/${id}`,
-    personByUUID: (uuid: string, encode: boolean = true): string =>
-        encode ? `/persons/${encodeURIComponent(uuid)}` : `/persons/${uuid}`,
-    persons: (): string => '/persons',
-=======
->>>>>>> f84ba519
     pipelineNodeNew: (stage: PipelineStage | ':stage', id?: string | number): string => {
         return `/pipeline/new/${stage}${id ? `/${id}` : ''}`
     },
