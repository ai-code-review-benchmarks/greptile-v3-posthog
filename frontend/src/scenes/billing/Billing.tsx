import './Billing.scss'

import { LemonButton, LemonDivider, LemonInput, Link } from '@posthog/lemon-ui'
import clsx from 'clsx'
import { useActions, useValues } from 'kea'
import { Field, Form } from 'kea-forms'
import { router } from 'kea-router'
import { PoliceHog } from 'lib/components/hedgehogs'
import { RestrictionScope, useRestrictedArea } from 'lib/components/RestrictedArea'
import { supportLogic } from 'lib/components/Support/supportLogic'
import { OrganizationMembershipLevel } from 'lib/constants'
import { dayjs } from 'lib/dayjs'
import { useResizeBreakpoints } from 'lib/hooks/useResizeObserver'
import { LemonBanner } from 'lib/lemon-ui/LemonBanner'
import { SpinnerOverlay } from 'lib/lemon-ui/Spinner/Spinner'
import { toSentenceCase } from 'lib/utils'
import { useEffect } from 'react'
import { preflightLogic } from 'scenes/PreflightCheck/preflightLogic'
import { SceneExport } from 'scenes/sceneTypes'
import { urls } from 'scenes/urls'

import { BillingHero } from './BillingHero'
import { billingLogic } from './billingLogic'
import { BillingProduct } from './BillingProduct'
import { BillingSummary } from './BillingSummary'
import { CreditCTAHero } from './CreditCTAHero'
import { StripePortalButton } from './StripePortalButton'
import { UnsubscribeCard } from './UnsubscribeCard'

export const scene: SceneExport = {
    component: Billing,
    logic: billingLogic,
}

export function Billing(): JSX.Element {
    const {
        billing,
        billingLoading,
<<<<<<< HEAD
        showLicenseDirectInput,
        isActivateLicenseSubmitting,
        billingError,
        showBillingSummary,
        showCreditCTAHero,
        showBillingHero,
=======
        isOnboarding,
        showLicenseDirectInput,
        isActivateLicenseSubmitting,
        billingError,
        isManagedAccount,
>>>>>>> be068fb0
    } = useValues(billingLogic)
    const { reportBillingShown } = useActions(billingLogic)
    const { preflight, isCloudOrDev } = useValues(preflightLogic)
    const { openSupportForm } = useActions(supportLogic)

    const restrictionReason = useRestrictedArea({
        minimumAccessLevel: OrganizationMembershipLevel.Admin,
        scope: RestrictionScope.Organization,
    })

    if (preflight && !isCloudOrDev) {
        router.actions.push(urls.default())
    }

    useEffect(() => {
        if (billing) {
            reportBillingShown()
        }
    }, [!!billing])

    const { ref, size } = useResizeBreakpoints({
        0: 'small',
        768: 'medium',
    })

    if (!billing && billingLoading) {
        return (
            <>
                <SpinnerOverlay sceneLevel />
            </>
        )
    }

    if (restrictionReason) {
        return (
            <div className="deprecated-space-y-4">
                <h1>Billing</h1>
                <LemonBanner type="warning">{restrictionReason}</LemonBanner>
                <div className="flex">
                    <LemonButton type="primary" to={urls.default()}>
                        Go back home
                    </LemonButton>
                </div>
            </div>
        )
    }

    if (!billing && !billingLoading) {
        return (
            <div className="deprecated-space-y-4">
                <LemonBanner type="error">
                    {
                        'There was an issue retrieving your current billing information. If this message persists, please '
                    }
                    {preflight?.cloud ? (
                        <Link onClick={() => openSupportForm({ kind: 'bug', target_area: 'billing' })}>
                            submit a bug report
                        </Link>
                    ) : (
                        <Link to="mailto:sales@posthog.com">contact sales@posthog.com</Link>
                    )}
                    .
                </LemonBanner>
            </div>
        )
    }

    const products = billing?.products
    const platformAndSupportProduct = products?.find((product) => product.type === 'platform_and_support')
    return (
        <div ref={ref}>
            {showLicenseDirectInput && (
                <>
                    <Form
                        logic={billingLogic}
                        formKey="activateLicense"
                        enableFormOnSubmit
                        className="deprecated-space-y-4"
                    >
                        <Field name="license" label="Activate license key">
                            <LemonInput fullWidth autoFocus />
                        </Field>

                        <LemonButton
                            type="primary"
                            htmlType="submit"
                            loading={isActivateLicenseSubmitting}
                            fullWidth
                            center
                        >
                            Activate license key
                        </LemonButton>
                    </Form>
                </>
            )}

            {billingError && (
                <LemonBanner type={billingError.status} className="mb-2" action={billingError.action}>
                    {billingError.message}
                </LemonBanner>
            )}

            {billing?.trial ? (
                <LemonBanner type="info" hideIcon className="mb-2">
                    <div className="flex items-center gap-4">
                        <PoliceHog className="w-20 h-20 flex-shrink-0" />
                        <div>
                            <p className="text-lg">You're on (a) trial</p>
                            <p>
                                You are currently on a free trial for <b>{toSentenceCase(billing.trial.target)} plan</b>{' '}
                                until <b>{dayjs(billing.trial.expires_at).format('LL')}</b>.
                                {billing.trial.type === 'autosubscribe' &&
                                    ' At the end of the trial you will be automatically subscribed to the plan.'}
                            </p>
                        </div>
                    </div>
                </LemonBanner>
            ) : null}

<<<<<<< HEAD
            {(showBillingSummary || showCreditCTAHero || showBillingHero) && (
                <div
                    className={clsx('flex gap-6 max-w-300', {
                        'flex-col': size === 'small',
                        'flex-row': size !== 'small',
                    })}
                >
                    {showBillingSummary && (
                        <div className={clsx('flex-1', { 'flex-grow-0': showCreditCTAHero })}>
                            <BillingSummary />
                        </div>
                    )}
                    {(showCreditCTAHero || showBillingHero) && (
                        <div className={clsx('flex-1', { 'flex-grow-1': showCreditCTAHero })}>
                            {showCreditCTAHero && <CreditCTAHero />}
                            {showBillingHero && <BillingHero product={platformAndSupportProduct} />}
=======
            {!isManagedAccount && !billing?.has_active_subscription && !billing?.trial && platformAndSupportProduct && (
                <div className="mb-4">
                    <BillingCTAHero product={platformAndSupportProduct} />
                </div>
            )}

            <CreditCTAHero />

            <div
                className={clsx('flex justify-between', {
                    'flex-col gap-4': size === 'small',
                    'flex-row': size !== 'small',
                })}
            >
                <div>
                    <div
                        className={clsx('flex flex-wrap gap-6 w-fit mb-4', {
                            'flex-col items-stretch': size === 'small',
                            'items-center': size !== 'small',
                        })}
                    >
                        {!isOnboarding && billing?.billing_period && (
                            <div className="flex-1 pt-2">
                                <div className="deprecated-space-y-4">
                                    {billing?.has_active_subscription && (
                                        <>
                                            <div className="flex flex-row gap-10 items-end">
                                                <div>
                                                    <LemonLabel
                                                        info={`This is the current amount you have been billed for this ${billing.billing_period.interval} so far. This number updates once daily.`}
                                                    >
                                                        Current bill total
                                                    </LemonLabel>
                                                    <div className="font-bold text-6xl">
                                                        {billing.discount_percent
                                                            ? // if they have a discount percent, we want to show the amount they are due - so the total after discount
                                                              humanFriendlyCurrency(
                                                                  billing.current_total_amount_usd_after_discount
                                                              )
                                                            : // but if they have credits, we want to show the amount they are due before credits,
                                                              // so they know what their total deduction will be
                                                              // We don't let people have credits and discounts at the same time
                                                              humanFriendlyCurrency(billing.current_total_amount_usd)}
                                                    </div>
                                                </div>
                                                {billing?.projected_total_amount_usd &&
                                                    parseFloat(billing?.projected_total_amount_usd) > 0 && (
                                                        <div>
                                                            <LemonLabel
                                                                info="This is roughly calculated based on your current bill and the remaining time left in this billing period. This number updates once daily."
                                                                className="text-secondary"
                                                            >
                                                                Projected total
                                                            </LemonLabel>
                                                            <div className="font-semibold text-2xl text-secondary">
                                                                {billing.discount_percent
                                                                    ? humanFriendlyCurrency(
                                                                          billing.projected_total_amount_usd_after_discount
                                                                      )
                                                                    : humanFriendlyCurrency(
                                                                          billing?.projected_total_amount_usd
                                                                      )}
                                                            </div>
                                                        </div>
                                                    )}
                                                {billing?.discount_amount_usd && (
                                                    <div>
                                                        <LemonLabel
                                                            info={`The total credits remaining in your account. ${
                                                                billing?.amount_off_expires_at
                                                                    ? 'Your credits expire on ' +
                                                                      billing?.amount_off_expires_at?.format('LL')
                                                                    : null
                                                            }`}
                                                            className="text-secondary"
                                                        >
                                                            Available credits
                                                        </LemonLabel>
                                                        <div className="font-semibold text-2xl text-secondary">
                                                            {humanFriendlyCurrency(billing?.discount_amount_usd, 0)}
                                                        </div>
                                                    </div>
                                                )}
                                                {billing?.discount_percent && (
                                                    <div>
                                                        <LemonLabel
                                                            info="The discount applied to your current bill, reflected in the total amount."
                                                            className="text-secondary"
                                                        >
                                                            Applied discount
                                                        </LemonLabel>
                                                        <div className="font-semibold text-2xl text-secondary">
                                                            {billing.discount_percent}%
                                                        </div>
                                                    </div>
                                                )}
                                            </div>
                                        </>
                                    )}
                                    <div>
                                        <p className="ml-0 mb-0">
                                            {billing?.has_active_subscription ? 'Billing period' : 'Cycle'}:{' '}
                                            <b>{billing.billing_period.current_period_start.format('LL')}</b> to{' '}
                                            <b>{billing.billing_period.current_period_end.format('LL')}</b> (
                                            {billing.billing_period.current_period_end.diff(dayjs(), 'days')} days
                                            remaining)
                                        </p>
                                        {!billing.has_active_subscription && (
                                            <p className="italic ml-0 text-secondary mb-0">
                                                Monthly free allocation resets at the end of the cycle.
                                            </p>
                                        )}
                                    </div>
                                </div>
                            </div>
                        )}
                    </div>

                    {!isOnboarding && billing?.customer_id && billing?.stripe_portal_url && (
                        <div className="w-fit">
                            <LemonButton
                                type="primary"
                                htmlType="submit"
                                to={billing.stripe_portal_url}
                                disableClientSideRouting
                                targetBlank
                                center
                                data-attr="manage-billing"
                            >
                                {billing.has_active_subscription
                                    ? 'Manage card details and invoices'
                                    : 'View past invoices'}
                            </LemonButton>
>>>>>>> be068fb0
                        </div>
                    )}
                </div>
            )}

            {!showBillingSummary && <StripePortalButton />}

            <LemonDivider className="mt-6 mb-8" />

            <div className="flex justify-between mt-4">
                <h2>Products</h2>
            </div>

            {products
                ?.filter((product) => !product.inclusion_only || product.plans.some((plan) => !plan.included_if))
                ?.map((x) => (
                    <div key={x.type}>
                        <BillingProduct product={x} />
                    </div>
                ))}
            <div>
                {billing?.subscription_level == 'paid' && !!platformAndSupportProduct ? (
                    <>
                        <LemonDivider />
                        <UnsubscribeCard product={platformAndSupportProduct} />
                    </>
                ) : null}
            </div>
        </div>
    )
}<|MERGE_RESOLUTION|>--- conflicted
+++ resolved
@@ -36,20 +36,12 @@
     const {
         billing,
         billingLoading,
-<<<<<<< HEAD
         showLicenseDirectInput,
         isActivateLicenseSubmitting,
         billingError,
         showBillingSummary,
         showCreditCTAHero,
         showBillingHero,
-=======
-        isOnboarding,
-        showLicenseDirectInput,
-        isActivateLicenseSubmitting,
-        billingError,
-        isManagedAccount,
->>>>>>> be068fb0
     } = useValues(billingLogic)
     const { reportBillingShown } = useActions(billingLogic)
     const { preflight, isCloudOrDev } = useValues(preflightLogic)
@@ -169,7 +161,6 @@
                 </LemonBanner>
             ) : null}
 
-<<<<<<< HEAD
             {(showBillingSummary || showCreditCTAHero || showBillingHero) && (
                 <div
                     className={clsx('flex gap-6 max-w-300', {
@@ -185,142 +176,9 @@
                     {(showCreditCTAHero || showBillingHero) && (
                         <div className={clsx('flex-1', { 'flex-grow-1': showCreditCTAHero })}>
                             {showCreditCTAHero && <CreditCTAHero />}
-                            {showBillingHero && <BillingHero product={platformAndSupportProduct} />}
-=======
-            {!isManagedAccount && !billing?.has_active_subscription && !billing?.trial && platformAndSupportProduct && (
-                <div className="mb-4">
-                    <BillingCTAHero product={platformAndSupportProduct} />
-                </div>
-            )}
-
-            <CreditCTAHero />
-
-            <div
-                className={clsx('flex justify-between', {
-                    'flex-col gap-4': size === 'small',
-                    'flex-row': size !== 'small',
-                })}
-            >
-                <div>
-                    <div
-                        className={clsx('flex flex-wrap gap-6 w-fit mb-4', {
-                            'flex-col items-stretch': size === 'small',
-                            'items-center': size !== 'small',
-                        })}
-                    >
-                        {!isOnboarding && billing?.billing_period && (
-                            <div className="flex-1 pt-2">
-                                <div className="deprecated-space-y-4">
-                                    {billing?.has_active_subscription && (
-                                        <>
-                                            <div className="flex flex-row gap-10 items-end">
-                                                <div>
-                                                    <LemonLabel
-                                                        info={`This is the current amount you have been billed for this ${billing.billing_period.interval} so far. This number updates once daily.`}
-                                                    >
-                                                        Current bill total
-                                                    </LemonLabel>
-                                                    <div className="font-bold text-6xl">
-                                                        {billing.discount_percent
-                                                            ? // if they have a discount percent, we want to show the amount they are due - so the total after discount
-                                                              humanFriendlyCurrency(
-                                                                  billing.current_total_amount_usd_after_discount
-                                                              )
-                                                            : // but if they have credits, we want to show the amount they are due before credits,
-                                                              // so they know what their total deduction will be
-                                                              // We don't let people have credits and discounts at the same time
-                                                              humanFriendlyCurrency(billing.current_total_amount_usd)}
-                                                    </div>
-                                                </div>
-                                                {billing?.projected_total_amount_usd &&
-                                                    parseFloat(billing?.projected_total_amount_usd) > 0 && (
-                                                        <div>
-                                                            <LemonLabel
-                                                                info="This is roughly calculated based on your current bill and the remaining time left in this billing period. This number updates once daily."
-                                                                className="text-secondary"
-                                                            >
-                                                                Projected total
-                                                            </LemonLabel>
-                                                            <div className="font-semibold text-2xl text-secondary">
-                                                                {billing.discount_percent
-                                                                    ? humanFriendlyCurrency(
-                                                                          billing.projected_total_amount_usd_after_discount
-                                                                      )
-                                                                    : humanFriendlyCurrency(
-                                                                          billing?.projected_total_amount_usd
-                                                                      )}
-                                                            </div>
-                                                        </div>
-                                                    )}
-                                                {billing?.discount_amount_usd && (
-                                                    <div>
-                                                        <LemonLabel
-                                                            info={`The total credits remaining in your account. ${
-                                                                billing?.amount_off_expires_at
-                                                                    ? 'Your credits expire on ' +
-                                                                      billing?.amount_off_expires_at?.format('LL')
-                                                                    : null
-                                                            }`}
-                                                            className="text-secondary"
-                                                        >
-                                                            Available credits
-                                                        </LemonLabel>
-                                                        <div className="font-semibold text-2xl text-secondary">
-                                                            {humanFriendlyCurrency(billing?.discount_amount_usd, 0)}
-                                                        </div>
-                                                    </div>
-                                                )}
-                                                {billing?.discount_percent && (
-                                                    <div>
-                                                        <LemonLabel
-                                                            info="The discount applied to your current bill, reflected in the total amount."
-                                                            className="text-secondary"
-                                                        >
-                                                            Applied discount
-                                                        </LemonLabel>
-                                                        <div className="font-semibold text-2xl text-secondary">
-                                                            {billing.discount_percent}%
-                                                        </div>
-                                                    </div>
-                                                )}
-                                            </div>
-                                        </>
-                                    )}
-                                    <div>
-                                        <p className="ml-0 mb-0">
-                                            {billing?.has_active_subscription ? 'Billing period' : 'Cycle'}:{' '}
-                                            <b>{billing.billing_period.current_period_start.format('LL')}</b> to{' '}
-                                            <b>{billing.billing_period.current_period_end.format('LL')}</b> (
-                                            {billing.billing_period.current_period_end.diff(dayjs(), 'days')} days
-                                            remaining)
-                                        </p>
-                                        {!billing.has_active_subscription && (
-                                            <p className="italic ml-0 text-secondary mb-0">
-                                                Monthly free allocation resets at the end of the cycle.
-                                            </p>
-                                        )}
-                                    </div>
-                                </div>
-                            </div>
-                        )}
-                    </div>
-
-                    {!isOnboarding && billing?.customer_id && billing?.stripe_portal_url && (
-                        <div className="w-fit">
-                            <LemonButton
-                                type="primary"
-                                htmlType="submit"
-                                to={billing.stripe_portal_url}
-                                disableClientSideRouting
-                                targetBlank
-                                center
-                                data-attr="manage-billing"
-                            >
-                                {billing.has_active_subscription
-                                    ? 'Manage card details and invoices'
-                                    : 'View past invoices'}
-                            </LemonButton>
->>>>>>> be068fb0
+                            {showBillingHero && platformAndSupportProduct && (
+                                <BillingHero product={platformAndSupportProduct} />
+                            )}
                         </div>
                     )}
                 </div>
