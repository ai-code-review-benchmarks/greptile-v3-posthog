import './Billing.scss'

import { LemonButton, LemonDivider, LemonInput, Link } from '@posthog/lemon-ui'
import clsx from 'clsx'
import { useActions, useValues } from 'kea'
import { Field, Form } from 'kea-forms'
import { router } from 'kea-router'
import { JudgeHog } from 'lib/components/hedgehogs'
import { RestrictionScope, useRestrictedArea } from 'lib/components/RestrictedArea'
import { supportLogic } from 'lib/components/Support/supportLogic'
import { OrganizationMembershipLevel } from 'lib/constants'
import { FEATURE_FLAGS } from 'lib/constants'
import { dayjs } from 'lib/dayjs'
import { LemonBanner } from 'lib/lemon-ui/LemonBanner'
import { SpinnerOverlay } from 'lib/lemon-ui/Spinner/Spinner'
import { featureFlagLogic } from 'lib/logic/featureFlagLogic'
import { inStorybook, inStorybookTestRunner, toSentenceCase } from 'lib/utils'
import { useEffect } from 'react'
import { preflightLogic } from 'scenes/PreflightCheck/preflightLogic'
import { SceneExport } from 'scenes/sceneTypes'
import { urls } from 'scenes/urls'

import { BillingPlanType, BillingProductV2Type, ProductKey } from '~/types'

import { BillingHero } from './BillingHero'
import { billingLogic } from './billingLogic'
import { BillingNoAccess } from './BillingNoAccess'
import { BillingProduct } from './BillingProduct'
import { BillingSummary } from './BillingSummary'
import { CreditCTAHero } from './CreditCTAHero'
import { StripePortalButton } from './StripePortalButton'
import { UnsubscribeCard } from './UnsubscribeCard'

export const scene: SceneExport = {
    component: Billing,
    logic: billingLogic,
}

export function Billing(): JSX.Element {
    const {
        billing,
        billingLoading,
        showLicenseDirectInput,
        isActivateLicenseSubmitting,
        billingError,
        showBillingSummary,
        showCreditCTAHero,
        showBillingHero,
    } = useValues(billingLogic)
    const { reportBillingShown } = useActions(billingLogic)
    const { preflight, isCloudOrDev } = useValues(preflightLogic)
    const { openSupportForm } = useActions(supportLogic)
    const { featureFlags } = useValues(featureFlagLogic)

    const restrictionReason = useRestrictedArea({
        minimumAccessLevel: OrganizationMembershipLevel.Admin,
        scope: RestrictionScope.Organization,
    })

    if (preflight && !isCloudOrDev) {
        router.actions.push(urls.default())
    }

    useEffect(() => {
        if (billing) {
            reportBillingShown()
        }
    }, [!!billing])

    if (!billing && billingLoading) {
        return (
            <>
                <SpinnerOverlay sceneLevel />
            </>
        )
    }

    if (restrictionReason) {
        return <BillingNoAccess reason={restrictionReason} />
    }

    if (!billing && !billingLoading) {
        return (
            <div className="deprecated-space-y-4">
                <LemonBanner type="error">
                    {
                        'There was an issue retrieving your current billing information. If this message persists, please '
                    }
                    {preflight?.cloud ? (
                        <Link onClick={() => openSupportForm({ kind: 'bug', target_area: 'billing' })}>
                            submit a bug report
                        </Link>
                    ) : (
                        <Link to="mailto:sales@posthog.com">contact sales@posthog.com</Link>
                    )}
                    .
                </LemonBanner>
            </div>
        )
    }

    const products = billing?.products
    const platformAndSupportProduct = products?.find((product) => product.type === ProductKey.PLATFORM_AND_SUPPORT)

    return (
        <div className="@container">
            {showLicenseDirectInput && (
                <>
                    <Form
                        logic={billingLogic}
                        formKey="activateLicense"
                        enableFormOnSubmit
                        className="deprecated-space-y-4"
                    >
                        <Field name="license" label="Activate license key">
                            <LemonInput fullWidth autoFocus />
                        </Field>

                        <LemonButton
                            type="primary"
                            htmlType="submit"
                            loading={isActivateLicenseSubmitting}
                            fullWidth
                            center
                        >
                            Activate license key
                        </LemonButton>
                    </Form>
                </>
            )}

            {billingError && (
                <LemonBanner type={billingError.status} className="mb-2" action={billingError.action}>
                    {billingError.message}
                </LemonBanner>
            )}

            {billing?.trial ? (
                <LemonBanner type="info" hideIcon className="max-w-300 mb-2">
                    <div className="flex items-center gap-4">
                        <JudgeHog className="w-20 h-20 flex-shrink-0" />
                        <div>
                            <p className="text-lg">You're on (a) trial</p>
                            <p>
                                You are currently on a free trial for <b>{toSentenceCase(billing.trial.target)} plan</b>{' '}
                                until <b>{dayjs(billing.trial.expires_at).format('LL')}</b>.
                                {billing.trial.type === 'autosubscribe' &&
                                    ' At the end of the trial you will be automatically subscribed to the plan.'}
                            </p>
                        </div>
                    </div>
                </LemonBanner>
            ) : null}

            {(showBillingSummary || showCreditCTAHero || showBillingHero) && (
                <div
                    className={clsx(
                        'flex gap-6 max-w-300',
                        // If there's no active subscription, BillingSummary is small so we stack it and invert order with CreditCTAHero or BillingHero
<<<<<<< HEAD
                        billing?.has_active_subscription || inStorybook() || inStorybookTestRunner()
                            ? {
                                  'flex-col': size === 'small',
                                  'flex-row': size !== 'small',
                              }
                            : 'flex-col-reverse'
=======
                        billing?.has_active_subscription ? 'flex-col @3xl:flex-row' : 'flex-col-reverse'
>>>>>>> 59fe9d28
                    )}
                >
                    {showBillingSummary && (
                        <div className={clsx('flex-1', { 'flex-grow-0': showCreditCTAHero })}>
                            <BillingSummary />
                        </div>
                    )}
                    {(showCreditCTAHero || showBillingHero) && (
                        <div className={clsx('flex-1', { 'flex-grow-1': showCreditCTAHero })}>
                            {showCreditCTAHero && <CreditCTAHero />}
                            {showBillingHero && platformAndSupportProduct && (
                                <BillingHero product={platformAndSupportProduct} />
                            )}
                        </div>
                    )}
                </div>
            )}

            {!showBillingSummary && <StripePortalButton />}

            <LemonDivider className="mt-6 mb-8" />

            {featureFlags[FEATURE_FLAGS.BILLING_FORECASTING_ISSUES] && (
                <div className="flex mt-6 gap-6 max-w-300 flex-col-reverse">
                    <LemonBanner type="warning">
                        <strong>Note:</strong> Our forecasting engine is experiencing an issue. The projected amounts
                        may appear incorrect. We're working on a fix and it should be resolved soon.
                    </LemonBanner>
                </div>
            )}

            <div className="flex justify-between mt-4">
                <h2>Products</h2>
            </div>

            {products
                ?.filter(
                    (product: BillingProductV2Type) =>
                        !product.inclusion_only || product.plans.some((plan: BillingPlanType) => !plan.included_if)
                )
                ?.map((x: BillingProductV2Type) => (
                    <div key={x.type}>
                        <BillingProduct product={x} />
                    </div>
                ))}
            <div>
                {billing?.subscription_level == 'paid' && !!platformAndSupportProduct ? (
                    <>
                        <LemonDivider />
                        <UnsubscribeCard product={platformAndSupportProduct} />
                    </>
                ) : null}
            </div>
        </div>
    )
}<|MERGE_RESOLUTION|>--- conflicted
+++ resolved
@@ -157,16 +157,7 @@
                     className={clsx(
                         'flex gap-6 max-w-300',
                         // If there's no active subscription, BillingSummary is small so we stack it and invert order with CreditCTAHero or BillingHero
-<<<<<<< HEAD
-                        billing?.has_active_subscription || inStorybook() || inStorybookTestRunner()
-                            ? {
-                                  'flex-col': size === 'small',
-                                  'flex-row': size !== 'small',
-                              }
-                            : 'flex-col-reverse'
-=======
                         billing?.has_active_subscription ? 'flex-col @3xl:flex-row' : 'flex-col-reverse'
->>>>>>> 59fe9d28
                     )}
                 >
                     {showBillingSummary && (
