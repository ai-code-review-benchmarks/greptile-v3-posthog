import { IconCheckCircle, IconChevronDown, IconDocument, IconPlus } from '@posthog/icons'
import { LemonButton, Link } from '@posthog/lemon-ui'
import clsx from 'clsx'
import { useActions, useValues } from 'kea'
import { BillingUpgradeCTA } from 'lib/components/BillingUpgradeCTA'
import { UNSUBSCRIBE_SURVEY_ID } from 'lib/constants'
import { useResizeBreakpoints } from 'lib/hooks/useResizeObserver'
import { IconChevronRight } from 'lib/lemon-ui/icons'
import { LemonBanner } from 'lib/lemon-ui/LemonBanner'
import { More } from 'lib/lemon-ui/LemonButton/More'
import { Tooltip } from 'lib/lemon-ui/Tooltip'
import { capitalizeFirstLetter } from 'lib/utils'
import { eventUsageLogic } from 'lib/utils/eventUsageLogic'
import { useRef } from 'react'
import { getProductIcon } from 'scenes/products/Products'

import { BillingProductV2AddonType, BillingProductV2Type, BillingV2TierType } from '~/types'

import { convertLargeNumberToWords, getUpgradeProductLink, summarizeUsage } from './billing-utils'
import { BillingGauge } from './BillingGauge'
import { BillingLimitInput } from './BillingLimitInput'
import { billingLogic } from './billingLogic'
import { BillingProductAddon } from './BillingProductAddon'
import { billingProductLogic } from './billingProductLogic'
import { BillingProductPricingTable } from './BillingProductPricingTable'
import { PlanComparisonModal } from './PlanComparison'
import { ProductPricingModal } from './ProductPricingModal'
import { UnsubscribeSurveyModal } from './UnsubscribeSurveyModal'

export const getTierDescription = (
    tiers: BillingV2TierType[],
    i: number,
    product: BillingProductV2Type | BillingProductV2AddonType,
    interval: string
): string => {
    return i === 0
        ? `First ${summarizeUsage(tiers[i].up_to)} ${product.unit}s / ${interval}`
        : tiers[i].up_to
        ? `${summarizeUsage(tiers?.[i - 1].up_to || null)} - ${summarizeUsage(tiers[i].up_to)}`
        : `> ${summarizeUsage(tiers?.[i - 1].up_to || null)}`
}

export const BillingProduct = ({ product }: { product: BillingProductV2Type }): JSX.Element => {
    const productRef = useRef<HTMLDivElement | null>(null)
    const { billing, redirectPath, isOnboarding, isUnlicensedDebug } = useValues(billingLogic)
    const {
        customLimitUsd,
        showTierBreakdown,
        billingGaugeItems,
        isPricingModalOpen,
        isPlanComparisonModalOpen,
        currentAndUpgradePlans,
        surveyID,
        billingProductLoading,
    } = useValues(billingProductLogic({ product }))
    const {
        setIsEditingBillingLimit,
        setShowTierBreakdown,
        toggleIsPricingModalOpen,
        toggleIsPlanComparisonModalOpen,
        reportSurveyShown,
        setSurveyResponse,
        setBillingProductLoading,
    } = useActions(billingProductLogic({ product, productRef }))
    const { reportBillingUpgradeClicked } = useActions(eventUsageLogic)

    const upgradePlan = currentAndUpgradePlans?.upgradePlan
    const currentPlan = currentAndUpgradePlans?.currentPlan
    const downgradePlan = currentAndUpgradePlans?.downgradePlan
    const additionalFeaturesOnUpgradedPlan = upgradePlan
        ? upgradePlan?.features?.filter(
              (feature) =>
                  !currentPlan?.features?.some((currentPlanFeature) => currentPlanFeature.name === feature.name)
          )
        : currentPlan?.features?.filter(
              (feature) =>
                  !downgradePlan?.features?.some((downgradePlanFeature) => downgradePlanFeature.name === feature.name)
          ) || []

    const upgradeToPlanKey = upgradePlan?.plan_key
    const currentPlanKey = currentPlan?.plan_key
    const showUpgradeCard =
        (upgradePlan?.product_key !== 'platform_and_support' || product?.addons?.length === 0) &&
        (upgradePlan || (!upgradePlan && !product.current_amount_usd) || (isOnboarding && !product.contact_support))

    const { ref, size } = useResizeBreakpoints({
        0: 'small',
        700: 'medium',
    })

<<<<<<< HEAD
    const addonPriceColumns = product.addons
        // only get addons that are subscribed or were subscribed and have a projected amount
        ?.filter((addon) => addon.subscribed || parseFloat(addon.projected_amount_usd || ''))
        .map((addon) => ({
            title: `${addon.name} price`,
            dataIndex: `${addon.type}-price`,
        }))

    const tableColumns = [
        { title: `Priced per ${product.unit}`, dataIndex: 'volume' },
        { title: addonPriceColumns?.length > 0 ? 'Base price' : 'Price', dataIndex: 'basePrice' },
        ...(addonPriceColumns || []),
        { title: 'Current Usage', dataIndex: 'usage' },
        { title: 'Total', dataIndex: 'total' },
        { title: 'Projected Total', dataIndex: 'projectedTotal' },
    ]

    type TableTierDatum = {
        volume: string
        basePrice: string
        [addonPrice: string]: string
        usage: string
        total: string
        projectedTotal: string
    }

    // TODO: SUPPORT NON-TIERED PRODUCT TYPES
    // still use the table, but the data will be different
    const tableTierData: TableTierDatum[] | undefined =
        product.tiers && product.tiers.length > 0
            ? product.tiers
                  ?.map((tier, i) => {
                      const addonPricesForTier = product.addons?.map((addon) => ({
                          [`${addon.type}-price`]: `${
                              addon.tiers?.[i]?.unit_amount_usd !== '0'
                                  ? '$' + addon.tiers?.[i]?.unit_amount_usd
                                  : 'Free'
                          }`,
                      }))
                      // take the tier.current_amount_usd and add it to the same tier level for all the addons
                      const totalForTier =
                          parseFloat(tier.current_amount_usd || '0') +
                          (product.addons?.reduce(
                              (acc, addon) => acc + parseFloat(addon.tiers?.[i]?.current_amount_usd || '0'),
                              0
                              // if there aren't any addons we get NaN from the above, so we need to default to 0
                          ) || 0)
                      const projectedTotalForTier =
                          (parseFloat(tier.projected_amount_usd || '') || 0) +
                          product.addons?.reduce(
                              (acc, addon) => acc + (parseFloat(addon.tiers?.[i]?.projected_amount_usd || '') || 0),
                              0
                          )

                      const tierData = {
                          volume: product.tiers // this is silly because we know there are tiers since we check above, but typescript doesn't
                              ? getTierDescription(product.tiers, i, product, billing?.billing_period?.interval || '')
                              : '',
                          basePrice: tier.unit_amount_usd !== '0' ? `$${tier.unit_amount_usd}` : 'Free',
                          usage: compactNumber(tier.current_usage),
                          total: `$${totalForTier.toFixed(2) || '0.00'}`,
                          projectedTotal: `$${projectedTotalForTier.toFixed(2) || '0.00'}`,
                      }
                      // if there are any addon prices we need to include, put them in the table
                      addonPricesForTier?.map((addonPrice) => {
                          Object.assign(tierData, addonPrice)
                      })
                      return tierData
                  })
                  // Add a row at the end for the total
                  .concat({
                      volume: 'Total',
                      basePrice: '',
                      usage: '',
                      total: `$${product.current_amount_usd || '0.00'}`,
                      projectedTotal: `$${product.projected_amount_usd || '0.00'}`,
                  })
            : undefined

    if (billing?.discount_percent && parseFloat(product.projected_amount_usd || '')) {
        // If there is a discount, add a row for the total after discount if there is also a projected amount
        tableTierData?.push({
            volume: 'Total after discount',
            basePrice: '',
            usage: '',
            total: `$${
                (parseInt(product.current_amount_usd || '0') * (1 - billing?.discount_percent / 100)).toFixed(2) ||
                '0.00'
            }`,
            projectedTotal: `$${
                (
                    parseInt(product.projected_amount_usd || '0') -
                    parseInt(product.projected_amount_usd || '0') * (billing?.discount_percent / 100)
                ).toFixed(2) || '0.00'
            }`,
        })
    }

=======
>>>>>>> a1e089ae
    return (
        <div
            className={clsx('flex flex-wrap max-w-300 pb-12', {
                'flex-col pb-4': size === 'small',
            })}
            ref={ref}
        >
            <div className="border border-border rounded w-full bg-bg-light" ref={productRef}>
                <div className="border-b border-border rounded-t bg-mid p-4">
                    <div className="flex gap-4 items-center justify-between">
                        {getProductIcon(product.name, product.icon_key, 'text-2xl')}
                        <div>
                            <h3 className="font-bold mb-0">{product.name}</h3>
                            <div>{product.description}</div>
                        </div>
                        <div className="flex grow justify-end gap-x-2 items-center">
                            {product.docs_url && (
                                <LemonButton
                                    icon={<IconDocument />}
                                    size="small"
                                    to={product.docs_url}
                                    className="justify-end"
                                    tooltip="Read the docs"
                                />
                            )}
                            {product.contact_support ? (
                                <>
                                    {product.subscribed && <p className="m-0">Need to manage your plan?</p>}
                                    <LemonButton
                                        type="primary"
                                        to="mailto:sales@posthog.com?subject=Enterprise%20plan%20request"
                                    >
                                        Get in touch
                                    </LemonButton>
                                </>
                            ) : (
                                product.subscribed && (
                                    <More
                                        overlay={
                                            <>
                                                {billing?.billing_period?.interval == 'month' && (
                                                    <LemonButton
                                                        fullWidth
                                                        onClick={() => setIsEditingBillingLimit(true)}
                                                    >
                                                        Set billing limit
                                                    </LemonButton>
                                                )}
                                                <LemonButton
                                                    fullWidth
                                                    to="https://posthog.com/docs/billing/estimating-usage-costs#how-to-reduce-your-posthog-costs"
                                                >
                                                    Learn how to reduce your bill
                                                </LemonButton>
                                                {product.plans?.length > 0 ? (
                                                    <LemonButton
                                                        fullWidth
                                                        onClick={() => {
                                                            setSurveyResponse(product.type, '$survey_response_1')
                                                            reportSurveyShown(UNSUBSCRIBE_SURVEY_ID, product.type)
                                                        }}
                                                    >
                                                        Unsubscribe
                                                    </LemonButton>
                                                ) : (
                                                    <LemonButton
                                                        fullWidth
                                                        to="mailto:sales@posthog.com?subject=Custom%20plan%20unsubscribe%20request"
                                                    >
                                                        Contact support to unsubscribe
                                                    </LemonButton>
                                                )}
                                            </>
                                        }
                                    />
                                )
                            )}
                            {surveyID && <UnsubscribeSurveyModal product={product} />}
                        </div>
                    </div>
                </div>
                <div className="px-8">
                    {product.percentage_usage > 1 && (
                        <LemonBanner className="mt-6" type="error">
                            You have exceeded the {customLimitUsd ? 'billing limit' : 'free tier limit'} for this
                            product.
                        </LemonBanner>
                    )}
                    <div className="flex w-full items-center gap-x-8">
                        {product.contact_support && (!product.subscribed || isUnlicensedDebug) ? (
                            <div className="py-8">
                                {!billing?.has_active_subscription && (
                                    <p className="ml-0">
                                        Every product subsciption comes with free platform features such as{' '}
                                        <b>Multiple projects, Integrations, Apps, and more</b>. Subscribe to one of the
                                        products above to get instant access.
                                    </p>
                                )}
                                <p className="m-0">
                                    Need additional platform and support (aka enterprise) features like <b>SAML SSO</b>,{' '}
                                    <b>advanced permissioning</b>, and more?{' '}
                                    <Link to="mailto:sales@posthog.com?subject=Enterprise%20plan%20request">
                                        Get in touch
                                    </Link>{' '}
                                    for a quick chat.
                                </p>
                            </div>
                        ) : (
                            !isOnboarding &&
                            !isUnlicensedDebug && (
                                <>
                                    {product.tiered ? (
                                        <>
                                            {product.subscribed && (
                                                <LemonButton
                                                    icon={
                                                        showTierBreakdown ? <IconChevronDown /> : <IconChevronRight />
                                                    }
                                                    onClick={() => setShowTierBreakdown(!showTierBreakdown)}
                                                />
                                            )}
                                            <div className="grow">
                                                <BillingGauge items={billingGaugeItems} product={product} />
                                            </div>
                                            {product.current_amount_usd ? (
                                                <div className="flex justify-end gap-8 flex-wrap items-end">
                                                    <Tooltip
                                                        title={`The current ${
                                                            billing?.discount_percent ? 'discounted ' : ''
                                                        }amount you have been billed for this ${
                                                            billing?.billing_period?.interval
                                                        } so far.`}
                                                    >
                                                        <div className="flex flex-col items-center">
                                                            <div className="font-bold text-3xl leading-7">
                                                                $
                                                                {(
                                                                    parseFloat(product.current_amount_usd || '') *
                                                                    (1 -
                                                                        (billing?.discount_percent
                                                                            ? billing.discount_percent / 100
                                                                            : 0))
                                                                ).toFixed(2) || '0.00'}
                                                            </div>
                                                            <span className="text-xs text-muted">
                                                                {capitalizeFirstLetter(
                                                                    billing?.billing_period?.interval || ''
                                                                )}
                                                                -to-date
                                                            </span>
                                                        </div>
                                                    </Tooltip>
                                                    {product.tiers && (
                                                        <Tooltip
                                                            title={`This is roughly calculated based on your current bill${
                                                                billing?.discount_percent
                                                                    ? ', discounts on your account,'
                                                                    : ''
                                                            } and the remaining time left in this billing period.`}
                                                        >
                                                            <div className="flex flex-col items-center justify-end">
                                                                <div className="font-bold text-muted text-lg leading-5">
                                                                    $
                                                                    {(
                                                                        parseFloat(product.projected_amount_usd || '') *
                                                                        (1 -
                                                                            (billing?.discount_percent
                                                                                ? billing.discount_percent / 100
                                                                                : 0))
                                                                    ).toFixed(2) || '0.00'}
                                                                </div>
                                                                <span className="text-xs text-muted">Projected</span>
                                                            </div>
                                                        </Tooltip>
                                                    )}
                                                </div>
                                            ) : null}
                                        </>
                                    ) : product.current_amount_usd ? (
                                        <div className="my-8">
                                            <Tooltip
                                                title={`The current amount you will be billed for this ${billing?.billing_period?.interval}.`}
                                            >
                                                <div className="flex flex-col items-center">
                                                    <div className="font-bold text-3xl leading-7">
                                                        ${product.current_amount_usd}
                                                    </div>
                                                    <span className="text-xs text-muted">
                                                        per {billing?.billing_period?.interval || 'period'}
                                                    </span>
                                                </div>
                                            </Tooltip>
                                        </div>
                                    ) : null}
                                </>
                            )
                        )}
                    </div>
                    {product.price_description ? (
                        <LemonBanner type="info">
                            <span dangerouslySetInnerHTML={{ __html: product.price_description }} />
                        </LemonBanner>
                    ) : null}
                    {/* Table with tiers */}
                    {showTierBreakdown && <BillingProductPricingTable product={product} />}
                    {!isOnboarding && product.addons?.length > 0 && (
                        <div className="pb-8">
                            <h4 className="my-4">Addons</h4>
                            <div className="gap-y-4 flex flex-col">
                                {product.addons
                                    .filter((addon) => !addon.inclusion_only)
                                    .map((addon, i) => {
                                        return <BillingProductAddon key={i} addon={addon} />
                                    })}
                            </div>
                        </div>
                    )}
                </div>
                {showUpgradeCard && (
                    <div
                        data-attr={`upgrade-card-${product.type}`}
                        className={`border-t border-border p-8 flex justify-between ${
                            !upgradePlan ? 'bg-success-highlight' : 'bg-warning-highlight'
                        }`}
                    >
                        <div>
                            {currentPlan && (
                                <h4 className={`${!upgradePlan ? 'text-success-dark' : 'text-warning-dark'}`}>
                                    You're on the {currentPlan.name} plan for {product.name}.
                                </h4>
                            )}
                            {additionalFeaturesOnUpgradedPlan?.length > 0 ? (
                                <>
                                    <p className="ml-0 max-w-200">Subscribe to get sweet features such as:</p>
                                    <div>
                                        {additionalFeaturesOnUpgradedPlan?.map((feature, i) => {
                                            return (
                                                i < 3 && (
                                                    <div
                                                        className="flex gap-x-2 items-center mb-2"
                                                        key={'additional-features-' + product.type + i}
                                                    >
                                                        <IconCheckCircle className="text-success" />
                                                        <Tooltip key={feature.key} title={feature.description}>
                                                            <b>{feature.name} </b>
                                                        </Tooltip>
                                                    </div>
                                                )
                                            )
                                        })}
                                        {!billing?.has_active_subscription && (
                                            <div className="flex gap-x-2 items-center mb-2">
                                                <IconCheckCircle className="text-success" />
                                                <Tooltip title="Multiple projects, Feature flags, Experiments, Integrations, Apps, and more">
                                                    <b>Upgraded platform features</b>
                                                </Tooltip>
                                            </div>
                                        )}
                                        <div className="flex gap-x-2 items-center mb-2">
                                            <IconCheckCircle className="text-success" />
                                            <Link onClick={() => toggleIsPlanComparisonModalOpen()}>
                                                <b>And more...</b>
                                            </Link>
                                        </div>
                                    </div>
                                </>
                            ) : (
                                <p className="ml-0 max-w-200">
                                    You've got access to all the features we offer for {product.name}.
                                </p>
                            )}
                            {upgradePlan?.tiers?.[0]?.unit_amount_usd &&
                                parseInt(upgradePlan?.tiers?.[0].unit_amount_usd) === 0 && (
                                    <p className="ml-0 mb-0 mt-4">
                                        <b>
                                            First {convertLargeNumberToWords(upgradePlan?.tiers?.[0].up_to, null)}{' '}
                                            {product.unit}s free
                                        </b>
                                        , then just ${upgradePlan?.tiers?.[1]?.unit_amount_usd} per {product.unit} and{' '}
                                        <Link onClick={() => toggleIsPlanComparisonModalOpen()}>volume discounts</Link>.
                                    </p>
                                )}
                        </div>
                        {upgradePlan && (
                            <div className="ml-4">
                                <div className="flex flex-wrap gap-x-2 gap-y-2">
                                    <LemonButton
                                        type="secondary"
                                        onClick={() => toggleIsPlanComparisonModalOpen()}
                                        className="grow"
                                        center
                                    >
                                        Compare plans
                                    </LemonButton>
                                    {upgradePlan.contact_support ? (
                                        <LemonButton
                                            type="primary"
                                            to="mailto:sales@posthog.com?subject=Enterprise%20plan%20request"
                                        >
                                            Get in touch
                                        </LemonButton>
                                    ) : (
                                        upgradePlan.included_if !== 'has_subscription' &&
                                        !upgradePlan.unit_amount_usd && (
                                            <BillingUpgradeCTA
                                                data-attr={`${product.type}-upgrade-cta`}
                                                to={getUpgradeProductLink(
                                                    product,
                                                    upgradeToPlanKey || '',
                                                    redirectPath,
                                                    isOnboarding // if in onboarding, we want to include addons, otherwise don't
                                                )}
                                                type="primary"
                                                icon={<IconPlus />}
                                                disableClientSideRouting
                                                loading={billingProductLoading === product.type}
                                                onClick={() => {
                                                    reportBillingUpgradeClicked(product.type)
                                                    setBillingProductLoading(product.type)
                                                }}
                                                className="grow"
                                                center
                                            >
                                                Subscribe
                                            </BillingUpgradeCTA>
                                        )
                                    )}
                                </div>
                            </div>
                        )}
                        <PlanComparisonModal
                            product={product}
                            includeAddons={isOnboarding}
                            modalOpen={isPlanComparisonModalOpen}
                            onClose={() => toggleIsPlanComparisonModalOpen()}
                        />
                    </div>
                )}
                <BillingLimitInput product={product} />
            </div>
            <ProductPricingModal
                modalOpen={isPricingModalOpen}
                onClose={toggleIsPricingModalOpen}
                product={product}
                planKey={product.subscribed ? currentPlanKey : upgradeToPlanKey}
            />
        </div>
    )
}<|MERGE_RESOLUTION|>--- conflicted
+++ resolved
@@ -88,107 +88,6 @@
         700: 'medium',
     })
 
-<<<<<<< HEAD
-    const addonPriceColumns = product.addons
-        // only get addons that are subscribed or were subscribed and have a projected amount
-        ?.filter((addon) => addon.subscribed || parseFloat(addon.projected_amount_usd || ''))
-        .map((addon) => ({
-            title: `${addon.name} price`,
-            dataIndex: `${addon.type}-price`,
-        }))
-
-    const tableColumns = [
-        { title: `Priced per ${product.unit}`, dataIndex: 'volume' },
-        { title: addonPriceColumns?.length > 0 ? 'Base price' : 'Price', dataIndex: 'basePrice' },
-        ...(addonPriceColumns || []),
-        { title: 'Current Usage', dataIndex: 'usage' },
-        { title: 'Total', dataIndex: 'total' },
-        { title: 'Projected Total', dataIndex: 'projectedTotal' },
-    ]
-
-    type TableTierDatum = {
-        volume: string
-        basePrice: string
-        [addonPrice: string]: string
-        usage: string
-        total: string
-        projectedTotal: string
-    }
-
-    // TODO: SUPPORT NON-TIERED PRODUCT TYPES
-    // still use the table, but the data will be different
-    const tableTierData: TableTierDatum[] | undefined =
-        product.tiers && product.tiers.length > 0
-            ? product.tiers
-                  ?.map((tier, i) => {
-                      const addonPricesForTier = product.addons?.map((addon) => ({
-                          [`${addon.type}-price`]: `${
-                              addon.tiers?.[i]?.unit_amount_usd !== '0'
-                                  ? '$' + addon.tiers?.[i]?.unit_amount_usd
-                                  : 'Free'
-                          }`,
-                      }))
-                      // take the tier.current_amount_usd and add it to the same tier level for all the addons
-                      const totalForTier =
-                          parseFloat(tier.current_amount_usd || '0') +
-                          (product.addons?.reduce(
-                              (acc, addon) => acc + parseFloat(addon.tiers?.[i]?.current_amount_usd || '0'),
-                              0
-                              // if there aren't any addons we get NaN from the above, so we need to default to 0
-                          ) || 0)
-                      const projectedTotalForTier =
-                          (parseFloat(tier.projected_amount_usd || '') || 0) +
-                          product.addons?.reduce(
-                              (acc, addon) => acc + (parseFloat(addon.tiers?.[i]?.projected_amount_usd || '') || 0),
-                              0
-                          )
-
-                      const tierData = {
-                          volume: product.tiers // this is silly because we know there are tiers since we check above, but typescript doesn't
-                              ? getTierDescription(product.tiers, i, product, billing?.billing_period?.interval || '')
-                              : '',
-                          basePrice: tier.unit_amount_usd !== '0' ? `$${tier.unit_amount_usd}` : 'Free',
-                          usage: compactNumber(tier.current_usage),
-                          total: `$${totalForTier.toFixed(2) || '0.00'}`,
-                          projectedTotal: `$${projectedTotalForTier.toFixed(2) || '0.00'}`,
-                      }
-                      // if there are any addon prices we need to include, put them in the table
-                      addonPricesForTier?.map((addonPrice) => {
-                          Object.assign(tierData, addonPrice)
-                      })
-                      return tierData
-                  })
-                  // Add a row at the end for the total
-                  .concat({
-                      volume: 'Total',
-                      basePrice: '',
-                      usage: '',
-                      total: `$${product.current_amount_usd || '0.00'}`,
-                      projectedTotal: `$${product.projected_amount_usd || '0.00'}`,
-                  })
-            : undefined
-
-    if (billing?.discount_percent && parseFloat(product.projected_amount_usd || '')) {
-        // If there is a discount, add a row for the total after discount if there is also a projected amount
-        tableTierData?.push({
-            volume: 'Total after discount',
-            basePrice: '',
-            usage: '',
-            total: `$${
-                (parseInt(product.current_amount_usd || '0') * (1 - billing?.discount_percent / 100)).toFixed(2) ||
-                '0.00'
-            }`,
-            projectedTotal: `$${
-                (
-                    parseInt(product.projected_amount_usd || '0') -
-                    parseInt(product.projected_amount_usd || '0') * (billing?.discount_percent / 100)
-                ).toFixed(2) || '0.00'
-            }`,
-        })
-    }
-
-=======
->>>>>>> a1e089ae
     return (
         <div
             className={clsx('flex flex-wrap max-w-300 pb-12', {
