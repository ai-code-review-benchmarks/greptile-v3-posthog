--- conflicted
+++ resolved
@@ -4,11 +4,6 @@
 import { LemonButton, LemonModal, LemonTag, Link } from '@posthog/lemon-ui'
 import clsx from 'clsx'
 import { useActions, useValues } from 'kea'
-<<<<<<< HEAD
-import { FEATURE_FLAGS } from 'lib/constants'
-import { IconCheckmark } from 'lib/lemon-ui/icons'
-=======
->>>>>>> 44d398bc
 import { Tooltip } from 'lib/lemon-ui/Tooltip'
 import { featureFlagLogic } from 'lib/logic/featureFlagLogic'
 import { eventUsageLogic } from 'lib/utils/eventUsageLogic'
