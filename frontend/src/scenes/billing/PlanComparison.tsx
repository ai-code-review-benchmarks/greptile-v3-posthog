--- conflicted
+++ resolved
@@ -304,7 +304,6 @@
                         </tr>
                         {billing?.products
                             .filter((product) => product.inclusion_only)
-<<<<<<< HEAD
                             .map((includedProduct) => {
                                 const includedPlans = includedProduct.plans.filter(
                                     (plan) => plan.included_if == 'has_subscription' || plan.current_plan
@@ -345,56 +344,13 @@
                                                                 : ''
                                                         )}
                                                     >
-                                                        <Tooltip title={feature.description}>{feature.name}</Tooltip>
+                                                        <Tooltip title={feature.description}>
+                                                            <span>{feature.name}</span>
+                                                        </Tooltip>
                                                     </th>
                                                     {includedPlans?.map((plan) => (
                                                         <React.Fragment key={`${plan.plan_key}-${feature.key}`}>
                                                             {/* Some products don't have a free plan, so we need to pretend there is one 
-=======
-                            .map((includedProduct) => (
-                                <React.Fragment key={`inclusion-only-product-features-${includedProduct.type}`}>
-                                    <tr>
-                                        <th
-                                            colSpan={3}
-                                            className="PlanTable__th__section bg-side justify-left rounded text-left mb-2"
-                                        >
-                                            <div className="flex items-center gap-x-2 my-2">
-                                                {getProductIcon(includedProduct.icon_key, 'text-2xl')}
-                                                <Tooltip title={includedProduct.description}>
-                                                    <span className="font-bold">{includedProduct.name}</span>
-                                                </Tooltip>
-                                            </div>
-                                        </th>
-                                    </tr>
-                                    {includedProduct.plans
-                                        .find((plan: BillingV2PlanType) => plan.included_if == 'has_subscription')
-                                        ?.features?.map((feature, i) => (
-                                            <tr key={`tr-${feature.key}`}>
-                                                <th
-                                                    className={clsx(
-                                                        'text-muted PlanTable__th__feature',
-                                                        width &&
-                                                            width < 600 &&
-                                                            'PlanTable__th__feature--reduced_padding',
-                                                        // If this is the last feature in the list, add a class to add padding to the bottom of
-                                                        // the cell (which makes the whole row have the padding)
-                                                        i ==
-                                                            (includedProduct.plans.find(
-                                                                (plan) => plan.included_if == 'has_subscription'
-                                                            )?.features?.length || 0) -
-                                                                1
-                                                            ? 'PlanTable__th__last-feature'
-                                                            : ''
-                                                    )}
-                                                >
-                                                    <Tooltip title={feature.description}>
-                                                        <span>{feature.name}</span>
-                                                    </Tooltip>
-                                                </th>
-                                                {includedProduct.plans?.map((plan) => (
-                                                    <React.Fragment key={`${plan.plan_key}-${feature.key}`}>
-                                                        {/* Some products don't have a free plan, so we need to pretend there is one 
->>>>>>> e4fcf60c
                                                                         so the features line up in the correct columns in the UI. This is kind of 
                                                                         hacky because it assumes we only have 2 plans total, but it works for now.
                                                                     */}
