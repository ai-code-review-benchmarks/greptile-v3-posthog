import './PlanComparison.scss'

import { IconCheckCircle, IconWarning, IconX } from '@posthog/icons'
import { LemonButton, LemonModal, LemonTag, Link } from '@posthog/lemon-ui'
import clsx from 'clsx'
import { useActions, useValues } from 'kea'
import { Tooltip } from 'lib/lemon-ui/Tooltip'
import { eventUsageLogic } from 'lib/utils/eventUsageLogic'
import React from 'react'
import { getProductIcon } from 'scenes/products/Products'
import useResizeObserver from 'use-resize-observer'

import { BillingProductV2AddonType, BillingProductV2Type, BillingV2FeatureType, BillingV2PlanType } from '~/types'

import { convertLargeNumberToWords, getUpgradeProductLink } from './billing-utils'
import { billingLogic } from './billingLogic'
import { UNSUBSCRIBE_SURVEY_ID } from './BillingProduct'
import { billingProductLogic } from './billingProductLogic'
import { UnsubscribeSurveyModal } from './UnsubscribeSurveyModal'

export function PlanIcon({
    feature,
    className,
    timeDenominator,
}: {
    feature?: BillingV2FeatureType
    className?: string
    timeDenominator?: string
}): JSX.Element {
    return (
        <div className="flex items-center text-xs text-muted">
            {!feature ? (
                <>
                    <IconX className={clsx('text-danger mx-4', className)} />
                </>
            ) : feature.limit ? (
                <>
                    <IconWarning className={clsx('text-warning mx-4 shrink-0', className)} />
                    {feature.limit &&
                        `${convertLargeNumberToWords(feature.limit, null)} ${feature.unit && feature.unit}${
                            timeDenominator ? `/${timeDenominator}` : ''
                        }`}
                    {feature.note}
                </>
            ) : (
                <>
                    <IconCheckCircle className={clsx('text-success mx-4 shrink-0', className)} />
                    {feature.note}
                </>
            )}
        </div>
    )
}

const getProductTiers = (
    plan: BillingV2PlanType,
    product: BillingProductV2Type | BillingProductV2AddonType
): JSX.Element => {
    const { width, ref: tiersRef } = useResizeObserver()
    const tiers = plan?.tiers

    const allTierPrices = tiers?.map((tier) => parseFloat(tier.unit_amount_usd))
    const sigFigs = allTierPrices?.map((price) => price?.toString().split('.')[1]?.length).sort((a, b) => b - a)[0]

    return (
        <>
            {tiers ? (
                tiers?.map((tier, i) => (
                    <div
                        key={`${plan.plan_key}-${product.type}-${tier.up_to}`}
                        className={clsx(
                            'flex',
                            width && width < 100 ? 'flex-col mb-2' : 'justify-between items-center'
                        )}
                        ref={tiersRef}
                    >
                        <span className="text-xs">
                            {convertLargeNumberToWords(tier.up_to, tiers[i - 1]?.up_to, true, product.unit)}
                        </span>
                        <span className="font-bold">
                            {i === 0 && parseFloat(tier.unit_amount_usd) === 0
                                ? 'Free'
                                : `$${parseFloat(tier.unit_amount_usd).toFixed(sigFigs)}`}
                        </span>
                    </div>
                ))
            ) : product?.free_allocation ? (
                <div
                    key={`${plan.plan_key}-${product.type}-tiers`}
                    className={clsx('flex', width && width < 100 ? 'flex-col mb-2' : ' justify-between items-center')}
                    ref={tiersRef}
                >
                    <span className="text-xs">
                        Up to {convertLargeNumberToWords(product?.free_allocation, null)} {product?.unit}s/mo
                    </span>
                    <span className="font-bold">Free</span>
                </div>
            ) : null}
        </>
    )
}

export const PlanComparison = ({
    product,
    includeAddons = false,
}: {
    product: BillingProductV2Type
    includeAddons?: boolean
}): JSX.Element | null => {
    const plans = product.plans?.filter(
        (plan) => !plan.included_if || plan.included_if == 'has_subscription' || plan.current_plan
    )
    if (plans?.length === 0) {
        return null
    }
    const fullyFeaturedPlan = plans[plans.length - 1]
    const { billing, redirectPath } = useValues(billingLogic)
    const { width, ref: planComparisonRef } = useResizeObserver()
    const { reportBillingUpgradeClicked } = useActions(eventUsageLogic)
    const currentPlanIndex = plans.findIndex((plan) => plan.current_plan)
    const { surveyID } = useValues(billingProductLogic({ product }))
    const { reportSurveyShown, setSurveyResponse } = useActions(billingProductLogic({ product }))

    const upgradeButtons = plans?.map((plan, i) => {
        return (
            <td key={`${plan.plan_key}-cta`} className="PlanTable__td__upgradeButton">
                <LemonButton
                    to={
                        plan.contact_support
                            ? 'mailto:sales@posthog.com?subject=Enterprise%20plan%20request'
                            : !plan.included_if
                            ? getUpgradeProductLink(product, plan.plan_key || '', redirectPath, includeAddons)
                            : undefined
                    }
                    type={plan.current_plan || i < currentPlanIndex ? 'secondary' : 'primary'}
                    status={plan.current_plan ? 'default' : 'alt'}
                    fullWidth
                    center
                    disableClientSideRouting={!plan.contact_support}
                    disabledReason={
                        plan.included_if == 'has_subscription' && i >= currentPlanIndex
                            ? billing?.has_active_subscription
                                ? 'Unsubscribe from all products to remove'
                                : 'Subscribe to any product for access'
                            : plan.current_plan
                            ? 'Current plan'
                            : undefined
                    }
                    onClick={() => {
                        if (!plan.current_plan) {
                            // TODO: add current plan key and new plan key
                            reportBillingUpgradeClicked(product.type)
                        }
                        if (plan.included_if == 'has_subscription' && !plan.current_plan && i < currentPlanIndex) {
                            setSurveyResponse(product.type, '$survey_response_1')
                            reportSurveyShown(UNSUBSCRIBE_SURVEY_ID, product.type)
                        }
                    }}
                >
                    {plan.current_plan
                        ? 'Current plan'
                        : i < currentPlanIndex
                        ? 'Downgrade'
                        : plan.contact_support
                        ? 'Get in touch'
                        : 'Subscribe'}
                </LemonButton>
                {!plan.current_plan && !plan.free_allocation && includeAddons && product.addons?.length > 0 && (
                    <p className="text-center ml-0 mt-2 mb-0">
                        <Link
                            to={`/api/billing-v2/activation?products=${product.type}:${plan.plan_key}&redirect_path=${redirectPath}`}
                            className="text-muted text-xs"
                            disableClientSideRouting
                        >
                            or subscribe without addons
                        </Link>
                    </p>
                )}
            </td>
        )
    })

    return (
        <table className="PlanComparison w-full table-fixed" ref={planComparisonRef}>
            <thead>
                <tr>
                    <td />
                    {plans?.map((plan) => (
                        <td key={`plan-type-${plan.plan_key}`}>
                            <h3 className="font-bold">{plan.name}</h3>
                        </td>
                    ))}
                </tr>
            </thead>
            <tbody>
                <tr className="PlanTable__tr__border">
                    <td className="font-bold">Monthly {product.tiered && 'base '} price</td>
                    {plans?.map((plan) => (
                        <td key={`${plan.plan_key}-basePrice`} className="text-sm font-bold">
                            {plan.free_allocation && !plan.tiers
                                ? 'Free forever'
                                : plan.unit_amount_usd
                                ? `$${parseFloat(plan.unit_amount_usd).toFixed(0)} per month`
                                : plan.contact_support
                                ? 'Custom'
                                : plan.included_if == 'has_subscription'
                                ? 'Free, included with any product subscription'
                                : '$0 per month'}
                        </td>
                    ))}
                </tr>
                {product.tiered && (
                    <tr className="PlanTable__tr__border">
                        <th scope="row">
                            {includeAddons && product.addons?.length > 0 && (
                                <p className="ml-0">
                                    <span className="font-bold">{product.name}</span>
                                </p>
                            )}
                            <p className="ml-0 text-xs mt-1">Priced per {product.unit}</p>
                        </th>
                        {plans?.map((plan) => (
                            <td key={`${plan.plan_key}-tiers-td`}>{getProductTiers(plan, product)}</td>
                        ))}
                    </tr>
                )}
                {includeAddons &&
                    product.addons?.map((addon) => {
                        return addon.tiered ? (
                            <tr key={addon.name + 'pricing-row'} className="PlanTable__tr__border">
                                <th scope="row">
                                    <p className="ml-0">
                                        <span className="font-bold">{addon.name}</span>
                                        <LemonTag type="completion" className="ml-2">
                                            addon
                                        </LemonTag>
                                    </p>
                                    <p className="ml-0 text-xs text-muted mt-1">Priced per {addon.unit}</p>
                                </th>
                                {plans?.map((plan) =>
                                    // If the plan is free, the addon isn't available
                                    plan.free_allocation && !plan.tiers ? (
                                        <td key={`${addon.name}-free-tiers-td`}>
                                            <p className="text-muted text-xs">Not available on this plan.</p>
                                        </td>
                                    ) : (
                                        <td key={`${addon.type}-tiers-td`}>
                                            {getProductTiers(addon.plans?.[0], addon)}
                                        </td>
                                    )
                                )}
                            </tr>
                        ) : null
                    })}
                <tr>
                    <td />
                    {upgradeButtons}
                </tr>
                <tr>
                    <th colSpan={1} className="PlanTable__th__section rounded text-left">
                        <h3 className="mt-6 mb-2">Product Features:</h3>
                    </th>
                </tr>
                {fullyFeaturedPlan?.features?.map((feature, i) => (
                    <tr
                        key={`tr-${feature.key}`}
                        className={
                            i == fullyFeaturedPlan?.features?.length - 1 && !billing?.has_active_subscription
                                ? 'PlanTable__tr__border'
                                : ''
                        }
                    >
                        <th
                            className={clsx(
                                'PlanTable__th__feature',
                                width && width < 600 && 'PlanTable__th__feature--reduced_padding',
                                i == fullyFeaturedPlan?.features?.length - 1 && 'PlanTable__th__last-feature'
                            )}
                        >
                            <Tooltip title={feature.description}>
                                <span>{feature.name}</span>
                            </Tooltip>
                        </th>
                        {plans?.map((plan) => (
                            <td key={`${plan.plan_key}-${feature.key}`}>
                                <PlanIcon
                                    feature={plan.features?.find(
                                        (thisPlanFeature) => feature.key === thisPlanFeature.key
                                    )}
                                    className="text-base"
                                />
                            </td>
                        ))}
                    </tr>
                ))}
                {!billing?.has_active_subscription && !product.inclusion_only && (
                    <>
                        <tr>
                            <th colSpan={1} className="PlanTable__th__section rounded text-left">
                                <h3 className="mt-6 mb-2">
                                    <Tooltip title="Organizations with any paid subscription get access to additional features.">
                                        <span>Included platform features:</span>
                                    </Tooltip>
                                </h3>
                            </th>
                        </tr>
                        {billing?.products
                            .filter((product) => product.inclusion_only)
<<<<<<< HEAD
                            .map((includedProduct) => {
                                const includedPlans = includedProduct.plans.filter(
                                    (plan) => plan.included_if == 'has_subscription' || plan.current_plan
                                )
                                return (
                                    <React.Fragment key={`inclusion-only-product-features-${includedProduct.type}`}>
                                        <tr>
                                            <th
                                                colSpan={3}
                                                className="PlanTable__th__section bg-side justify-left rounded text-left mb-2"
                                            >
                                                <div className="flex items-center gap-x-2 my-2">
                                                    {getProductIcon(includedProduct.icon_key, 'text-2xl')}
                                                    <Tooltip title={includedProduct.description}>
                                                        <span className="font-bold">{includedProduct.name}</span>
=======
                            .map((includedProduct) => (
                                <React.Fragment key={`inclusion-only-product-features-${includedProduct.type}`}>
                                    <tr>
                                        <th
                                            colSpan={3}
                                            className="PlanTable__th__section bg-side justify-left rounded text-left mb-2"
                                        >
                                            <div className="flex items-center gap-x-2 my-2">
                                                {getProductIcon(
                                                    includedProduct.name,
                                                    includedProduct.icon_key,
                                                    'text-2xl'
                                                )}
                                                <Tooltip title={includedProduct.description}>
                                                    <span className="font-bold">{includedProduct.name}</span>
                                                </Tooltip>
                                            </div>
                                        </th>
                                    </tr>
                                    {includedProduct.plans
                                        .find((plan: BillingV2PlanType) => plan.included_if == 'has_subscription')
                                        ?.features?.map((feature, i) => (
                                            <tr key={`tr-${feature.key}`}>
                                                <th
                                                    className={clsx(
                                                        'text-muted PlanTable__th__feature',
                                                        width &&
                                                            width < 600 &&
                                                            'PlanTable__th__feature--reduced_padding',
                                                        // If this is the last feature in the list, add a class to add padding to the bottom of
                                                        // the cell (which makes the whole row have the padding)
                                                        i ==
                                                            (includedProduct.plans.find(
                                                                (plan) => plan.included_if == 'has_subscription'
                                                            )?.features?.length || 0) -
                                                                1
                                                            ? 'PlanTable__th__last-feature'
                                                            : ''
                                                    )}
                                                >
                                                    <Tooltip title={feature.description}>
                                                        <span>{feature.name}</span>
>>>>>>> 2085f68b
                                                    </Tooltip>
                                                </div>
                                            </th>
                                        </tr>
                                        {includedPlans
                                            .find((plan: BillingV2PlanType) => plan.included_if == 'has_subscription')
                                            ?.features?.map((feature, i) => (
                                                <tr key={`tr-${feature.key}`}>
                                                    <th
                                                        className={clsx(
                                                            'text-muted PlanTable__th__feature',
                                                            width &&
                                                                width < 600 &&
                                                                'PlanTable__th__feature--reduced_padding',
                                                            // If this is the last feature in the list, add a class to add padding to the bottom of
                                                            // the cell (which makes the whole row have the padding)
                                                            i ==
                                                                (includedPlans.find(
                                                                    (plan) => plan.included_if == 'has_subscription'
                                                                )?.features?.length || 0) -
                                                                    1
                                                                ? 'PlanTable__th__last-feature'
                                                                : ''
                                                        )}
                                                    >
                                                        <Tooltip title={feature.description}>
                                                            <span>{feature.name}</span>
                                                        </Tooltip>
                                                    </th>
                                                    {includedPlans?.map((plan) => (
                                                        <React.Fragment key={`${plan.plan_key}-${feature.key}`}>
                                                            {/* Some products don't have a free plan, so we need to pretend there is one 
                                                                        so the features line up in the correct columns in the UI. This is kind of 
                                                                        hacky because it assumes we only have 2 plans total, but it works for now.
                                                                    */}
                                                            {includedPlans?.length === 1 && (
                                                                <td>
                                                                    <PlanIcon
                                                                        feature={undefined}
                                                                        className="text-base"
                                                                    />
                                                                </td>
                                                            )}
                                                            <td>
                                                                <PlanIcon
                                                                    feature={plan.features?.find(
                                                                        (thisPlanFeature) =>
                                                                            feature.key === thisPlanFeature.key
                                                                    )}
                                                                    className="text-base"
                                                                />
                                                            </td>
                                                        </React.Fragment>
                                                    ))}
                                                </tr>
                                            ))}
                                    </React.Fragment>
                                )
                            })}
                    </>
                )}
            </tbody>
            {surveyID && <UnsubscribeSurveyModal product={product} />}
        </table>
    )
}

export const PlanComparisonModal = ({
    product,
    includeAddons = false,
    modalOpen,
    onClose,
}: {
    product: BillingProductV2Type
    includeAddons?: boolean
    modalOpen: boolean
    onClose?: () => void
}): JSX.Element | null => {
    return (
        <LemonModal isOpen={modalOpen} onClose={onClose}>
            <div className="PlanComparisonModal flex w-full h-full justify-center p-8">
                <div className="text-left bg-bg-light rounded relative w-full">
                    <h2>{product.name} plans</h2>
                    <PlanComparison product={product} includeAddons={includeAddons} />
                </div>
            </div>
        </LemonModal>
    )
}<|MERGE_RESOLUTION|>--- conflicted
+++ resolved
@@ -306,7 +306,6 @@
                         </tr>
                         {billing?.products
                             .filter((product) => product.inclusion_only)
-<<<<<<< HEAD
                             .map((includedProduct) => {
                                 const includedPlans = includedProduct.plans.filter(
                                     (plan) => plan.included_if == 'has_subscription' || plan.current_plan
@@ -319,53 +318,13 @@
                                                 className="PlanTable__th__section bg-side justify-left rounded text-left mb-2"
                                             >
                                                 <div className="flex items-center gap-x-2 my-2">
-                                                    {getProductIcon(includedProduct.icon_key, 'text-2xl')}
+                                                    {getProductIcon(
+                                                        includedProduct.name,
+                                                        includedProduct.icon_key,
+                                                        'text-2xl'
+                                                    )}
                                                     <Tooltip title={includedProduct.description}>
                                                         <span className="font-bold">{includedProduct.name}</span>
-=======
-                            .map((includedProduct) => (
-                                <React.Fragment key={`inclusion-only-product-features-${includedProduct.type}`}>
-                                    <tr>
-                                        <th
-                                            colSpan={3}
-                                            className="PlanTable__th__section bg-side justify-left rounded text-left mb-2"
-                                        >
-                                            <div className="flex items-center gap-x-2 my-2">
-                                                {getProductIcon(
-                                                    includedProduct.name,
-                                                    includedProduct.icon_key,
-                                                    'text-2xl'
-                                                )}
-                                                <Tooltip title={includedProduct.description}>
-                                                    <span className="font-bold">{includedProduct.name}</span>
-                                                </Tooltip>
-                                            </div>
-                                        </th>
-                                    </tr>
-                                    {includedProduct.plans
-                                        .find((plan: BillingV2PlanType) => plan.included_if == 'has_subscription')
-                                        ?.features?.map((feature, i) => (
-                                            <tr key={`tr-${feature.key}`}>
-                                                <th
-                                                    className={clsx(
-                                                        'text-muted PlanTable__th__feature',
-                                                        width &&
-                                                            width < 600 &&
-                                                            'PlanTable__th__feature--reduced_padding',
-                                                        // If this is the last feature in the list, add a class to add padding to the bottom of
-                                                        // the cell (which makes the whole row have the padding)
-                                                        i ==
-                                                            (includedProduct.plans.find(
-                                                                (plan) => plan.included_if == 'has_subscription'
-                                                            )?.features?.length || 0) -
-                                                                1
-                                                            ? 'PlanTable__th__last-feature'
-                                                            : ''
-                                                    )}
-                                                >
-                                                    <Tooltip title={feature.description}>
-                                                        <span>{feature.name}</span>
->>>>>>> 2085f68b
                                                     </Tooltip>
                                                 </div>
                                             </th>
