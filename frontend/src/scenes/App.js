import 'react-toastify/dist/ReactToastify.css'
import 'react-datepicker/dist/react-datepicker.css'
import { hot } from 'react-hot-loader/root'

import React, { useState, useEffect } from 'react'
import { useActions, useValues } from 'kea'
import { Layout } from 'antd'
import { ToastContainer, Slide } from 'react-toastify'

import { Sidebar } from '~/layout/Sidebar'
import { TopContent } from '~/layout/TopContent'
import { SendEventsOverlay } from '~/layout/SendEventsOverlay'
import { BillingToolbar } from 'lib/components/BillingToolbar'

import { userLogic } from 'scenes/userLogic'
import { sceneLogic, unauthenticatedRoutes } from 'scenes/sceneLogic'
import { SceneLoading } from 'lib/utils'
import { router } from 'kea-router'
import { CommandPalette } from 'lib/components/CommandPalette'
import { UpgradeModal } from './UpgradeModal'
import { teamLogic } from './teamLogic'

const darkerScenes = {
    dashboard: true,
    insights: true,
    funnel: true,
    editFunnel: true,
    paths: true,
}

function App() {
    const { user } = useValues(userLogic)
    const { currentTeam } = useValues(teamLogic)
    const { scene, params, loadedScenes } = useValues(sceneLogic)
    const { location } = useValues(router)
    const { replace } = useActions(router)
    const [sidebarCollapsed, setSidebarCollapsed] = useState(typeof window !== 'undefined' && window.innerWidth <= 991)

    const Scene = loadedScenes[scene]?.component || (() => <SceneLoading />)

    useEffect(() => {
        // If user is already logged in, redirect away from unauthenticated routes like signup
        if (user && unauthenticatedRoutes.includes(scene)) {
            replace('/')
            return
        }

        // redirect to ingestion if not completed
        if (currentTeam && !currentTeam.completed_snippet_onboarding && !location.pathname.startsWith('/ingestion')) {
            replace('/ingestion')
            return
        }
    }, [scene, user])

    if (!user) {
        return (
            unauthenticatedRoutes.includes(scene) && (
                <>
                    <Scene {...params} />{' '}
                    <ToastContainer autoClose={8000} transition={Slide} position="bottom-center" />
                </>
            )
        )
    }

    if (scene === 'ingestion' || !scene) {
        return (
            <>
                <Scene user={user} {...params} />
                <ToastContainer autoClose={8000} transition={Slide} position="bottom-center" />
            </>
        )
    }

    return (
        <>
            <UpgradeModal />
            <Layout className="bg-white">
                <Sidebar user={user} sidebarCollapsed={sidebarCollapsed} setSidebarCollapsed={setSidebarCollapsed} />
                <Layout
                    className={`${darkerScenes[scene] ? 'bg-dashboard' : 'bg-white'}${
                        !sidebarCollapsed ? ' with-open-sidebar' : ''
                    }`}
                    style={{ minHeight: '100vh' }}
                >
                    <TopContent user={user} />
                    <Layout.Content className="pl-5 pr-5 pt-3 pb-5" data-attr="layout-content">
                        <BillingToolbar />
<<<<<<< HEAD
                        {!currentTeam.ingested_event && image ? (
                            <SendEventsOverlay image={image} user={user} />
                        ) : (
                            <Scene user={user} {...params} />
                        )}
=======
                        {!user.has_events ? <SendEventsOverlay /> : <Scene user={user} {...params} />}
>>>>>>> 58ca5539
                        <ToastContainer autoClose={8000} transition={Slide} position="bottom-center" />
                    </Layout.Content>
                </Layout>
            </Layout>
            <CommandPalette />
        </>
    )
}

export default hot(App)<|MERGE_RESOLUTION|>--- conflicted
+++ resolved
@@ -86,15 +86,11 @@
                     <TopContent user={user} />
                     <Layout.Content className="pl-5 pr-5 pt-3 pb-5" data-attr="layout-content">
                         <BillingToolbar />
-<<<<<<< HEAD
                         {!currentTeam.ingested_event && image ? (
-                            <SendEventsOverlay image={image} user={user} />
+                            <SendEventsOverlay />
                         ) : (
                             <Scene user={user} {...params} />
                         )}
-=======
-                        {!user.has_events ? <SendEventsOverlay /> : <Scene user={user} {...params} />}
->>>>>>> 58ca5539
                         <ToastContainer autoClose={8000} transition={Slide} position="bottom-center" />
                     </Layout.Content>
                 </Layout>
