import * as Icons from '@posthog/icons'
import { LemonButton } from '@posthog/lemon-ui'
import { useActions, useValues } from 'kea'
import { router } from 'kea-router'
import { LemonCard } from 'lib/lemon-ui/LemonCard/LemonCard'
import { Spinner } from 'lib/lemon-ui/Spinner'
import { billingLogic } from 'scenes/billing/billingLogic'
import { getProductUri } from 'scenes/onboarding/onboardingLogic'
import { SceneExport } from 'scenes/sceneTypes'
import { teamLogic } from 'scenes/teamLogic'
import { urls } from 'scenes/urls'

import { BillingProductV2Type, ProductKey } from '~/types'

import { productsLogic } from './productsLogic'
<<<<<<< HEAD
=======
import * as Icons from '@posthog/icons'
import clsx from 'clsx'
>>>>>>> 217b3658

export const scene: SceneExport = {
    component: Products,
    logic: productsLogic,
}

function OnboardingCompletedButton({
    productUrl,
    onboardingUrl,
    productKey,
}: {
    productUrl: string
    onboardingUrl: string
    productKey: ProductKey
}): JSX.Element {
    const { onSelectProduct } = useActions(productsLogic)

    return (
        <>
            <LemonButton type="secondary" status="muted" to={productUrl}>
                Go to product
            </LemonButton>
            <LemonButton
                type="tertiary"
                status="muted"
                onClick={() => {
                    onSelectProduct(productKey)
                    router.actions.push(onboardingUrl)
                }}
            >
                Set up again
            </LemonButton>
        </>
    )
}

function OnboardingNotCompletedButton({
    url,
    productKey,
    getStartedActionOverride,
}: {
    url: string
    productKey: ProductKey
    getStartedActionOverride?: () => void
}): JSX.Element {
    const { onSelectProduct } = useActions(productsLogic)
    return (
        <LemonButton
            type="primary"
            onClick={() => {
                if (getStartedActionOverride) {
                    getStartedActionOverride()
                } else {
                    onSelectProduct(productKey)
                    router.actions.push(url)
                }
            }}
        >
            Get started
        </LemonButton>
    )
}

export function getProductIcon(iconKey?: string | null, className?: string): JSX.Element {
    return Icons[iconKey || 'IconLogomark']({ className })
}

export function ProductCard({
    product,
    getStartedActionOverride,
    orientation = 'vertical',
    className,
}: {
    product: BillingProductV2Type
    getStartedActionOverride?: () => void
    orientation?: 'horizontal' | 'vertical'
    className?: string
}): JSX.Element {
    const { currentTeam } = useValues(teamLogic)
    const onboardingCompleted = currentTeam?.has_completed_onboarding_for?.[product.type]
    const vertical = orientation === 'vertical'

    return (
        <LemonCard
            className={clsx('flex gap-4', vertical ? 'flex-col max-w-80' : 'items-center', className)}
            key={product.type}
        >
            <div className="flex">
                <div>
                    <div className="bg-mid rounded p-2">{getProductIcon(product.icon_key, 'text-2xl')}</div>
                </div>
            </div>
            <div className="flex-1">
                <h3 className={`bold ${vertical ? 'mb-2' : 'mb-0'}`}>{product.name}</h3>
                <p className="grow m-0">{product.description}</p>
            </div>
            <div className={`flex gap-x-2 flex-0 items-center ${!vertical && 'justify-end'}`}>
                {onboardingCompleted ? (
                    <OnboardingCompletedButton
                        productUrl={getProductUri(product.type as ProductKey)}
                        onboardingUrl={urls.onboarding(product.type)}
                        productKey={product.type as ProductKey}
                    />
                ) : (
                    <div>
                        <OnboardingNotCompletedButton
                            url={urls.onboarding(product.type)}
                            productKey={product.type as ProductKey}
                            getStartedActionOverride={getStartedActionOverride}
                        />
                    </div>
                )}
            </div>
        </LemonCard>
    )
}

export function Products(): JSX.Element {
    const { billing } = useValues(billingLogic)
    const { currentTeam } = useValues(teamLogic)
    const isFirstProduct = Object.keys(currentTeam?.has_completed_onboarding_for || {}).length === 0
    const products = billing?.products || []

    return (
        <div className="flex flex-col flex-1 w-full h-full p-6 items-center justify-center bg-mid">
            <div className="mb-8">
                <h1 className="text-center text-4xl">Pick your {isFirstProduct ? 'first' : 'next'} product.</h1>
                <p className="text-center">
                    Pick your {isFirstProduct ? 'first' : 'next'} product to get started with. You can set up any others
                    you'd like later.
                </p>
            </div>
            {products.length > 0 ? (
                <>
                    <div className="flex w-full max-w-xl justify-center gap-6 flex-wrap">
                        {products
                            .filter(
                                (product) =>
                                    !product.contact_support &&
                                    !product.inclusion_only &&
                                    product.type !== 'data_warehouse'
                            )
                            .map((product) => (
                                <ProductCard product={product} key={product.type} />
                            ))}
                    </div>
                </>
            ) : (
                <Spinner className="text-3xl" />
            )}
        </div>
    )
}<|MERGE_RESOLUTION|>--- conflicted
+++ resolved
@@ -1,5 +1,6 @@
 import * as Icons from '@posthog/icons'
 import { LemonButton } from '@posthog/lemon-ui'
+import clsx from 'clsx'
 import { useActions, useValues } from 'kea'
 import { router } from 'kea-router'
 import { LemonCard } from 'lib/lemon-ui/LemonCard/LemonCard'
@@ -13,11 +14,6 @@
 import { BillingProductV2Type, ProductKey } from '~/types'
 
 import { productsLogic } from './productsLogic'
-<<<<<<< HEAD
-=======
-import * as Icons from '@posthog/icons'
-import clsx from 'clsx'
->>>>>>> 217b3658
 
 export const scene: SceneExport = {
     component: Products,
