<<<<<<< HEAD
import { actions, afterMount, connect, kea, listeners, path, reducers, selectors } from 'kea'
import { forms } from 'kea-forms'
import { loaders } from 'kea-loaders'
=======
import { actions, afterMount, kea, listeners, path, reducers, selectors } from 'kea'
>>>>>>> 897a4584
import api from 'lib/api'
import { DashboardCompatibleScenes } from 'lib/components/SceneDashboardChoice/sceneDashboardChoiceModalLogic'
import { lemonToast } from 'lib/lemon-ui/lemonToast'
import { getAppContext } from 'lib/utils/getAppContext'
<<<<<<< HEAD
import posthog from 'posthog-js'

import { AvailableFeature, OrganizationBasicType, ProductKey, UserType } from '~/types'

import { preflightLogic } from './PreflightCheck/preflightLogic'
import type { userLogicType } from './userLogicType'
=======
import { lemonToast } from 'lib/lemon-ui/lemonToast'
import { loaders } from 'kea-loaders'
import { forms } from 'kea-forms'
import { DashboardCompatibleScenes } from 'lib/components/SceneDashboardChoice/sceneDashboardChoiceModalLogic'
>>>>>>> 897a4584

export interface UserDetailsFormType {
    first_name: string
    email: string
}

export const userLogic = kea<userLogicType>([
    path(['scenes', 'userLogic']),
    actions(() => ({
        loadUser: (resetOnFailure?: boolean) => ({ resetOnFailure }),
        updateCurrentTeam: (teamId: number, destination?: string) => ({ teamId, destination }),
        updateCurrentOrganization: (organizationId: string, destination?: string) => ({ organizationId, destination }),
        logout: true,
        updateUser: (user: Partial<UserType>, successCallback?: () => void) => ({ user, successCallback }),
        setUserScenePersonalisation: (scene: DashboardCompatibleScenes, dashboard: number) => ({ scene, dashboard }),
        updateHasSeenProductIntroFor: (productKey: ProductKey, value: boolean) => ({ productKey, value }),
    })),
    forms(({ actions }) => ({
        userDetails: {
            errors: ({ first_name, email }) => ({
                first_name: !first_name
                    ? 'You need to have a name.'
                    : first_name.length > 150
                    ? 'This name is too long. Please keep it under 151 characters.'
                    : null,
                email: !email
                    ? 'You need to have an email.'
                    : first_name.length > 254
                    ? 'This email is too long. Please keep it under 255 characters.'
                    : null,
            }),
            submit: (user) => {
                actions.updateUser(user)
            },
        },
    })),
    loaders(({ values, actions }) => ({
        user: [
            // TODO: Because we don't actually load the app until this request completes, `user` is never `null` (will help simplify checks across the app)
            null as UserType | null,
            {
                loadUser: async () => {
                    try {
                        return await api.get('api/users/@me/')
                    } catch (error: any) {
                        console.error(error)
                        actions.loadUserFailure(error.message)
                    }
                    return null
                },
                updateUser: async ({ user, successCallback }) => {
                    if (!values.user) {
                        throw new Error('Current user has not been loaded yet, so it cannot be updated!')
                    }
                    try {
                        const response = await api.update('api/users/@me/', user)
                        successCallback && successCallback()
                        return response
                    } catch (error: any) {
                        console.error(error)
                        actions.updateUserFailure(error.message)
                    }
                },
                setUserScenePersonalisation: async ({ scene, dashboard }) => {
                    if (!values.user) {
                        throw new Error('Current user has not been loaded yet, so it cannot be updated!')
                    }
                    try {
                        return await api.create('api/users/@me/scene_personalisation', {
                            scene,
                            dashboard,
                        })
                    } catch (error: any) {
                        console.error(error)
                        actions.updateUserFailure(error.message)
                    }
                },
            },
        ],
    })),
    reducers({
        userDetails: [
            {} as UserDetailsFormType,
            {
                loadUserSuccess: (_, { user }) => ({
                    first_name: user?.first_name || '',
                    email: user?.email || '',
                }),
                updateUserSuccess: (_, { user }) => ({
                    first_name: user?.first_name || '',
                    email: user?.email || '',
                }),
            },
        ],
    }),
    listeners(({ actions, values }) => ({
        logout: () => {
            posthog.reset()
            window.location.href = '/logout'
        },
        loadUserSuccess: ({ user }) => {
            if (user && user.uuid) {
                const Sentry = (window as any).Sentry
                Sentry?.setUser({
                    email: user.email,
                    id: user.uuid,
                })

                if (posthog) {
                    posthog.identify(user.distinct_id)
                    posthog.people.set({
                        email: user.anonymize_data ? null : user.email,
                        realm: user.realm,
                    })

                    posthog.register({
                        is_demo_project: user.team?.is_demo,
                    })

                    if (user.team) {
                        posthog.group('project', user.team.uuid, {
                            id: user.team.id,
                            uuid: user.team.uuid,
                            name: user.team.name,
                            ingested_event: user.team.ingested_event,
                            is_demo: user.team.is_demo,
                            timezone: user.team.timezone,
                            instance_tag: user.organization?.metadata?.instance_tag,
                        })
                    }

                    if (user.organization) {
                        posthog.group('organization', user.organization.id, {
                            id: user.organization.id,
                            name: user.organization.name,
                            slug: user.organization.slug,
                            created_at: user.organization.created_at,
                            available_features: user.organization.available_features,
                            ...user.organization.metadata,
                        })

                        if (user.organization.customer_id) {
                            posthog.group('customer', user.organization.customer_id)
                        }
                    }
                }
            }
        },
        updateUserSuccess: () => {
            lemonToast.dismiss('updateUser')
            lemonToast.success('Preferences saved', {
                toastId: 'updateUser',
            })
        },
        updateUserFailure: () => {
            lemonToast.error(`Error saving preferences`, {
                toastId: 'updateUser',
            })
        },
        updateCurrentTeam: async ({ teamId, destination }, breakpoint) => {
            if (values.user?.team?.id === teamId) {
                return
            }
            await breakpoint(10)
            await api.update('api/users/@me/', { set_current_team: teamId })
            window.location.href = destination || '/'
        },
        updateCurrentOrganization: async ({ organizationId, destination }, breakpoint) => {
            if (values.user?.organization?.id === organizationId) {
                return
            }
            await breakpoint(10)
            await api.update('api/users/@me/', { set_current_organization: organizationId })
            window.location.href = destination || '/'
        },
        updateHasSeenProductIntroFor: async ({ productKey, value }, breakpoint) => {
            await breakpoint(10)
            await api
                .update('api/users/@me/', {
                    has_seen_product_intro_for: {
                        ...values.user?.has_seen_product_intro_for,
                        [productKey]: value,
                    },
                })
                .then(() => {
                    actions.loadUser()
                })
        },
    })),
    selectors({
        hasAvailableFeature: [
            (s) => [s.user],
            (user) => {
                return (feature: AvailableFeature, currentUsage?: number) => {
                    const availableProductFeatures = user?.organization?.available_product_features
                    if (availableProductFeatures && availableProductFeatures.length > 0) {
                        const availableFeature = availableProductFeatures.find((obj) => obj.key === feature)
                        return availableFeature
                            ? currentUsage
                                ? availableFeature?.limit
                                    ? availableFeature?.limit > currentUsage
                                    : true
                                : true
                            : false
                    }
                    // if we don't have the new available_product_features obj, fallback to old available_features
                    return !!user?.organization?.available_features.includes(feature)
                }
            },
        ],
        otherOrganizations: [
            (s) => [s.user],
            (user): OrganizationBasicType[] =>
                user
                    ? user.organizations
                          ?.filter((organization) => organization.id !== user.organization?.id)
                          .sort((orgA, orgB) =>
                              orgA.id === user?.organization?.id ? -2 : orgA.name.localeCompare(orgB.name)
                          ) || []
                    : [],
        ],
    }),
    afterMount(({ actions }) => {
        const preloadedUser = getAppContext()?.current_user
        if (preloadedUser) {
            actions.loadUserSuccess(preloadedUser)
        } else if (preloadedUser === null) {
            actions.loadUserFailure('Logged out')
        } else {
            actions.loadUser()
        }
    }),
])<|MERGE_RESOLUTION|>--- conflicted
+++ resolved
@@ -1,27 +1,15 @@
-<<<<<<< HEAD
-import { actions, afterMount, connect, kea, listeners, path, reducers, selectors } from 'kea'
+import { actions, afterMount, kea, listeners, path, reducers, selectors } from 'kea'
 import { forms } from 'kea-forms'
 import { loaders } from 'kea-loaders'
-=======
-import { actions, afterMount, kea, listeners, path, reducers, selectors } from 'kea'
->>>>>>> 897a4584
 import api from 'lib/api'
 import { DashboardCompatibleScenes } from 'lib/components/SceneDashboardChoice/sceneDashboardChoiceModalLogic'
 import { lemonToast } from 'lib/lemon-ui/lemonToast'
 import { getAppContext } from 'lib/utils/getAppContext'
-<<<<<<< HEAD
 import posthog from 'posthog-js'
 
 import { AvailableFeature, OrganizationBasicType, ProductKey, UserType } from '~/types'
 
-import { preflightLogic } from './PreflightCheck/preflightLogic'
 import type { userLogicType } from './userLogicType'
-=======
-import { lemonToast } from 'lib/lemon-ui/lemonToast'
-import { loaders } from 'kea-loaders'
-import { forms } from 'kea-forms'
-import { DashboardCompatibleScenes } from 'lib/components/SceneDashboardChoice/sceneDashboardChoiceModalLogic'
->>>>>>> 897a4584
 
 export interface UserDetailsFormType {
     first_name: string
