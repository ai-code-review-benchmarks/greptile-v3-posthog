<<<<<<< HEAD
import { IconChevronLeft, IconPlus } from '@posthog/icons'
import { LemonButton, LemonSkeleton, LemonTag, Link, Spinner } from '@posthog/lemon-ui'
=======
>>>>>>> d2ba76a3
import { useActions, useValues } from 'kea'
import { router } from 'kea-router'

import { IconChevronLeft, IconPlus } from '@posthog/icons'
import { LemonButton, LemonSkeleton, Link, Spinner } from '@posthog/lemon-ui'

import { ProductIntroduction } from 'lib/components/ProductIntroduction/ProductIntroduction'
import { userLogic } from 'scenes/userLogic'

import { Conversation, ConversationStatus, ConversationType, ProductKey } from '~/types'

import { maxLogic } from './maxLogic'
import { formatConversationDate, getConversationUrl } from './utils'

export interface ConversationHistoryProps {
    sidePanel?: boolean
}

export function ConversationHistory({ sidePanel = false }: ConversationHistoryProps): JSX.Element {
    const { location } = useValues(router)
    const { conversationHistory, conversationHistoryLoading } = useValues(maxLogic)
    const { toggleConversationHistory, startNewConversation } = useActions(maxLogic)
    const { updateHasSeenProductIntroFor } = useActions(userLogic)

    return (
        <div className="@container/chat-history flex flex-col gap-4 w-full self-center px-4 py-8 grow max-w-screen-lg">
            {!sidePanel && (
                <div className="flex items-center gap-4 mb-4">
                    <LemonButton
                        size="small"
                        icon={<IconChevronLeft />}
                        onClick={() => startNewConversation()}
                        tooltip="Go back to home"
                        tooltipPlacement="bottom"
                    />
                    <h2 className="text-xl font-bold mb-0">Chat history</h2>
                </div>
            )}
            {conversationHistory.length > 0 ? (
                conversationHistory.map((conversation) => (
                    <ConversationCard
                        key={conversation.id}
                        conversation={conversation}
                        pathname={location.pathname}
                        search={location.search}
                        includeHash={sidePanel}
                    />
                ))
            ) : conversationHistoryLoading ? (
                <>
                    <LemonSkeleton className="h-14" />
                    <LemonSkeleton className="h-14 opacity-80" />
                    <LemonSkeleton className="h-14 opacity-60" />
                    <LemonSkeleton className="h-14 opacity-40" />
                    <LemonSkeleton className="h-14 opacity-20" />
                    <LemonSkeleton className="h-14 opacity-10" />
                    <LemonSkeleton className="h-14 opacity-5" />
                </>
            ) : (
                <div className="flex items-center flex-1">
                    <ProductIntroduction
                        isEmpty
                        productName="Max"
                        productKey={ProductKey.MAX}
                        thingName="chat"
                        titleOverride="Start chatting with Max"
                        description="Max is an AI product analyst in PostHog that answers data questions, gets things done in UI, and provides insights from PostHog’s documentation."
                        docsURL="https://posthog.com/docs/data/max-ai"
                        actionElementOverride={
                            <LemonButton
                                type="primary"
                                icon={<IconPlus />}
                                onClick={() => {
                                    updateHasSeenProductIntroFor(ProductKey.MAX, true)
                                    toggleConversationHistory()
                                }}
                            >
                                Send your first message
                            </LemonButton>
                        }
                    />
                </div>
            )}
        </div>
    )
}

function ConversationCard({
    conversation,
    pathname,
    search,
    includeHash,
}: {
    conversation: Conversation
    pathname: string
    search: string
    includeHash: boolean
}): JSX.Element {
    return (
        <Link
            className="p-4 flex flex-row bg-surface-primary rounded-lg gap-2 w-full min-h-14 items-center justify-between"
            to={getConversationUrl({ pathname, search, conversationId: conversation.id, includeHash })}
        >
            <div className="flex items-center gap-2">
                <span className="flex-1 line-clamp-1">{conversation.title}</span>
                {conversation.type === ConversationType.DeepResearch && <LemonTag>Deep research</LemonTag>}
            </div>
            {conversation.status === ConversationStatus.InProgress ? (
                <Spinner className="h-4 w-4" />
            ) : (
                <span className="text-secondary">{formatConversationDate(conversation.updated_at)}</span>
            )}
        </Link>
    )
}<|MERGE_RESOLUTION|>--- conflicted
+++ resolved
@@ -1,13 +1,8 @@
-<<<<<<< HEAD
-import { IconChevronLeft, IconPlus } from '@posthog/icons'
-import { LemonButton, LemonSkeleton, LemonTag, Link, Spinner } from '@posthog/lemon-ui'
-=======
->>>>>>> d2ba76a3
 import { useActions, useValues } from 'kea'
 import { router } from 'kea-router'
 
 import { IconChevronLeft, IconPlus } from '@posthog/icons'
-import { LemonButton, LemonSkeleton, Link, Spinner } from '@posthog/lemon-ui'
+import { LemonButton, LemonSkeleton, LemonTag, Link, Spinner } from '@posthog/lemon-ui'
 
 import { ProductIntroduction } from 'lib/components/ProductIntroduction/ProductIntroduction'
 import { userLogic } from 'scenes/userLogic'
