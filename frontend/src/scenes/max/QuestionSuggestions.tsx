--- conflicted
+++ resolved
@@ -10,14 +10,8 @@
 
 export function QuestionSuggestions(): JSX.Element {
     const { visibleSuggestions, allSuggestionsLoading, dataProcessingAccepted, tools } = useValues(maxLogic)
-<<<<<<< HEAD
-    const { shuffleVisibleSuggestions } = useActions(maxLogic)
-    const { askMax } = useActions(maxThreadLogic)
-    const { coreMemory, coreMemoryLoading } = useValues(maxSettingsLogic)
-=======
     const { askMax, shuffleVisibleSuggestions } = useActions(maxLogic)
     const { coreMemoryLoading, coreMemory } = useValues(maxSettingsLogic)
->>>>>>> cf4c8da9
     const { openSettingsPanel } = useActions(sidePanelSettingsLogic)
 
     if (tools.length > 0) {
