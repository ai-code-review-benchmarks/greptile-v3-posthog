--- conflicted
+++ resolved
@@ -7,15 +7,10 @@
     IconPlus,
     IconSidePanel,
 } from '@posthog/icons'
-<<<<<<< HEAD
-import { LemonSkeleton } from '@posthog/lemon-ui'
-import { useActions, useValues } from 'kea'
-=======
 import { LemonBanner, Link } from '@posthog/lemon-ui'
 import { LemonSkeleton } from '@posthog/lemon-ui'
 import { useActions, useValues } from 'kea'
 import { combineUrl, router } from 'kea-router'
->>>>>>> 14e7fffc
 import { NotFound } from 'lib/components/NotFound'
 import { PageHeader } from 'lib/components/PageHeader'
 import { FEATURE_FLAGS } from 'lib/constants'
@@ -144,11 +139,6 @@
                                 />
                             </AnimatedBackButton>
                             {chatTitle ? (
-<<<<<<< HEAD
-                                <h3 className="font-semibold mb-0 line-clamp-1 text-sm ml-2 w-full">{chatTitle}</h3>
-                            ) : (
-                                <LemonSkeleton className="h-5 w-32" />
-=======
                                 <h3
                                     className="font-semibold mb-0 line-clamp-1 text-sm ml-1"
                                     title={chatTitle !== 'Max' ? chatTitle : undefined}
@@ -157,7 +147,6 @@
                                 </h3>
                             ) : (
                                 <LemonSkeleton className="h-5 w-48 ml-1" />
->>>>>>> 14e7fffc
                             )}
                         </div>
                         <LemonButton
@@ -182,9 +171,6 @@
             {conversationHistoryVisible ? (
                 <ConversationHistory sidePanel={sidePanel} />
             ) : !threadVisible ? (
-<<<<<<< HEAD
-                <div className="@container/max-welcome relative flex flex-col gap-4 px-4 pb-8 grow">
-=======
                 // pb-7 below is intentionally specific - it's chosen so that the bottom-most chat's title
                 // is at the same viewport height as the QuestionInput text that appear after going into a thread.
                 // This makes the transition from one view into another just that bit smoother visually.
@@ -210,7 +196,6 @@
                             !
                         </LemonBanner>
                     )}
->>>>>>> 14e7fffc
                     <div className="flex-1 items-center justify-center flex flex-col gap-3">
                         <Intro />
                         <QuestionInput />
