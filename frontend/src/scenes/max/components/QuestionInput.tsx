--- conflicted
+++ resolved
@@ -161,11 +161,7 @@
                 {tools.length > 0 && (
                     <div
                         className={clsx(
-<<<<<<< HEAD
-                            'flex flex-wrap gap-x-1 gap-y-0.5 text-xs font-medium cursor-default px-1.5 *:whitespace-nowrap',
-=======
                             'flex flex-wrap gap-x-1 gap-y-0.5 text-xs font-medium cursor-default px-1.5 whitespace-nowrap',
->>>>>>> 71862a6b
                             !isFloating
                                 ? 'w-[calc(100%-1rem)] py-1 border-x border-b rounded-b backdrop-blur-sm bg-[var(--glass-bg-3000)]'
                                 : `w-full pb-1`
