import { offset } from '@floating-ui/react'
import { IconArrowRight, IconStopFilled, IconWrench } from '@posthog/icons'
import { LemonButton, LemonSwitch, LemonTextArea, Tooltip } from '@posthog/lemon-ui'
import clsx from 'clsx'
import { useActions, useValues } from 'kea'
import { ReactNode } from 'react'
import React from 'react'
import { AIConsentPopoverWrapper } from 'scenes/settings/organization/AIConsentPopoverWrapper'

import { KeyboardShortcut } from '~/layout/navigation-3000/components/KeyboardShortcut'

import { maxGlobalLogic } from '../maxGlobalLogic'
import { maxLogic } from '../maxLogic'
import { maxThreadLogic } from '../maxThreadLogic'
import { ContextDisplay } from '../Context'

interface QuestionInputProps {
    isFloating?: boolean
    isSticky?: boolean
    placeholder?: string
    children?: ReactNode
    contextDisplaySize?: 'small' | 'default'
    isThreadVisible?: boolean
    topActions?: ReactNode
    bottomActions?: ReactNode
    textAreaRef?: React.RefObject<HTMLTextAreaElement>
    containerClassName?: string
    onSubmit?: () => void
}

export const QuestionInput = React.forwardRef<HTMLDivElement, QuestionInputProps>(function BaseQuestionInput(
    {
        isFloating,
        isSticky,
        placeholder,
        children,
        contextDisplaySize,
        isThreadVisible,
        topActions,
        bottomActions,
        textAreaRef,
        containerClassName,
        onSubmit,
    },
    ref
) {
    const { tools, dataProcessingAccepted } = useValues(maxGlobalLogic)
    const { question } = useValues(maxLogic)
    const { setQuestion } = useActions(maxLogic)
    const { threadLoading, inputDisabled, submissionDisabledReason, deepResearchMode } = useValues(maxThreadLogic)
    const { askMax, stopGeneration, completeThreadGeneration, setDeepResearchMode } = useActions(maxThreadLogic)

    return (
        <div
            className={clsx(
                containerClassName,
                !isSticky && !isFloating
                    ? 'px-3 w-[min(40rem,100%)]'
                    : 'sticky bottom-0 z-10 w-full max-w-[45.25rem] self-center'
            )}
            ref={ref}
        >
            <div
                className={clsx(
                    'flex flex-col items-center',
                    isSticky &&
                        'mb-2 border border-[var(--border-primary)] rounded-lg backdrop-blur-sm bg-[var(--glass-bg-3000)]'
                )}
            >
                <div className="relative w-full flex flex-col">
                    {children}
                    <div
                        className={clsx(
                            'flex flex-col',
                            'border border-[var(--border-primary)] rounded-[var(--radius)]',
                            'bg-[var(--bg-fill-input)]',
                            'hover:border-[var(--border-bold)] focus-within:border-[var(--border-bold)]',
                            isFloating && 'border-primary m-1'
                        )}
                        onClick={(e) => {
                            // If user clicks anywhere with the area with a hover border, activate input - except on button clicks
                            if (!(e.target as HTMLElement).closest('button')) {
                                textAreaRef?.current?.focus()
                            }
                        }}
                    >
                        {!isThreadVisible ? (
                            <div className="flex items-start justify-between">
                                <ContextDisplay size={contextDisplaySize} />
                                <div className="flex items-start gap-1 h-full mt-1 mr-1">{topActions}</div>
                            </div>
                        ) : (
                            <ContextDisplay size={contextDisplaySize} />
                        )}
                        <LemonTextArea
                            ref={textAreaRef}
                            value={question}
                            onChange={(value) => setQuestion(value)}
                            placeholder={
                                threadLoading ? 'Thinking…' : isFloating ? placeholder || 'Ask follow-up' : 'Ask away'
                            }
                            onPressEnter={() => {
                                if (question && !submissionDisabledReason && !threadLoading) {
                                    onSubmit?.()
                                    askMax(question)
                                }
                            }}
                            disabled={inputDisabled}
                            minRows={1}
                            maxRows={10}
                            className="!border-none !bg-transparent min-h-0 py-2.5 pl-2.5 pr-12"
                        />
                    </div>
                    <div
                        className={clsx('absolute flex items-center', {
                            'bottom-[11px] right-3': isFloating,
                            'bottom-[7px] right-2': !isFloating,
                        })}
                    >
                        <AIConsentPopoverWrapper
                            placement="bottom-end"
                            showArrow
                            onApprove={() => askMax(question)}
                            onDismiss={() => completeThreadGeneration()}
                            middleware={[
                                offset((state) => ({
                                    mainAxis: state.placement.includes('top') ? 30 : 1,
                                })),
                            ]}
                            hidden={!threadLoading}
                        >
                            <LemonButton
                                type={(isFloating && !question) || threadLoading ? 'secondary' : 'primary'}
                                onClick={() => {
                                    if (threadLoading) {
                                        stopGeneration()
                                    } else {
                                        askMax(question)
                                    }
                                }}
                                tooltip={
                                    threadLoading ? (
                                        "Let's bail"
                                    ) : (
                                        <>
                                            Let's go! <KeyboardShortcut enter />
                                        </>
                                    )
                                }
                                loading={threadLoading && !dataProcessingAccepted}
                                disabledReason={
                                    threadLoading && !dataProcessingAccepted
                                        ? 'Pending approval'
                                        : submissionDisabledReason
                                }
                                size="small"
                                icon={threadLoading ? <IconStopFilled /> : <IconArrowRight />}
                            />
                        </AIConsentPopoverWrapper>
                    </div>
                </div>
                <div className="flex items-center w-full gap-1 justify-center">
                    {tools.length > 0 && (
                        <div
                            className={clsx(
                                'flex flex-wrap gap-x-1 gap-y-0.5 text-xs font-medium cursor-default px-1.5 whitespace-nowrap',
                                !isFloating
                                    ? 'w-[calc(100%-1rem)] py-1 border-x border-b rounded-b backdrop-blur-sm bg-[var(--glass-bg-3000)]'
                                    : `w-full pb-1`
                            )}
                        >
                            <span>Tools here:</span>
                            {tools.map((tool) => (
                                <Tooltip key={tool.name} title={tool.description}>
                                    <i className="flex items-center gap-1 cursor-help">
                                        {tool.icon || <IconWrench />}
                                        {tool.displayName}
                                    </i>
                                </Tooltip>
                            ))}
                        </div>
                    )}
<<<<<<< HEAD
                    <div className="flex justify-end gap-1 w-full p-1">
                        <LemonSwitch
                            checked={deepResearchMode}
                            label="Think harder"
                            disabled={threadLoading}
                            onChange={(checked) => setDeepResearchMode(checked)}
                            size="xxsmall"
                            tooltip="This will make Max think harder about your question"
                        />
                    </div>
                    <div className="ml-auto">{bottomActions}</div>
=======
                    {bottomActions && <div className="ml-auto">{bottomActions}</div>}
>>>>>>> abe6f110
                </div>
            </div>
        </div>
    )
})<|MERGE_RESOLUTION|>--- conflicted
+++ resolved
@@ -180,7 +180,6 @@
                             ))}
                         </div>
                     )}
-<<<<<<< HEAD
                     <div className="flex justify-end gap-1 w-full p-1">
                         <LemonSwitch
                             checked={deepResearchMode}
@@ -191,10 +190,7 @@
                             tooltip="This will make Max think harder about your question"
                         />
                     </div>
-                    <div className="ml-auto">{bottomActions}</div>
-=======
                     {bottomActions && <div className="ml-auto">{bottomActions}</div>}
->>>>>>> abe6f110
                 </div>
             </div>
         </div>
