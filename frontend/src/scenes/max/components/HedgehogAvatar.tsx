--- conflicted
+++ resolved
@@ -1,16 +1,8 @@
 import { useActions, useValues } from 'kea'
-import { useEffect, useRef } from 'react'
+import { useEffect } from 'react'
 
 import { IconSparkles } from '@posthog/icons'
 import { Tooltip } from '@posthog/lemon-ui'
-<<<<<<< HEAD
-import { useActions, useValues } from 'kea'
-import { useEffect } from 'react'
-=======
-
-import { HedgehogActor, HedgehogBuddy } from 'lib/components/HedgehogBuddy/HedgehogBuddy'
-import { userLogic } from 'scenes/userLogic'
->>>>>>> bf1b8a2a
 
 import { maxGlobalLogic } from '../maxGlobalLogic'
 import { type PositionWithSide } from '../utils/floatingMaxPositioning'
