import {
    IconCheck,
    IconCollapse,
    IconExpand,
    IconEye,
    IconHide,
    IconRefresh,
    IconThumbsDown,
    IconThumbsDownFilled,
    IconThumbsUp,
    IconThumbsUpFilled,
    IconWarning,
    IconX,
} from '@posthog/icons'
import {
    LemonButton,
    LemonButtonPropsBase,
    LemonInput,
    LemonSkeleton,
    ProfilePicture,
    Spinner,
    Tooltip,
} from '@posthog/lemon-ui'
import clsx from 'clsx'
import { useActions, useValues } from 'kea'
import { BreakdownSummary, PropertiesSummary, SeriesSummary } from 'lib/components/Cards/InsightCard/InsightDetails'
import { TopHeading } from 'lib/components/Cards/InsightCard/TopHeading'
import { ProductIntroduction } from 'lib/components/ProductIntroduction/ProductIntroduction'
<<<<<<< HEAD
import { IconOpenInNew, IconSync } from 'lib/lemon-ui/icons'
=======
import { IconOpenInNew } from 'lib/lemon-ui/icons'
>>>>>>> 14e7fffc
import posthog from 'posthog-js'
import React, { useEffect, useMemo, useState } from 'react'
import { insightSceneLogic } from 'scenes/insights/insightSceneLogic'
import { insightVizDataLogic } from 'scenes/insights/insightVizDataLogic'
import { urls } from 'scenes/urls'
import { userLogic } from 'scenes/userLogic'
import { twMerge } from 'tailwind-merge'

import { Query } from '~/queries/Query/Query'
import {
    AssistantForm,
    AssistantMessage,
    AssistantToolCallMessage,
    FailureMessage,
    VisualizationMessage,
} from '~/queries/schema/schema-assistant-messages'
import { DataVisualizationNode, InsightVizNode, NodeKind } from '~/queries/schema/schema-general'
import { isHogQLQuery } from '~/queries/utils'
import { ProductKey } from '~/types'

import { MarkdownMessage } from './MarkdownMessage'
import { maxGlobalLogic } from './maxGlobalLogic'
import { maxLogic, MessageStatus, ThreadMessage } from './maxLogic'
import {
    castAssistantQuery,
    isAssistantMessage,
    isAssistantToolCallMessage,
    isFailureMessage,
    isHumanMessage,
    isReasoningMessage,
    isVisualizationMessage,
} from './utils'

export function Thread(): JSX.Element | null {
    const { threadGrouped, conversationLoading, conversationId } = useValues(maxLogic)

    return (
        <div className="@container/thread flex flex-col items-stretch w-full max-w-200 self-center gap-2 grow p-3">
            {conversationLoading ? (
                <>
                    <MessageGroupSkeleton groupType="human" />
                    <MessageGroupSkeleton groupType="ai" className="opacity-80" />
                    <MessageGroupSkeleton groupType="human" className="opacity-65" />
                    <MessageGroupSkeleton groupType="ai" className="opacity-40" />
                    <MessageGroupSkeleton groupType="human" className="opacity-20" />
                    <MessageGroupSkeleton groupType="ai" className="opacity-10" />
                    <MessageGroupSkeleton groupType="human" className="opacity-5" />
                </>
            ) : threadGrouped.length > 0 ? (
                threadGrouped.map((group, index) => (
                    <MessageGroup
                        key={index}
                        messages={group}
                        index={index}
                        isFinal={index === threadGrouped.length - 1}
                    />
                ))
            ) : (
                conversationId && (
                    <div className="flex flex-1 items-center justify-center">
                        <ProductIntroduction
                            isEmpty
                            productName="Max"
                            productKey={ProductKey.MAX}
                            thingName="message"
                            titleOverride="Start chatting with Max"
<<<<<<< HEAD
                            description="Max is an AI product analyst in PostHog that answers data questions, gets things done in UI, and provides insights from PostHog's documentation."
=======
                            description="Max is an AI product analyst in PostHog that answers data questions, gets things done in UI, and provides insights from PostHog’s documentation."
>>>>>>> 14e7fffc
                            docsURL="https://posthog.com/docs/data/max-ai"
                        />
                    </div>
                )
            )}
        </div>
    )
}

function MessageGroupContainer({
    groupType,
    children,
    className,
}: {
    groupType: 'human' | 'ai'
    children: React.ReactNode
    className?: string
}): JSX.Element {
    return (
        <div
            className={twMerge(
                'relative flex gap-2',
                groupType === 'human' ? 'flex-row-reverse ml-4 @md/thread:ml-10 ' : 'mr-4 @md/thread:mr-10',
                className
            )}
        >
            {children}
        </div>
    )
}

interface MessageGroupProps {
    messages: ThreadMessage[]
    isFinal: boolean
    index: number
}

function MessageGroup({ messages, isFinal: isFinalGroup }: MessageGroupProps): JSX.Element {
    const { user } = useValues(userLogic)
    const { tools } = useValues(maxGlobalLogic)

    const groupType = messages[0].type === 'human' ? 'human' : 'ai'
    const isEditingInsight = tools?.some((tool) => tool.name === 'create_and_query_insight')

    return (
        <MessageGroupContainer groupType={groupType}>
            <Tooltip title={groupType === 'human' ? 'You' : 'Max'}>
                <ProfilePicture
                    user={
                        groupType === 'human'
                            ? { ...user, hedgehog_config: undefined }
                            : { hedgehog_config: { ...user?.hedgehog_config, use_as_profile: true } }
                    }
                    size="lg"
                    className="hidden @md/thread:flex mt-1 border"
                />
            </Tooltip>
            <div
                className={clsx(
                    'flex flex-col gap-2 min-w-0 w-full',
                    groupType === 'human' ? 'items-end' : 'items-start'
                )}
            >
                {messages.map((message, messageIndex) => {
                    const key = message.id || messageIndex

                    if (isHumanMessage(message)) {
                        return (
                            <MessageTemplate
                                key={key}
                                type="human"
                                boxClassName={message.status === 'error' ? 'border-danger' : undefined}
                            >
                                <MarkdownMessage
                                    content={message.content || '*No text.*'}
                                    id={message.id || 'no-text'}
                                />
                            </MessageTemplate>
                        )
                    } else if (
                        isAssistantMessage(message) ||
                        isAssistantToolCallMessage(message) ||
                        isFailureMessage(message)
                    ) {
                        return (
                            <TextAnswer
                                key={key}
                                message={message}
                                interactable={messageIndex === messages.length - 1}
                                isFinalGroup={isFinalGroup}
                            />
                        )
                    } else if (isVisualizationMessage(message)) {
                        return (
                            <VisualizationAnswer
                                key={messageIndex}
                                message={message}
                                status={message.status}
                                isEditingInsight={isEditingInsight}
                            />
                        )
                    } else if (isReasoningMessage(message)) {
                        return (
                            <MessageTemplate key={key} type="ai">
                                <div className="flex items-center gap-2">
                                    <span>{message.content}…</span>
                                    <Spinner className="text-xl" />
                                </div>
                                {message.substeps?.map((substep, substepIndex) => (
                                    <MarkdownMessage
                                        key={substepIndex}
                                        id={message.id || messageIndex.toString()}
                                        className="mt-1.5 leading-6 px-1 text-[0.6875rem] font-semibold bg-surface-secondary rounded w-fit"
                                        content={substep}
                                    />
                                ))}
                            </MessageTemplate>
                        )
                    }
                    return null // We currently skip other types of messages
                })}
                {messages.at(-1)?.status === 'error' && (
                    <MessageTemplate type="ai" boxClassName="border-warning">
                        <div className="flex items-center gap-1.5">
                            <IconWarning className="text-xl text-warning" />
                            <i>Max is generating this answer one more time because the previous attempt has failed.</i>
                        </div>
                    </MessageTemplate>
                )}
            </div>
        </MessageGroupContainer>
    )
}

function MessageGroupSkeleton({
    groupType,
    className,
}: {
    groupType: 'human' | 'ai'
    className?: string
}): JSX.Element {
    return (
        <MessageGroupContainer className={clsx('mb-4 items-center', className)} groupType={groupType}>
            <LemonSkeleton className="w-8 h-8 rounded-full hidden @md/thread:flex" />
            <LemonSkeleton className="h-10 w-3/5" />
        </MessageGroupContainer>
    )
}

interface MessageTemplateProps {
    type: 'human' | 'ai'
    action?: React.ReactNode
    className?: string
    boxClassName?: string
    children: React.ReactNode
}

const MessageTemplate = React.forwardRef<HTMLDivElement, MessageTemplateProps>(function MessageTemplate(
    { type, children, className, boxClassName, action },
    ref
) {
    return (
        <div
            className={twMerge(
                'flex flex-col gap-px w-full break-words',
                type === 'human' ? 'items-end' : 'items-start',
                className
            )}
            ref={ref}
        >
            <div
                className={twMerge(
                    'max-w-full border py-2 px-3 rounded-lg bg-surface-primary',
                    type === 'human' && 'font-medium',
                    boxClassName
                )}
            >
                {children}
            </div>
            {action}
        </div>
    )
})

interface TextAnswerProps {
    message: (AssistantMessage | FailureMessage | AssistantToolCallMessage) & ThreadMessage
    interactable?: boolean
    isFinalGroup?: boolean
}

const TextAnswer = React.forwardRef<HTMLDivElement, TextAnswerProps>(function TextAnswer(
    { message, interactable, isFinalGroup },
    ref
) {
    const retriable = !!(interactable && isFinalGroup)

    const action = (() => {
        if (message.status !== 'completed') {
            return null
        }

        // Don't show retry button when rate-limited
        if (
            isFailureMessage(message) &&
            !message.content?.includes('usage limit') && // Don't show retry button when rate-limited
            retriable
        ) {
            return <RetriableFailureActions />
        }

        if (isAssistantMessage(message) && interactable) {
            // Message has been interrupted with a form
            if (message.meta?.form?.options && isFinalGroup) {
                return <AssistantMessageForm form={message.meta.form} />
            }

            // Show answer actions if the assistant's response is complete at this point
            return <SuccessActions retriable={retriable} />
        }

        return null
    })()

    return (
        <MessageTemplate
            type="ai"
            boxClassName={message.status === 'error' || message.type === 'ai/failure' ? 'border-danger' : undefined}
            ref={ref}
            action={action}
        >
            <MarkdownMessage
                content={message.content || '*Max has failed to generate an answer. Please try again.*'}
                id={message.id || 'error'}
            />
        </MessageTemplate>
    )
})

interface AssistantMessageFormProps {
    form: AssistantForm
}

function AssistantMessageForm({ form }: AssistantMessageFormProps): JSX.Element {
    const { askMax } = useActions(maxLogic)
    return (
        <div className="flex flex-wrap gap-2 mt-1">
            {form.options.map((option) => (
                <LemonButton
                    key={option.value}
                    onClick={() => askMax(option.value)}
                    size="small"
                    type={
                        option.variant && ['primary', 'secondary', 'tertiary'].includes(option.variant)
                            ? (option.variant as LemonButtonPropsBase['type'])
                            : 'secondary'
                    }
                >
                    {option.value}
                </LemonButton>
            ))}
        </div>
    )
}

function VisualizationAnswer({
    message,
    status,
    isEditingInsight,
}: {
    message: VisualizationMessage
    status?: MessageStatus
    isEditingInsight: boolean
}): JSX.Element | null {
    const { insight } = useValues(insightSceneLogic)
    const { setQuery } = useActions(insightVizDataLogic({ dashboardItemId: insight?.short_id }))
    const [isSummaryShown, setIsSummaryShown] = useState(false)
    const [isCollapsed, setIsCollapsed] = useState(isEditingInsight)
    const [isApplied, setIsApplied] = useState(false)

    useEffect(() => {
        setIsCollapsed(isEditingInsight)
    }, [isEditingInsight])

    const query = useMemo<InsightVizNode | DataVisualizationNode | null>(() => {
        if (message.answer) {
            const source = castAssistantQuery(message.answer)
            if (isHogQLQuery(source)) {
                return { kind: NodeKind.DataVisualizationNode, source: source } satisfies DataVisualizationNode
            }
            return { kind: NodeKind.InsightVizNode, source, showHeader: true } satisfies InsightVizNode
        }

        return null
    }, [message])

    return status !== 'completed'
        ? null
        : query && (
              <>
                  <MessageTemplate
                      type="ai"
                      className="w-full"
                      boxClassName={clsx('flex flex-col w-full', !isCollapsed && 'min-h-60')}
                  >
                      {!isCollapsed && <Query query={query} readOnly embedded />}
                      <div className={clsx('flex items-center justify-between', !isCollapsed && 'mt-2')}>
                          <div className="flex items-center gap-2">
                              <LemonButton
                                  sideIcon={isSummaryShown ? <IconCollapse /> : <IconExpand />}
                                  onClick={() => setIsSummaryShown(!isSummaryShown)}
                                  size="xsmall"
                                  className="-m-1 shrink"
                                  tooltip={isSummaryShown ? 'Hide definition' : 'Show definition'}
                              >
                                  <h5 className="m-0 leading-none">
                                      <TopHeading query={query} />
                                  </h5>
                              </LemonButton>
                          </div>
                          {isEditingInsight ? (
                              <LemonButton
                                  onClick={() => {
                                      setQuery(query)
                                      setIsApplied(true)
                                  }}
                                  sideIcon={isApplied ? <IconCheck /> : <IconSync />}
                                  size="xsmall"
                              >
                                  Apply to current insight
                              </LemonButton>
                          ) : (
                              <LemonButton
                                  to={urls.insightNew({ query })}
                                  sideIcon={<IconOpenInNew />}
                                  size="xsmall"
                                  targetBlank
                              >
                                  Open as new insight
                              </LemonButton>
                          )}
                          <LemonButton
                              sideIcon={isCollapsed ? <IconEye /> : <IconHide />}
                              onClick={() => setIsCollapsed(!isCollapsed)}
                              size="xsmall"
                              className="-m-1 shrink"
                              tooltip={isCollapsed ? 'Show visualization' : 'Hide visualization'}
                          />
                      </div>
                      {isSummaryShown && (
                          <>
                              <SeriesSummary query={query.source} heading={null} />
                              {!isHogQLQuery(query.source) && (
                                  <div className="flex flex-wrap gap-4 mt-1 *:grow">
                                      <PropertiesSummary properties={query.source.properties} />
                                      <BreakdownSummary query={query.source} />
                                  </div>
                              )}
                          </>
                      )}
                  </MessageTemplate>
              </>
          )
}

function RetriableFailureActions(): JSX.Element {
    const { retryLastMessage } = useActions(maxLogic)

    return (
        <LemonButton
            icon={<IconRefresh />}
            type="tertiary"
            size="xsmall"
            tooltip="Try again"
            onClick={() => retryLastMessage()}
            className="ml-1 -mb-1"
        >
            Try again
        </LemonButton>
    )
}

function SuccessActions({ retriable }: { retriable: boolean }): JSX.Element {
    const { traceId } = useValues(maxLogic)
    const { retryLastMessage } = useActions(maxLogic)

    const [rating, setRating] = useState<'good' | 'bad' | null>(null)
    const [feedback, setFeedback] = useState<string>('')
    const [feedbackInputStatus, setFeedbackInputStatus] = useState<'hidden' | 'pending' | 'submitted'>('hidden')

    function submitRating(newRating: 'good' | 'bad'): void {
        if (rating || !traceId) {
            return // Already rated
        }
        setRating(newRating)
        posthog.captureTraceMetric(traceId, 'quality', newRating)
        if (newRating === 'bad') {
            setFeedbackInputStatus('pending')
        }
    }

    function submitFeedback(): void {
        if (!feedback || !traceId) {
            return // Input is empty
        }
        posthog.captureTraceFeedback(traceId, feedback)
        setFeedbackInputStatus('submitted')
    }

    return (
        <>
            <div className="flex items-center ml-1 -mb-1">
                {rating !== 'bad' && (
                    <LemonButton
                        icon={rating === 'good' ? <IconThumbsUpFilled /> : <IconThumbsUp />}
                        type="tertiary"
                        size="xsmall"
                        tooltip="Good answer"
                        onClick={() => submitRating('good')}
                    />
                )}
                {rating !== 'good' && (
                    <LemonButton
                        icon={rating === 'bad' ? <IconThumbsDownFilled /> : <IconThumbsDown />}
                        type="tertiary"
                        size="xsmall"
                        tooltip="Bad answer"
                        onClick={() => submitRating('bad')}
                    />
                )}
                {retriable && (
                    <LemonButton
                        icon={<IconRefresh />}
                        type="tertiary"
                        size="xsmall"
                        tooltip="Try again"
                        onClick={() => retryLastMessage()}
                    />
                )}
            </div>
            {feedbackInputStatus !== 'hidden' && (
                <MessageTemplate type="ai">
                    <div className="flex items-center gap-1">
                        <h4 className="m-0 text-sm grow">
                            {feedbackInputStatus === 'pending'
                                ? 'What disappointed you about the answer?'
                                : 'Thank you for your feedback!'}
                        </h4>
                        <LemonButton
                            icon={<IconX />}
                            type="tertiary"
                            size="xsmall"
                            onClick={() => setFeedbackInputStatus('hidden')}
                        />
                    </div>
                    {feedbackInputStatus === 'pending' && (
                        <div className="flex w-full gap-2 items-center mt-1.5">
                            <LemonInput
                                placeholder="Help us improve Max…"
                                fullWidth
                                value={feedback}
                                onChange={(newValue) => setFeedback(newValue)}
                                onPressEnter={() => submitFeedback()}
                                autoFocus
                            />
                            <LemonButton
                                type="primary"
                                onClick={() => submitFeedback()}
                                disabledReason={!feedback ? 'Please type a few words!' : undefined}
                            >
                                Submit
                            </LemonButton>
                        </div>
                    )}
                </MessageTemplate>
            )}
        </>
    )
}<|MERGE_RESOLUTION|>--- conflicted
+++ resolved
@@ -26,11 +26,7 @@
 import { BreakdownSummary, PropertiesSummary, SeriesSummary } from 'lib/components/Cards/InsightCard/InsightDetails'
 import { TopHeading } from 'lib/components/Cards/InsightCard/TopHeading'
 import { ProductIntroduction } from 'lib/components/ProductIntroduction/ProductIntroduction'
-<<<<<<< HEAD
 import { IconOpenInNew, IconSync } from 'lib/lemon-ui/icons'
-=======
-import { IconOpenInNew } from 'lib/lemon-ui/icons'
->>>>>>> 14e7fffc
 import posthog from 'posthog-js'
 import React, { useEffect, useMemo, useState } from 'react'
 import { insightSceneLogic } from 'scenes/insights/insightSceneLogic'
@@ -97,11 +93,7 @@
                             productKey={ProductKey.MAX}
                             thingName="message"
                             titleOverride="Start chatting with Max"
-<<<<<<< HEAD
-                            description="Max is an AI product analyst in PostHog that answers data questions, gets things done in UI, and provides insights from PostHog's documentation."
-=======
                             description="Max is an AI product analyst in PostHog that answers data questions, gets things done in UI, and provides insights from PostHog’s documentation."
->>>>>>> 14e7fffc
                             docsURL="https://posthog.com/docs/data/max-ai"
                         />
                     </div>
