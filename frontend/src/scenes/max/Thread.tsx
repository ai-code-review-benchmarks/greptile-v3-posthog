--- conflicted
+++ resolved
@@ -1,9 +1,5 @@
 import {
-<<<<<<< HEAD
-=======
     IconBolt,
-    IconCheck,
->>>>>>> 24efeac8
     IconCollapse,
     IconExpand,
     IconEye,
