import {
    IconRefresh,
    IconThumbsDown,
    IconThumbsDownFilled,
    IconThumbsUp,
    IconThumbsUpFilled,
    IconWarning,
    IconX,
} from '@posthog/icons'
import { LemonButton, LemonInput, ProfilePicture, Spinner, Tooltip } from '@posthog/lemon-ui'
import clsx from 'clsx'
import { useActions, useValues } from 'kea'
import { BreakdownSummary, PropertiesSummary, SeriesSummary } from 'lib/components/Cards/InsightCard/InsightDetails'
import { TopHeading } from 'lib/components/Cards/InsightCard/TopHeading'
import { IconOpenInNew } from 'lib/lemon-ui/icons'
import { LemonMarkdown } from 'lib/lemon-ui/LemonMarkdown'
import posthog from 'posthog-js'
import React, { useMemo, useState } from 'react'
import { urls } from 'scenes/urls'
import { userLogic } from 'scenes/userLogic'

import { Query } from '~/queries/Query/Query'
import {
    AssistantMessage,
    FailureMessage,
    HumanMessage,
    InsightVizNode,
    NodeKind,
    VisualizationMessage,
} from '~/queries/schema'

import { maxLogic, MessageStatus, ThreadMessage } from './maxLogic'
import {
    castAssistantQuery,
    isAssistantMessage,
    isFailureMessage,
    isHumanMessage,
    isReasoningMessage,
    isVisualizationMessage,
} from './utils'

export function Thread(): JSX.Element | null {
    const { threadGrouped } = useValues(maxLogic)

    return (
        <div className="flex flex-col items-stretch w-full max-w-200 self-center gap-2 grow p-4">
            {threadGrouped.map((group, index) => (
                <MessageGroup key={index} messages={group} index={index} isFinal={index === threadGrouped.length - 1} />
            ))}
        </div>
    )
}

interface MessageGroupProps {
    messages: ThreadMessage[]
    isFinal: boolean
    index: number
}

function MessageGroup({ messages, isFinal: isGroupFinal, index: messageGroupIndex }: MessageGroupProps): JSX.Element {
    const { user } = useValues(userLogic)

    const groupType = messages[0].type === 'human' ? 'human' : 'ai'

    return (
        <div className={clsx('relative flex gap-2', groupType === 'human' ? 'flex-row-reverse ml-10' : 'mr-10')}>
            <Tooltip placement={groupType === 'human' ? 'right' : 'left'} title={groupType === 'human' ? 'You' : 'Max'}>
                <ProfilePicture
                    user={
                        groupType === 'human'
                            ? { ...user, hedgehog_config: undefined }
                            : { hedgehog_config: { ...user?.hedgehog_config, use_as_profile: true } }
                    }
                    size="lg"
                    className="mt-1 border"
                />
            </Tooltip>
<<<<<<< HEAD
            <div className={clsx('flex flex-col gap-2', groupType === 'human' ? 'min-w-0' : 'w-full')}>
                {messages.map((message, index) => {
=======
            <div className="flex flex-col gap-2 min-w-0">
                {messages.map((message, messageIndex) => {
>>>>>>> 50f0a598
                    if (isHumanMessage(message)) {
                        return (
                            <MessageTemplate
                                key={messageIndex}
                                type="human"
                                className={message.status === 'error' ? 'border-danger' : undefined}
                            >
                                <LemonMarkdown>{message.content || '*No text.*'}</LemonMarkdown>
                            </MessageTemplate>
                        )
                    } else if (isAssistantMessage(message) || isFailureMessage(message)) {
                        return (
                            <TextAnswer
                                key={messageIndex}
                                message={message}
                                rateable={messageIndex === messages.length - 1}
                                retriable={messageIndex === messages.length - 1 && isGroupFinal}
                                messageGroupIndex={messageGroupIndex}
                            />
                        )
                    } else if (isVisualizationMessage(message)) {
                        return <VisualizationAnswer key={messageIndex} message={message} status={message.status} />
                    } else if (isReasoningMessage(message)) {
                        return (
<<<<<<< HEAD
                            <MessageTemplate key={index} type="ai" className="w-fit">
=======
                            <MessageTemplate key={messageIndex} type="ai">
>>>>>>> 50f0a598
                                <div className="flex items-center gap-2">
                                    <span>{message.content}…</span>
                                    <Spinner className="text-xl" />
                                </div>
                                {message.substeps?.map((substep, substepIndex) => (
                                    <LemonMarkdown
                                        key={substepIndex}
                                        className="mt-1.5 leading-6 px-1 text-[0.6875rem] font-semibold bg-accent-3000 rounded w-fit"
                                    >
                                        {substep}
                                    </LemonMarkdown>
                                ))}
                            </MessageTemplate>
                        )
                    }
                    return null // We currently skip other types of messages
                })}
                {messages.at(-1)?.status === 'error' && (
                    <MessageTemplate type="ai" className="border-warning">
                        <div className="flex items-center gap-1.5">
                            <IconWarning className="text-xl text-warning" />
                            <i>Max is generating this answer one more time because the previous attempt has failed.</i>
                        </div>
                    </MessageTemplate>
                )}
            </div>
        </div>
    )
}

const MessageTemplate = React.forwardRef<
    HTMLDivElement,
    { type: 'human' | 'ai'; className?: string; action?: React.ReactNode; children: React.ReactNode }
>(function MessageTemplate({ type, children, className, action }, ref) {
    return (
        <div className={clsx('flex flex-col gap-1', type === 'human' ? 'items-end' : undefined)} ref={ref}>
            <div
                className={clsx(
                    'border py-2 px-3 rounded-lg bg-bg-light',
                    type === 'human' && 'font-medium',
                    className
                )}
            >
                {children}
            </div>
            {action}
        </div>
    )
})

interface TextAnswerProps {
    message: (AssistantMessage | FailureMessage) & ThreadMessage
    rateable: boolean
    retriable: boolean
    messageGroupIndex: number
}

const TextAnswer = React.forwardRef<HTMLDivElement, TextAnswerProps>(function TextAnswer(
    { message, rateable, retriable, messageGroupIndex },
    ref
) {
    return (
        <MessageTemplate
            type="ai"
            className={message.status === 'error' || message.type === 'ai/failure' ? 'border-danger' : undefined}
            ref={ref}
            action={
                message.status === 'completed' &&
                message.type === 'ai/failure' &&
                !message.content?.includes('usage limit') && // Don't show retry button when rate-limited
                retriable ? (
                    <RetriableFailureActions />
                ) : message.status === 'completed' && message.type === 'ai' && rateable ? (
                    // Show answer actions if the assistant's response is complete at this point
                    <SuccessActions retriable={retriable} messageGroupIndex={messageGroupIndex} />
                ) : null
            }
        >
            <LemonMarkdown>
                {message.content || '*Max has failed to generate an answer. Please try again.*'}
            </LemonMarkdown>
        </MessageTemplate>
    )
})

function VisualizationAnswer({
    message,
    status,
}: {
    message: VisualizationMessage
    status?: MessageStatus
}): JSX.Element | null {
    const query = useMemo<InsightVizNode | null>(() => {
        if (message.answer) {
            return {
                kind: NodeKind.InsightVizNode,
                source: castAssistantQuery(message.answer),
                showHeader: true,
            }
        }

        return null
    }, [message])

    return status !== 'completed'
        ? null
        : query && (
              <>
                  <MessageTemplate type="ai">
                      <div className="min-h-96 flex">
                          <Query query={query} readOnly embedded />
                      </div>
                      <div className="relative mb-1">
                          <LemonButton
                              to={urls.insightNew(undefined, undefined, query)}
                              sideIcon={<IconOpenInNew />}
                              size="xsmall"
                              targetBlank
                              className="absolute right-0 -top-px"
                          >
                              Open as new insight
                          </LemonButton>
                          <SeriesSummary query={query.source} heading={<TopHeading query={query} />} />
                          <div className="flex flex-wrap gap-4 mt-1 *:grow">
                              <PropertiesSummary properties={query.source.properties} />
                              <BreakdownSummary query={query.source} />
                          </div>
                      </div>
                  </MessageTemplate>
              </>
          )
}

function RetriableFailureActions(): JSX.Element {
    const { retryLastMessage } = useActions(maxLogic)

    return (
        <LemonButton
            icon={<IconRefresh />}
            type="tertiary"
            size="small"
            tooltip="Try again"
            onClick={() => retryLastMessage()}
        >
            Try again
        </LemonButton>
    )
}

function SuccessActions({
    messageGroupIndex,
    retriable,
}: {
    messageGroupIndex: number
    retriable: boolean
}): JSX.Element {
    const { threadGrouped } = useValues(maxLogic)
    const { retryLastMessage } = useActions(maxLogic)

    const [rating, setRating] = useState<'good' | 'bad' | null>(null)
    const [feedback, setFeedback] = useState<string>('')
    const [feedbackInputStatus, setFeedbackInputStatus] = useState<'hidden' | 'pending' | 'submitted'>('hidden')

    const [relevantHumanMessage, relevantVisualizationMessage] = useMemo(() => {
        // We need to find the relevant visualization message (which might be a message earlier if the most recent one
        // is a results summary message), and the human message that triggered it.
        const visualizationMessage = threadGrouped[messageGroupIndex].find(
            isVisualizationMessage
        ) as VisualizationMessage
        const humanMessage = threadGrouped[messageGroupIndex - 1][0] as HumanMessage
        return [humanMessage, visualizationMessage]
    }, [threadGrouped, messageGroupIndex])

    function submitRating(newRating: 'good' | 'bad'): void {
        if (rating) {
            return // Already rated
        }
        setRating(newRating)
        posthog.capture('chat rating', {
            question: relevantHumanMessage.content,
            answer: JSON.stringify(relevantVisualizationMessage.answer),
            answer_rating: rating,
        })
        if (newRating === 'bad') {
            setFeedbackInputStatus('pending')
        }
    }

    function submitFeedback(): void {
        if (!feedback) {
            return // Input is empty
        }
        posthog.capture('chat feedback', {
            question: relevantHumanMessage.content,
            answer: JSON.stringify(relevantVisualizationMessage.answer),
            feedback,
        })
        setFeedbackInputStatus('submitted')
    }

    return (
        <>
            <div className="flex items-center">
                {rating !== 'bad' && (
                    <LemonButton
                        icon={rating === 'good' ? <IconThumbsUpFilled /> : <IconThumbsUp />}
                        type="tertiary"
                        size="small"
                        tooltip="Good answer"
                        onClick={() => submitRating('good')}
                    />
                )}
                {rating !== 'good' && (
                    <LemonButton
                        icon={rating === 'bad' ? <IconThumbsDownFilled /> : <IconThumbsDown />}
                        type="tertiary"
                        size="small"
                        tooltip="Bad answer"
                        onClick={() => submitRating('bad')}
                    />
                )}
                {retriable && (
                    <LemonButton
                        icon={<IconRefresh />}
                        type="tertiary"
                        size="small"
                        tooltip="Try again"
                        onClick={() => retryLastMessage()}
                    />
                )}
            </div>
            {feedbackInputStatus !== 'hidden' && (
                <MessageTemplate type="ai">
                    <div className="flex items-center">
                        <h4 className="m-0 text-sm grow">
                            {feedbackInputStatus === 'pending'
                                ? 'What disappointed you about the answer?'
                                : 'Thank you for your feedback!'}
                        </h4>
                        <LemonButton
                            icon={<IconX />}
                            type="tertiary"
                            size="xsmall"
                            onClick={() => setFeedbackInputStatus('hidden')}
                        />
                    </div>
                    {feedbackInputStatus === 'pending' && (
                        <div className="flex w-full gap-2 items-center mt-1.5">
                            <LemonInput
                                placeholder="Help us improve Max…"
                                fullWidth
                                value={feedback}
                                onChange={(newValue) => setFeedback(newValue)}
                                onPressEnter={() => submitFeedback()}
                                autoFocus
                            />
                            <LemonButton
                                type="primary"
                                onClick={() => submitFeedback()}
                                disabledReason={!feedback ? 'Please type a few words!' : undefined}
                            >
                                Submit
                            </LemonButton>
                        </div>
                    )}
                </MessageTemplate>
            )}
        </>
    )
}<|MERGE_RESOLUTION|>--- conflicted
+++ resolved
@@ -75,13 +75,8 @@
                     className="mt-1 border"
                 />
             </Tooltip>
-<<<<<<< HEAD
             <div className={clsx('flex flex-col gap-2', groupType === 'human' ? 'min-w-0' : 'w-full')}>
-                {messages.map((message, index) => {
-=======
-            <div className="flex flex-col gap-2 min-w-0">
                 {messages.map((message, messageIndex) => {
->>>>>>> 50f0a598
                     if (isHumanMessage(message)) {
                         return (
                             <MessageTemplate
@@ -106,11 +101,7 @@
                         return <VisualizationAnswer key={messageIndex} message={message} status={message.status} />
                     } else if (isReasoningMessage(message)) {
                         return (
-<<<<<<< HEAD
-                            <MessageTemplate key={index} type="ai" className="w-fit">
-=======
-                            <MessageTemplate key={messageIndex} type="ai">
->>>>>>> 50f0a598
+                            <MessageTemplate key={messageIndex} type="ai" className="w-fit">
                                 <div className="flex items-center gap-2">
                                     <span>{message.content}…</span>
                                     <Spinner className="text-xl" />
