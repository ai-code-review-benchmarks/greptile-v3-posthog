import { router } from 'kea-router'
import { partial } from 'kea-test-utils'
import { expectLogic } from 'kea-test-utils'
import React from 'react'

import { notebookLogic } from 'scenes/notebooks/Notebook/notebookLogic'
import { NotebookTarget } from 'scenes/notebooks/types'
import { urls } from 'scenes/urls'

import { sidePanelStateLogic } from '~/layout/navigation-3000/sidepanel/sidePanelStateLogic'
import { useMocks } from '~/mocks/jest'
import * as notebooksModel from '~/models/notebooksModel'
import { AssistantMessageType } from '~/queries/schema/schema-assistant-messages'
import { initKeaTests } from '~/test/init'
<<<<<<< HEAD
import { ConversationDetail, ConversationStatus, ConversationType } from '~/types'
import { notebookLogic } from 'scenes/notebooks/Notebook/notebookLogic'
import { NotebookTarget } from 'scenes/notebooks/types'
import { router } from 'kea-router'
import * as notebooksModel from '~/models/notebooksModel'
=======
import { ConversationDetail, ConversationStatus } from '~/types'
>>>>>>> d2ba76a3

import { maxContextLogic } from './maxContextLogic'
import { maxGlobalLogic } from './maxGlobalLogic'
import { maxLogic } from './maxLogic'
import { maxThreadLogic } from './maxThreadLogic'
import {
    MOCK_CONVERSATION_ID,
    MOCK_IN_PROGRESS_CONVERSATION,
    MOCK_TEMP_CONVERSATION_ID,
    maxMocks,
    mockStream,
} from './testUtils'

describe('maxThreadLogic', () => {
    let logic: ReturnType<typeof maxThreadLogic.build>

    beforeEach(() => {
        useMocks({
            ...maxMocks,
            get: {
                ...maxMocks.get,
                '/api/environments/:team_id/conversations/:conversation_id/': MOCK_IN_PROGRESS_CONVERSATION,
            },
        })
        initKeaTests()

        // Mock the dataProcessingAccepted selector to return true
        const maxGlobalLogicInstance = maxGlobalLogic()
        maxGlobalLogicInstance.mount()
        jest.spyOn(maxGlobalLogicInstance.selectors, 'dataProcessingAccepted').mockReturnValue(true)

        logic = maxThreadLogic({ conversationId: MOCK_CONVERSATION_ID })
        logic.mount()
    })

    afterEach(() => {
        // Stop any active polling/streaming in maxLogic
        const maxLogicInstance = maxLogic.findMounted()
        if (maxLogicInstance) {
            maxLogicInstance.cache.eventSourceController?.abort()
            maxLogicInstance.unmount()
        }

        // Stop any active streaming in the thread logic
        if (logic.cache?.generationController) {
            logic.cache.generationController.abort()
        }

        sidePanelStateLogic.unmount()
        logic?.unmount()

        // Clean up any remaining mocks
        jest.restoreAllMocks()
    })

    it('selects threadGroup without a human message', async () => {
        await expectLogic(logic, () => {
            logic.actions.setThread([
                {
                    type: AssistantMessageType.Assistant,
                    content: 'hello',
                    status: 'completed',
                    id: 'mock-assistant-msg-1',
                },
            ])
        }).toMatchValues({
            threadGrouped: [
                [
                    {
                        type: AssistantMessageType.Assistant,
                        content: 'hello',
                        status: 'completed',
                        id: 'mock-assistant-msg-1',
                    },
                ],
            ],
        })
    })

    it('preserves only the latest reasoning message in threadGrouped', async () => {
        await expectLogic(logic, () => {
            logic.actions.setThread([
                {
                    type: AssistantMessageType.Human,
                    content: 'hello',
                    status: 'completed',
                    id: 'human-1',
                },
                {
                    type: AssistantMessageType.Reasoning,
                    content: 'hello',
                    status: 'completed',
                    id: 'reasoning-1',
                },
                {
                    type: AssistantMessageType.Reasoning,
                    content: 'hello',
                    status: 'completed',
                    id: 'reasoning-2',
                },
            ])
        }).toMatchValues({
            threadGrouped: [
                [
                    {
                        type: AssistantMessageType.Human,
                        content: 'hello',
                        status: 'completed',
                        id: 'human-1',
                    },
                ],
                [
                    {
                        type: AssistantMessageType.Reasoning,
                        content: 'hello',
                        status: 'completed',
                        id: 'reasoning-2',
                    },
                ],
            ],
        })
    })

    it('groups thread correctly', async () => {
        await expectLogic(logic, () => {
            logic.actions.setThread([
                {
                    type: AssistantMessageType.Human,
                    content: 'hello',
                    status: 'completed',
                    id: 'human-1',
                },
                {
                    type: AssistantMessageType.Reasoning,
                    content: 'hello',
                    status: 'completed',
                    id: 'reasoning-1',
                },
                {
                    type: AssistantMessageType.Reasoning,
                    content: 'hello',
                    status: 'completed',
                    id: 'reasoning-2',
                },
                {
                    type: AssistantMessageType.Assistant,
                    content: 'hello',
                    status: 'completed',
                    id: 'assistant-1',
                },
                {
                    type: AssistantMessageType.Human,
                    content: 'hello',
                    status: 'completed',
                    id: 'human-2',
                },
            ])
        }).toMatchValues({
            threadGrouped: [
                [
                    {
                        type: AssistantMessageType.Human,
                        content: 'hello',
                        status: 'completed',
                        id: 'human-1',
                    },
                ],
                [
                    {
                        type: AssistantMessageType.Assistant,
                        content: 'hello',
                        status: 'completed',
                        id: 'assistant-1',
                    },
                ],
                [
                    {
                        type: AssistantMessageType.Human,
                        content: 'hello',
                        status: 'completed',
                        id: 'human-2',
                    },
                ],
            ],
        })
    })

    it('preserves the reasoning message when the assistant message is without id', async () => {
        await expectLogic(logic, () => {
            logic.actions.setThread([
                {
                    type: AssistantMessageType.Human,
                    content: 'hello',
                    status: 'completed',
                    id: 'human-1',
                },
                {
                    type: AssistantMessageType.Reasoning,
                    content: 'hello',
                    status: 'completed',
                    id: 'reasoning-1',
                },
                {
                    type: AssistantMessageType.Reasoning,
                    content: 'hello',
                    status: 'completed',
                    id: 'reasoning-2',
                },
                {
                    type: AssistantMessageType.Assistant,
                    content: 'hello',
                    status: 'completed',
                },
            ])
        }).toMatchValues({
            threadGrouped: [
                [
                    {
                        type: AssistantMessageType.Human,
                        content: 'hello',
                        status: 'completed',
                        id: 'human-1',
                    },
                ],
                [
                    {
                        type: AssistantMessageType.Reasoning,
                        content: 'hello',
                        status: 'completed',
                        id: 'reasoning-2',
                    },
                    {
                        type: AssistantMessageType.Assistant,
                        content: 'hello',
                        status: 'completed',
                    },
                ],
            ],
        })
    })

    it('adds a thinking message to an ephemeral group', async () => {
        logic = maxThreadLogic({ conversationId: MOCK_TEMP_CONVERSATION_ID })
        logic.mount()

        // Only a human message–should create an ephemeral group
        await expectLogic(logic, () => {
            logic.actions.setConversation(MOCK_IN_PROGRESS_CONVERSATION)
            logic.actions.setThread([
                {
                    type: AssistantMessageType.Human,
                    content: 'hello',
                    status: 'completed',
                    id: 'human-1',
                },
            ])
        }).toMatchValues({
            threadGrouped: [
                [
                    {
                        type: AssistantMessageType.Human,
                        content: 'hello',
                        status: 'completed',
                        id: 'human-1',
                    },
                ],
                [
                    partial({
                        type: AssistantMessageType.Reasoning,
                        status: 'completed',
                        id: 'loader',
                    }),
                ],
            ],
        })
    })

    it('adds a thinking message to the last group of messages with IDs', async () => {
        logic = maxThreadLogic({ conversationId: MOCK_TEMP_CONVERSATION_ID })
        logic.mount()

        // Human and assistant messages with IDs–should append to the last group
        await expectLogic(logic, () => {
            logic.actions.setConversation(MOCK_IN_PROGRESS_CONVERSATION)
            logic.actions.setThread([
                {
                    type: AssistantMessageType.Human,
                    content: 'hello',
                    status: 'completed',
                    id: 'human-1',
                },
                {
                    type: AssistantMessageType.Assistant,
                    content: 'hello',
                    status: 'completed',
                    id: 'assistant-1',
                },
            ])
        }).toMatchValues({
            threadGrouped: [
                [
                    {
                        type: AssistantMessageType.Human,
                        content: 'hello',
                        status: 'completed',
                        id: 'human-1',
                    },
                ],
                [
                    {
                        type: AssistantMessageType.Assistant,
                        content: 'hello',
                        status: 'completed',
                        id: 'assistant-1',
                    },
                    partial({
                        type: AssistantMessageType.Reasoning,
                        status: 'completed',
                        id: 'loader',
                    }),
                ],
            ],
        })
    })

    it('does not add a thinking message when the last message is without ID', async () => {
        logic = maxThreadLogic({ conversationId: MOCK_TEMP_CONVERSATION_ID })
        logic.mount()

        // Human with ID and assistant messages without ID–should not add the message
        await expectLogic(logic, () => {
            logic.actions.setThread([
                {
                    type: AssistantMessageType.Human,
                    content: 'hello',
                    status: 'completed',
                    id: 'human-1',
                },
                {
                    type: AssistantMessageType.Assistant,
                    content: 'hello',
                    status: 'completed',
                },
            ])
        }).toMatchValues({
            threadGrouped: [
                [
                    {
                        type: AssistantMessageType.Human,
                        content: 'hello',
                        status: 'completed',
                        id: 'human-1',
                    },
                ],
                [
                    {
                        type: AssistantMessageType.Assistant,
                        content: 'hello',
                        status: 'completed',
                    },
                ],
            ],
        })
    })

    it('adds a thinking message when the thread is completely empty', async () => {
        const streamSpy = mockStream()
        logic = maxThreadLogic({ conversationId: MOCK_TEMP_CONVERSATION_ID })
        logic.mount()

        await expectLogic(logic, () => {
            logic.actions.askMax('hello')
        }).toMatchValues({
            threadGrouped: [
                [
                    {
                        type: AssistantMessageType.Human,
                        content: 'hello',
                        status: 'completed',
                    },
                ],
                [
                    partial({
                        type: AssistantMessageType.Reasoning,
                        status: 'completed',
                        id: 'loader',
                    }),
                ],
            ],
        })
        expect(streamSpy).toHaveBeenCalledTimes(1)
    })

    describe('compiledContext integration', () => {
        let maxContextLogicInstance: ReturnType<typeof maxContextLogic.build>

        beforeEach(() => {
            maxContextLogicInstance = maxContextLogic()
            maxContextLogicInstance.mount()
        })

        afterEach(() => {
            jest.restoreAllMocks()
            // Stop any active polling/streaming
            if (logic.cache?.generationController) {
                logic.cache.generationController.abort()
            }
            maxContextLogicInstance?.unmount()
        })

        it('sends compiledContext as ui_context when compiledContext is present', async () => {
            const streamSpy = mockStream()

            // Add context data to maxContextLogic so hasData becomes true
            maxContextLogicInstance.actions.addOrUpdateContextDashboard({
                id: 1,
                name: 'Test Dashboard',
                description: 'Test description',
                tiles: [],
            } as any)

            logic = maxThreadLogic({ conversationId: MOCK_TEMP_CONVERSATION_ID })
            logic.mount()

            await expectLogic(logic, () => {
                logic.actions.askMax('test prompt')
                // Immediately complete to avoid waiting for async operations
                logic.actions.completeThreadGeneration()
            }).toDispatchActions(['askMax', 'completeThreadGeneration'])

            expect(streamSpy).toHaveBeenCalledWith(
                expect.objectContaining({
                    content: 'test prompt',
                    ui_context: expect.objectContaining({
                        dashboards: expect.any(Object),
                    }),
                }),
                expect.any(Object)
            )
        })

        it('sends undefined as ui_context when compiledContext is null', async () => {
            const streamSpy = mockStream()

            // Don't add any context data, so compiledContext will be null
            logic = maxThreadLogic({ conversationId: MOCK_TEMP_CONVERSATION_ID })
            logic.mount()

            await expectLogic(logic, () => {
                logic.actions.askMax('test prompt')
                // Immediately complete to avoid waiting for async operations
                logic.actions.completeThreadGeneration()
            }).toDispatchActions(['askMax', 'completeThreadGeneration'])

            expect(streamSpy).toHaveBeenCalledWith(
                expect.objectContaining({
                    content: 'test prompt',
                    ui_context: undefined,
                }),
                expect.any(Object)
            )
        })
    })

    describe('traceId functionality', () => {
        it('sets and stores traceId correctly', async () => {
            const testTraceId = 'test-trace-id-123'

            await expectLogic(logic, () => {
                logic.actions.setTraceId(testTraceId)
            }).toMatchValues({
                traceId: testTraceId,
            })
        })

        it('includes traceId in stream API calls', async () => {
            const streamSpy = mockStream()

            await expectLogic(logic, () => {
                logic.actions.askMax('test prompt')
            })

            expect(streamSpy).toHaveBeenCalledWith(
                expect.objectContaining({
                    content: 'test prompt',
                    trace_id: expect.any(String),
                }),
                expect.any(Object)
            )
        })
    })

    describe('reconnectToStream', () => {
        it('calls streamConversation with conversation ID and null content', async () => {
            const streamSpy = mockStream()

            await expectLogic(logic, () => {
                logic.actions.reconnectToStream()
            })

            expect(streamSpy).toHaveBeenCalledWith(
                expect.objectContaining({
                    conversation: MOCK_CONVERSATION_ID,
                    content: null,
                }),
                expect.any(Object)
            )
        })
    })

    describe('invisible tool call filtering', () => {
        it('filters out invisible tool call messages from threadGrouped', async () => {
            await expectLogic(logic, () => {
                logic.actions.setThread([
                    {
                        type: AssistantMessageType.Human,
                        content: 'hello',
                        status: 'completed',
                        id: 'human-1',
                    },
                    {
                        type: AssistantMessageType.ToolCall,
                        content: 'invisible tool call',
                        status: 'completed',
                        id: 'tool-1',
                        visible: false,
                        tool_call_id: 'tool-1',
                        ui_payload: {},
                    },
                    {
                        type: AssistantMessageType.Assistant,
                        content: 'response',
                        status: 'completed',
                        id: 'assistant-1',
                    },
                ])
            }).toMatchValues({
                threadGrouped: [
                    [
                        {
                            type: AssistantMessageType.Human,
                            content: 'hello',
                            status: 'completed',
                            id: 'human-1',
                        },
                        {
                            type: AssistantMessageType.Assistant,
                            content: 'response',
                            status: 'completed',
                            id: 'assistant-1',
                        },
                    ],
                ],
            })
        })
    })

    describe('failure message handling', () => {
        it('adds failure message and stops streaming when failure event received', async () => {
            await expectLogic(logic, () => {
                logic.actions.setThread([
                    {
                        type: AssistantMessageType.Human,
                        content: 'test question',
                        status: 'completed',
                        id: 'human-1',
                    },
                ])
                // Simulate receiving a failure message
                logic.actions.addMessage({
                    type: AssistantMessageType.Failure,
                    content: 'Something went wrong',
                    status: 'completed',
                    id: 'failure-1',
                })
            }).toMatchValues({
                threadGrouped: [
                    [
                        {
                            type: AssistantMessageType.Human,
                            content: 'test question',
                            status: 'completed',
                            id: 'human-1',
                        },
                    ],
                    [
                        {
                            type: AssistantMessageType.Failure,
                            content: 'Something went wrong',
                            status: 'completed',
                            id: 'failure-1',
                        },
                    ],
                ],
            })
        })
    })

    describe('generation error status handling', () => {
        it('sets message status to error and stops streaming on generation error', async () => {
            await expectLogic(logic, () => {
                logic.actions.setThread([
                    {
                        type: AssistantMessageType.Human,
                        content: 'test question',
                        status: 'completed',
                        id: 'human-1',
                    },
                    {
                        type: AssistantMessageType.Assistant,
                        content: 'partial response',
                        status: 'loading',
                        id: 'assistant-1',
                    },
                ])
                // Simulate setting error status
                logic.actions.setMessageStatus(1, 'error')
            }).toMatchValues({
                threadRaw: [
                    {
                        type: AssistantMessageType.Human,
                        content: 'test question',
                        status: 'completed',
                        id: 'human-1',
                    },
                    {
                        type: AssistantMessageType.Assistant,
                        content: 'partial response',
                        status: 'error',
                        id: 'assistant-1',
                    },
                ],
            })
        })
    })

    describe('processNotebookUpdate', () => {
        it('navigates to notebook when not already on notebook page', async () => {
            router.actions.push(urls.max())

            // Mock openNotebook to track its calls
            const openNotebookSpy = jest.spyOn(notebooksModel, 'openNotebook')
            openNotebookSpy.mockImplementation(async (notebookId, _target, _, callback) => {
                const logic = notebookLogic({ shortId: notebookId })
                logic.mount()
                if (callback) {
                    callback(logic)
                }
                router.actions.push(urls.notebook(notebookId))
            })

            await expectLogic(logic, () => {
                logic.actions.processNotebookUpdate('test-notebook-id', { type: 'doc', content: [] } as any)
            }).toDispatchActions(['processNotebookUpdate'])

            expect(openNotebookSpy).toHaveBeenCalledWith(
                'test-notebook-id',
                NotebookTarget.Scene,
                undefined,
                expect.any(Function)
            )
            expect(router.values.location.pathname).toContain(urls.notebook('test-notebook-id'))
        })

        it('updates existing notebook when already on notebook page', async () => {
            const notebookId = 'test-notebook-id'
            router.actions.push(urls.notebook(notebookId))

            const notebookLogicInstance = notebookLogic({ shortId: notebookId })
            notebookLogicInstance.mount()

            // Create spies BEFORE calling the action
            const setLocalContentSpy = jest.spyOn(notebookLogicInstance.actions, 'setLocalContent')
            const findMountedSpy = jest.spyOn(notebookLogic, 'findMounted')
            findMountedSpy.mockReturnValue(notebookLogicInstance)
            const routerActionsSpy = jest.spyOn(router.actions, 'push')

            await expectLogic(logic, () => {
                logic.actions.processNotebookUpdate(notebookId, { type: 'doc', content: [] } as any)
            }).toDispatchActions(['processNotebookUpdate'])

            expect(findMountedSpy).toHaveBeenCalledWith({ shortId: notebookId })
            expect(routerActionsSpy).not.toHaveBeenCalled()
            expect(setLocalContentSpy).toHaveBeenCalledWith({ type: 'doc', content: [] }, true, true)
        })

        it('handles gracefully when notebook logic is not mounted on notebook page', async () => {
            const notebookId = 'test-notebook-id'
            router.actions.push(urls.notebook(notebookId))

            // Create spies BEFORE calling the action
            const routerActionsSpy = jest.spyOn(router.actions, 'push')
            const notebookLogicFindMountedSpy = jest.spyOn(notebookLogic, 'findMounted')
            notebookLogicFindMountedSpy.mockReturnValue(null)

            await expectLogic(logic, () => {
                logic.actions.processNotebookUpdate(notebookId, { type: 'doc', content: [] } as any)
            }).toDispatchActions(['processNotebookUpdate'])

            expect(notebookLogicFindMountedSpy).toHaveBeenCalledWith({ shortId: notebookId })
            expect(routerActionsSpy).not.toHaveBeenCalled()
        })
    })

    describe('threadRaw status fields', () => {
        it('initializes threadRaw with status fields from conversation messages', async () => {
            const conversationWithMessages: ConversationDetail = {
                id: MOCK_CONVERSATION_ID,
                status: ConversationStatus.Idle,
                title: 'Test conversation',
                created_at: new Date().toISOString(),
                updated_at: new Date().toISOString(),
                messages: [
                    {
                        type: AssistantMessageType.Human,
                        content: 'Initial question',
                        id: 'human-1',
                    },
                    {
                        type: AssistantMessageType.Assistant,
                        content: 'Initial response',
                        id: 'assistant-1',
                    },
                ],
                type: ConversationType.Assistant,
            }

            // Create logic with conversation containing messages
            logic.unmount()
            logic = maxThreadLogic({
                conversationId: MOCK_CONVERSATION_ID,
                conversation: conversationWithMessages,
            })
            logic.mount()

            // Check that threadRaw has messages with status fields
            expect(logic.values.threadRaw).toEqual([
                {
                    type: AssistantMessageType.Human,
                    content: 'Initial question',
                    id: 'human-1',
                    status: 'completed',
                },
                {
                    type: AssistantMessageType.Assistant,
                    content: 'Initial response',
                    id: 'assistant-1',
                    status: 'completed',
                },
            ])
        })

        it('initializes threadRaw as empty array when conversation has no messages', async () => {
            const conversationWithoutMessages = {
                id: MOCK_CONVERSATION_ID,
                status: ConversationStatus.Idle,
                title: 'Empty conversation',
                created_at: new Date().toISOString(),
                updated_at: new Date().toISOString(),
                messages: [],
                type: ConversationType.Assistant,
            }

            // Create logic with conversation containing no messages
            logic.unmount()
            logic = maxThreadLogic({
                conversationId: MOCK_CONVERSATION_ID,
                conversation: conversationWithoutMessages,
            })
            logic.mount()

            // Check that threadRaw is empty
            expect(logic.values.threadRaw).toEqual([])
        })

        it('updates threadRaw with status fields when conversation prop changes with new messages', async () => {
            // Start with empty conversation
            const initialConversation: ConversationDetail = {
                id: MOCK_CONVERSATION_ID,
                status: ConversationStatus.Idle,
                title: 'Test conversation',
                created_at: new Date().toISOString(),
                updated_at: new Date().toISOString(),
                messages: [],
                type: ConversationType.Assistant,
            }

            logic.unmount()
            logic = maxThreadLogic({
                conversationId: MOCK_CONVERSATION_ID,
                conversation: initialConversation,
            })
            logic.mount()

            // Verify initial state
            expect(logic.values.threadRaw).toEqual([])

            // Update conversation with new messages via prop change
            const updatedConversation: ConversationDetail = {
                ...initialConversation,
                messages: [
                    {
                        type: AssistantMessageType.Human,
                        content: 'New question',
                        id: 'human-1',
                    },
                    {
                        type: AssistantMessageType.Assistant,
                        content: 'New response',
                        id: 'assistant-1',
                    },
                ],
            }

            // Simulate prop change by creating new logic instance with updated conversation
            logic = maxThreadLogic({
                conversationId: MOCK_CONVERSATION_ID,
                conversation: updatedConversation,
            })
            logic.mount()

            // Check that threadRaw now has messages with status fields
            expect(logic.values.threadRaw).toEqual([
                {
                    type: AssistantMessageType.Human,
                    content: 'New question',
                    id: 'human-1',
                    status: 'completed',
                },
                {
                    type: AssistantMessageType.Assistant,
                    content: 'New response',
                    id: 'assistant-1',
                    status: 'completed',
                },
            ])
        })
    })

    describe('command selection and activation', () => {
        beforeEach(() => {
            logic = maxThreadLogic({ conversationId: MOCK_CONVERSATION_ID })
            logic.mount()
        })

        it('selectCommand sets question for command without arg', async () => {
            const initCommand = {
                name: '/init' as const,
                description: 'Test command',
                icon: React.createElement('div'),
            }

            await expectLogic(logic, () => {
                logic.actions.selectCommand(initCommand)
            }).toDispatchActions(['setQuestion'])

            expect(logic.values.question).toBe('/init')
        })

        it('selectCommand sets question with space for command with arg', async () => {
            const rememberCommand = {
                name: '/remember' as const,
                arg: '[information]' as const,
                description: 'Test command with arg',
                icon: React.createElement('div'),
            }

            await expectLogic(logic, () => {
                logic.actions.selectCommand(rememberCommand)
            }).toDispatchActions(['setQuestion'])

            expect(logic.values.question).toBe('/remember ')
        })

        it('activateCommand calls askMax directly for command without arg', async () => {
            const initCommand = {
                name: '/init' as const,
                description: 'Test command',
                icon: React.createElement('div'),
            }

            const askMaxSpy = jest.spyOn(logic.actions, 'askMax')

            logic.actions.activateCommand(initCommand)

            expect(askMaxSpy).toHaveBeenCalledWith('/init')
        })

        it('activateCommand sets question for command with arg', async () => {
            const rememberCommand = {
                name: '/remember' as const,
                arg: '[information]' as const,
                description: 'Test command with arg',
                icon: React.createElement('div'),
            }

            await expectLogic(logic, () => {
                logic.actions.activateCommand(rememberCommand)
            }).toDispatchActions(['setQuestion'])

            expect(logic.values.question).toBe('/remember ')
        })

        it('activateCommand does not call askMax for command with arg, only setQuestion', async () => {
            const rememberCommand = {
                name: '/remember' as const,
                arg: '[information]' as const,
                description: 'Test command with arg',
                icon: React.createElement('div'),
            }

            const askMaxSpy = jest.spyOn(logic.actions, 'askMax')
            const setQuestionSpy = jest.spyOn(logic.actions, 'setQuestion')

            logic.actions.activateCommand(rememberCommand)

            expect(askMaxSpy).not.toHaveBeenCalled()
            expect(setQuestionSpy).toHaveBeenCalledWith('/remember ')
            expect(logic.values.question).toBe('/remember ')
        })
    })
})<|MERGE_RESOLUTION|>--- conflicted
+++ resolved
@@ -12,15 +12,7 @@
 import * as notebooksModel from '~/models/notebooksModel'
 import { AssistantMessageType } from '~/queries/schema/schema-assistant-messages'
 import { initKeaTests } from '~/test/init'
-<<<<<<< HEAD
 import { ConversationDetail, ConversationStatus, ConversationType } from '~/types'
-import { notebookLogic } from 'scenes/notebooks/Notebook/notebookLogic'
-import { NotebookTarget } from 'scenes/notebooks/types'
-import { router } from 'kea-router'
-import * as notebooksModel from '~/models/notebooksModel'
-=======
-import { ConversationDetail, ConversationStatus } from '~/types'
->>>>>>> d2ba76a3
 
 import { maxContextLogic } from './maxContextLogic'
 import { maxGlobalLogic } from './maxGlobalLogic'
