import { BindLogic, useActions, useValues } from 'kea'
import { FEATURE_FLAGS } from 'lib/constants'
import { featureFlagLogic } from 'lib/logic/featureFlagLogic'
import clsx from 'clsx'

<<<<<<< HEAD
import { QuestionInput } from './components/QuestionInput'
import { FloatingInputActions } from './components/FloatingInputActions'
import { HedgehogAvatar } from './components/HedgehogAvatar'
import { FloatingSuggestionsDisplay } from './components/FloatingSuggestionsDisplay'
import { ThreadAutoScroller } from './components/ThreadAutoScroller'
=======
import { sidePanelLogic } from '~/layout/navigation-3000/sidepanel/sidePanelLogic'

import { ExpandedFloatingMax } from './components/ExpandedFloatingMax'
import { CollapsedFloatingMax } from './components/CollapsedFloatingMax'
>>>>>>> 8832db4e
import { maxGlobalLogic } from './maxGlobalLogic'
import { maxLogic } from './maxLogic'
import { maxThreadLogic, MaxThreadLogicProps } from './maxThreadLogic'
import './MaxFloatingInput.scss'
<<<<<<< HEAD
import clsx from 'clsx'
=======
import { sceneLogic } from 'scenes/sceneLogic'
import { Scene } from 'scenes/sceneTypes'
import { SidePanelTab } from '~/types'
import { useFloatingMaxPosition } from './utils/floatingMaxPositioning'
>>>>>>> 8832db4e

export function MaxFloatingInput(): JSX.Element | null {
    const { featureFlags } = useValues(featureFlagLogic)
    const { sidePanelOpen, selectedTab } = useValues(sidePanelLogic)
    const { scene, sceneConfig } = useValues(sceneLogic)
    const { threadLogicKey, conversation } = useValues(maxLogic)

    const { isFloatingMaxExpanded, floatingMaxDragState } = useValues(maxGlobalLogic)
    const { setFloatingMaxPosition } = useActions(maxGlobalLogic)
    const { floatingMaxPositionStyle } = useFloatingMaxPosition()

    const { setActiveGroup } = useActions(maxLogic)
    const { setIsFloatingMaxExpanded, setShowFloatingMaxSuggestions } = useActions(maxGlobalLogic)
    const { startNewConversation } = useActions(maxLogic)

    const handleExpand = (): void => {
        setIsFloatingMaxExpanded(true)
    }

    const handleDismiss = (): void => {
        setActiveGroup(null)
        setShowFloatingMaxSuggestions(false)
    }

    const handleCollapse = (): void => {
        setActiveGroup(null)
        setShowFloatingMaxSuggestions(false)
        setIsFloatingMaxExpanded(false)
        startNewConversation()
    }

<<<<<<< HEAD
    if (!isFloatingMaxExpanded) {
        return (
            <HedgehogAvatar
                onExpand={handleExpand}
                isExpanded={isFloatingMaxExpanded}
                onPositionChange={setFloatingMaxPosition}
                fixedDirection={floatingMaxPosition?.side === 'left' ? 'left' : 'right'}
            />
        )
    }

    return (
        <div
            className="relative flex flex-col"
            onBlur={(e) => {
                // Only lose focus if clicking outside the entire container
                if (!e.currentTarget.contains(e.relatedTarget as Node)) {
                    handleDismiss()
                }
            }}
        >
            <MaxQuestionInput
                placeholder="Ask Max AI"
                suggestions={
                    showFloatingMaxSuggestions ? (
                        <FloatingSuggestionsDisplay
                            compact
                            showSuggestions={showFloatingMaxSuggestions}
                            dataProcessingAccepted={dataProcessingAccepted}
                            type="tertiary"
                        />
                    ) : threadVisible ? (
                        <>
                            <div className="flex items-center justify-between pl-2 pr-1 py-1 border-b border-border">
                                <div className="text-xs font-medium text-muted">{conversation?.title}</div>
                                <div className="flex items-center gap-1">
                                    <FloatingInputActions onCollapse={handleCollapse} isThreadVisible={true} />
                                </div>
                            </div>
                            {/* Negative bottom margin so that the scrollable area touches the input */}
                            <div className="max-h-96 overflow-y-auto -mb-1">
                                <ThreadAutoScroller>
                                    <Thread className="p-1" />
                                </ThreadAutoScroller>
                            </div>
                        </>
                    ) : null
                }
            />
        </div>
    )
}

export function MaxFloatingInput(): JSX.Element | null {
    const { featureFlags } = useValues(featureFlagLogic)
    const { isFloatingMaxExpanded, floatingMaxPosition, floatingMaxDragState, showFloatingMax } =
        useValues(maxGlobalLogic)
    const { threadLogicKey, conversation } = useValues(maxLogic)

=======
>>>>>>> 8832db4e
    if (!featureFlags[FEATURE_FLAGS.ARTIFICIAL_HOG] || !featureFlags[FEATURE_FLAGS.FLOATING_ARTIFICIAL_HOG]) {
        return null
    }

    if (!showFloatingMax) {
        return null
    }

    const threadProps: MaxThreadLogicProps = {
        conversationId: threadLogicKey,
        conversation,
    }

    return (
        <BindLogic logic={maxThreadLogic} props={threadProps}>
            <div
                data-attr="floating-max-container"
                className={
                    floatingMaxDragState.isDragging || floatingMaxDragState.isAnimating
                        ? ''
                        : clsx(
                              'fixed bottom-0 z-[var(--z-hedgehog-buddy)] max-w-sm',
                              'border backdrop-blur-sm bg-[var(--glass-bg-3000)] mb-2',
                              isFloatingMaxExpanded ? 'rounded-lg w-80' : 'rounded-full'
                          )
                }
                style={
                    floatingMaxDragState.isDragging || floatingMaxDragState.isAnimating
                        ? {
                              position: 'fixed',
                              zIndex: 1000,
                              borderRadius: isFloatingMaxExpanded ? '8px' : '50%',
                              width: isFloatingMaxExpanded ? '20rem' : undefined,
                              marginRight: isFloatingMaxExpanded ? undefined : '1rem',
                          }
                        : floatingMaxPositionStyle
                }
            >
                {isFloatingMaxExpanded ? (
                    <ExpandedFloatingMax onCollapse={handleCollapse} onDismiss={handleDismiss} />
                ) : (
                    <CollapsedFloatingMax onExpand={handleExpand} onPositionChange={setFloatingMaxPosition} />
                )}
            </div>
        </BindLogic>
    )
}<|MERGE_RESOLUTION|>--- conflicted
+++ resolved
@@ -1,40 +1,18 @@
 import { BindLogic, useActions, useValues } from 'kea'
-import { FEATURE_FLAGS } from 'lib/constants'
-import { featureFlagLogic } from 'lib/logic/featureFlagLogic'
 import clsx from 'clsx'
-
-<<<<<<< HEAD
-import { QuestionInput } from './components/QuestionInput'
-import { FloatingInputActions } from './components/FloatingInputActions'
-import { HedgehogAvatar } from './components/HedgehogAvatar'
-import { FloatingSuggestionsDisplay } from './components/FloatingSuggestionsDisplay'
-import { ThreadAutoScroller } from './components/ThreadAutoScroller'
-=======
-import { sidePanelLogic } from '~/layout/navigation-3000/sidepanel/sidePanelLogic'
 
 import { ExpandedFloatingMax } from './components/ExpandedFloatingMax'
 import { CollapsedFloatingMax } from './components/CollapsedFloatingMax'
->>>>>>> 8832db4e
 import { maxGlobalLogic } from './maxGlobalLogic'
 import { maxLogic } from './maxLogic'
 import { maxThreadLogic, MaxThreadLogicProps } from './maxThreadLogic'
 import './MaxFloatingInput.scss'
-<<<<<<< HEAD
-import clsx from 'clsx'
-=======
-import { sceneLogic } from 'scenes/sceneLogic'
-import { Scene } from 'scenes/sceneTypes'
-import { SidePanelTab } from '~/types'
 import { useFloatingMaxPosition } from './utils/floatingMaxPositioning'
->>>>>>> 8832db4e
 
 export function MaxFloatingInput(): JSX.Element | null {
-    const { featureFlags } = useValues(featureFlagLogic)
-    const { sidePanelOpen, selectedTab } = useValues(sidePanelLogic)
-    const { scene, sceneConfig } = useValues(sceneLogic)
     const { threadLogicKey, conversation } = useValues(maxLogic)
 
-    const { isFloatingMaxExpanded, floatingMaxDragState } = useValues(maxGlobalLogic)
+    const { isFloatingMaxExpanded, floatingMaxDragState, showFloatingMax } = useValues(maxGlobalLogic)
     const { setFloatingMaxPosition } = useActions(maxGlobalLogic)
     const { floatingMaxPositionStyle } = useFloatingMaxPosition()
 
@@ -56,72 +34,6 @@
         setShowFloatingMaxSuggestions(false)
         setIsFloatingMaxExpanded(false)
         startNewConversation()
-    }
-
-<<<<<<< HEAD
-    if (!isFloatingMaxExpanded) {
-        return (
-            <HedgehogAvatar
-                onExpand={handleExpand}
-                isExpanded={isFloatingMaxExpanded}
-                onPositionChange={setFloatingMaxPosition}
-                fixedDirection={floatingMaxPosition?.side === 'left' ? 'left' : 'right'}
-            />
-        )
-    }
-
-    return (
-        <div
-            className="relative flex flex-col"
-            onBlur={(e) => {
-                // Only lose focus if clicking outside the entire container
-                if (!e.currentTarget.contains(e.relatedTarget as Node)) {
-                    handleDismiss()
-                }
-            }}
-        >
-            <MaxQuestionInput
-                placeholder="Ask Max AI"
-                suggestions={
-                    showFloatingMaxSuggestions ? (
-                        <FloatingSuggestionsDisplay
-                            compact
-                            showSuggestions={showFloatingMaxSuggestions}
-                            dataProcessingAccepted={dataProcessingAccepted}
-                            type="tertiary"
-                        />
-                    ) : threadVisible ? (
-                        <>
-                            <div className="flex items-center justify-between pl-2 pr-1 py-1 border-b border-border">
-                                <div className="text-xs font-medium text-muted">{conversation?.title}</div>
-                                <div className="flex items-center gap-1">
-                                    <FloatingInputActions onCollapse={handleCollapse} isThreadVisible={true} />
-                                </div>
-                            </div>
-                            {/* Negative bottom margin so that the scrollable area touches the input */}
-                            <div className="max-h-96 overflow-y-auto -mb-1">
-                                <ThreadAutoScroller>
-                                    <Thread className="p-1" />
-                                </ThreadAutoScroller>
-                            </div>
-                        </>
-                    ) : null
-                }
-            />
-        </div>
-    )
-}
-
-export function MaxFloatingInput(): JSX.Element | null {
-    const { featureFlags } = useValues(featureFlagLogic)
-    const { isFloatingMaxExpanded, floatingMaxPosition, floatingMaxDragState, showFloatingMax } =
-        useValues(maxGlobalLogic)
-    const { threadLogicKey, conversation } = useValues(maxLogic)
-
-=======
->>>>>>> 8832db4e
-    if (!featureFlags[FEATURE_FLAGS.ARTIFICIAL_HOG] || !featureFlags[FEATURE_FLAGS.FLOATING_ARTIFICIAL_HOG]) {
-        return null
     }
 
     if (!showFloatingMax) {
