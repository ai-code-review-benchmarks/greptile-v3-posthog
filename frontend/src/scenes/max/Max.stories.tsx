import {
    CONVERSATION_ID,
    chatResponseChunk,
    chatResponseWithEventContext,
    failureChunk,
    formChunk,
    generationFailureChunk,
    humanMessage,
    longResponseChunk,
} from './__mocks__/chatResponse.mocks'
<<<<<<< HEAD
import {
    AssistantMessageType,
    MultiVisualizationMessage,
    NotebookUpdateMessage,
    PlanningMessage,
    PlanningStepStatus,
    TaskExecutionMessage,
    TaskExecutionStatus,
} from '~/queries/schema/schema-assistant-messages'

import conversationList from './__mocks__/conversationList.json'
=======
import { MOCK_DEFAULT_ORGANIZATION } from 'lib/api.mock'

import { Meta, StoryFn } from '@storybook/react'
import { useActions, useValues } from 'kea'
import { useEffect } from 'react'
import { twMerge } from 'tailwind-merge'

import { FEATURE_FLAGS } from 'lib/constants'
import { useDelayedOnMountEffect } from 'lib/hooks/useOnMountEffect'

import { sidePanelLogic } from '~/layout/navigation-3000/sidepanel/sidePanelLogic'
import { mswDecorator, useStorybookMocks } from '~/mocks/browser'
import { FunnelsQuery, TrendsQuery } from '~/queries/schema/schema-general'
import { InsightShortId } from '~/types'

>>>>>>> d2ba76a3
import { MaxInstance, MaxInstanceProps } from './Max'
import { MaxFloatingInput } from './MaxFloatingInput'
import conversationList from './__mocks__/conversationList.json'
import { ToolRegistration } from './max-constants'
import { maxContextLogic } from './maxContextLogic'
import { maxGlobalLogic } from './maxGlobalLogic'
import { maxLogic } from './maxLogic'
import { maxThreadLogic } from './maxThreadLogic'

const meta: Meta = {
    title: 'Scenes-App/Max AI',
    decorators: [
        mswDecorator({
            post: {
                '/api/environments/:team_id/conversations/': (_, res, ctx) => res(ctx.text(chatResponseChunk)),
            },
            get: {
                '/api/organizations/@current/': () => [
                    200,
                    {
                        ...MOCK_DEFAULT_ORGANIZATION,
                        is_ai_data_processing_approved: true,
                    },
                ],
                '/api/environments/:team_id/conversations/': () => [200, conversationList],
                [`/api/environments/:team_id/conversations/${CONVERSATION_ID}/`]: () => [
                    200,
                    {
                        id: CONVERSATION_ID,
                        status: 'idle',
                        title: 'Test Conversation',
                        created_at: '2025-04-29T17:44:21.654307Z',
                        updated_at: '2025-04-29T17:44:29.184791Z',
                        messages: [],
                    },
                ],
            },
        }),
    ],
    parameters: {
        layout: 'fullscreen',
        viewMode: 'story',
        mockDate: '2023-01-28', // To stabilize relative dates
        featureFlags: [FEATURE_FLAGS.ARTIFICIAL_HOG, FEATURE_FLAGS.FLOATING_ARTIFICIAL_HOG],
    },
}
export default meta

const Template = ({ className, ...props }: MaxInstanceProps & { className?: string }): JSX.Element => {
    return (
        <div className={twMerge('relative flex flex-col h-fit', className)}>
            <MaxInstance {...props} />
        </div>
    )
}

export const Welcome: StoryFn = () => {
    useStorybookMocks({
        get: {
            '/api/organizations/@current/': () => [
                200,
                {
                    ...MOCK_DEFAULT_ORGANIZATION,
                    // We override data processing opt-in to false, so that we see the welcome screen as a first-time user would
                    is_ai_data_processing_approved: false,
                },
            ],
        },
    })

    return <Template />
}
Welcome.parameters = {
    testOptions: {
        waitForLoadersToDisappear: false,
    },
}

export const WelcomeFeaturePreviewAutoEnrolled: StoryFn = () => {
    return <Template />
}
WelcomeFeaturePreviewAutoEnrolled.parameters = {
    featureFlags: [],
    testOptions: {
        waitForLoadersToDisappear: false,
    },
}

export const Thread: StoryFn = () => {
    const { setConversationId } = useActions(maxLogic)
    const { askMax } = useActions(maxThreadLogic({ conversationId: CONVERSATION_ID, conversation: null }))
    const { dataProcessingAccepted } = useValues(maxGlobalLogic)

    useEffect(() => {
        if (dataProcessingAccepted) {
            setTimeout(() => {
                setConversationId(CONVERSATION_ID)
                askMax(humanMessage.content)
            }, 0)
        }
    }, [dataProcessingAccepted, setConversationId, askMax])

    if (!dataProcessingAccepted) {
        return <></>
    }

    return <Template />
}

export const EmptyThreadLoading: StoryFn = () => {
    useStorybookMocks({
        post: {
            '/api/environments/:team_id/conversations/': (_req, _res, ctx) => [ctx.delay('infinite')],
        },
    })

    const { setConversationId } = useActions(maxLogic)
    const threadLogic = maxThreadLogic({ conversationId: CONVERSATION_ID, conversation: null })
    const { askMax } = useActions(threadLogic)
    const { dataProcessingAccepted } = useValues(maxGlobalLogic)

    useEffect(() => {
        if (dataProcessingAccepted) {
            setTimeout(() => {
                setConversationId(CONVERSATION_ID)
                askMax(humanMessage.content)
            }, 0)
        }
    }, [dataProcessingAccepted, setConversationId, askMax])

    if (!dataProcessingAccepted) {
        return <></>
    }

    return <Template />
}
EmptyThreadLoading.parameters = {
    testOptions: {
        waitForLoadersToDisappear: false,
    },
}

export const GenerationFailureThread: StoryFn = () => {
    useStorybookMocks({
        post: {
            '/api/environments/:team_id/conversations/': (_, res, ctx) => res(ctx.text(generationFailureChunk)),
        },
    })

    const { setConversationId } = useActions(maxLogic)
    const threadLogic = maxThreadLogic({ conversationId: CONVERSATION_ID, conversation: null })
    const { askMax, setMessageStatus } = useActions(threadLogic)
    const { threadRaw, threadLoading } = useValues(threadLogic)
    const { dataProcessingAccepted } = useValues(maxGlobalLogic)

    useEffect(() => {
        if (dataProcessingAccepted) {
            setTimeout(() => {
                setConversationId(CONVERSATION_ID)
                askMax(humanMessage.content)
            }, 0)
        }
    }, [dataProcessingAccepted, setConversationId, askMax])

    useEffect(() => {
        if (threadRaw.length === 2 && !threadLoading) {
            setMessageStatus(1, 'error')
        }
    }, [threadRaw.length, threadLoading, setMessageStatus])

    if (!dataProcessingAccepted) {
        return <></>
    }
    return <Template />
}

export const ThreadWithFailedGeneration: StoryFn = () => {
    useStorybookMocks({
        post: {
            '/api/environments/:team_id/conversations/': (_, res, ctx) => res(ctx.text(failureChunk)),
        },
    })

    const { setConversationId } = useActions(maxLogic)
    const threadLogic = maxThreadLogic({ conversationId: CONVERSATION_ID, conversation: null })
    const { askMax } = useActions(threadLogic)
    const { dataProcessingAccepted } = useValues(maxGlobalLogic)

    useEffect(() => {
        if (dataProcessingAccepted) {
            setTimeout(() => {
                setConversationId(CONVERSATION_ID)
                askMax(humanMessage.content)
            }, 0)
        }
    }, [dataProcessingAccepted, setConversationId, askMax])

    if (!dataProcessingAccepted) {
        return <></>
    }

    return <Template />
}

export const ThreadWithRateLimit: StoryFn = () => {
    useStorybookMocks({
        post: {
            '/api/environments/:team_id/conversations/': (_, res, ctx) =>
                // Retry-After header is present so we should be showing its value in the UI
                res(ctx.text(chatResponseChunk), ctx.set({ 'Retry-After': '3899' }), ctx.status(429)),
        },
    })

    const { setConversationId } = useActions(maxLogic)
    const threadLogic = maxThreadLogic({ conversationId: CONVERSATION_ID, conversation: null })
    const { askMax } = useActions(threadLogic)
    const { dataProcessingAccepted } = useValues(maxGlobalLogic)

    useEffect(() => {
        if (dataProcessingAccepted) {
            setTimeout(() => {
                setConversationId(CONVERSATION_ID)
                askMax(humanMessage.content)
            }, 0)
        }
    }, [dataProcessingAccepted, setConversationId, askMax])

    if (!dataProcessingAccepted) {
        return <></>
    }

    return <Template />
}

export const ThreadWithRateLimitNoRetryAfter: StoryFn = () => {
    useStorybookMocks({
        post: {
            '/api/environments/:team_id/conversations/': (_, res, ctx) =>
                // Testing rate limit error when the Retry-After header is MISSING
                res(ctx.text(chatResponseChunk), ctx.status(429)),
        },
    })

    const { setConversationId } = useActions(maxLogic)
    const threadLogic = maxThreadLogic({ conversationId: CONVERSATION_ID, conversation: null })
    const { askMax } = useActions(threadLogic)
    const { dataProcessingAccepted } = useValues(maxGlobalLogic)

    useEffect(() => {
        if (dataProcessingAccepted) {
            setTimeout(() => {
                setConversationId(CONVERSATION_ID)
                askMax(humanMessage.content)
            }, 0)
        }
    }, [dataProcessingAccepted, setConversationId, askMax])

    if (!dataProcessingAccepted) {
        return <></>
    }

    return <Template />
}

export const ThreadWithForm: StoryFn = () => {
    useStorybookMocks({
        post: {
            '/api/environments/:team_id/conversations/': (_, res, ctx) => res(ctx.text(formChunk)),
        },
    })

    const { setConversationId } = useActions(maxLogic)
    const threadLogic = maxThreadLogic({ conversationId: CONVERSATION_ID, conversation: null })
    const { askMax } = useActions(threadLogic)
    const { dataProcessingAccepted } = useValues(maxGlobalLogic)

    useEffect(() => {
        if (dataProcessingAccepted) {
            setTimeout(() => {
                setConversationId(CONVERSATION_ID)
                askMax(humanMessage.content)
            }, 0)
        }
    }, [dataProcessingAccepted, setConversationId, askMax])

    if (!dataProcessingAccepted) {
        return <></>
    }

    return <Template />
}

export const ThreadWithConversationLoading: StoryFn = () => {
    useStorybookMocks({
        get: {
            '/api/environments/:team_id/conversations/': (_req, _res, ctx) => [ctx.delay('infinite')],
        },
    })

    const { setConversationId } = useActions(maxLogic)

    useEffect(() => {
        setConversationId(CONVERSATION_ID)
    }, [setConversationId])

    return <Template />
}
ThreadWithConversationLoading.parameters = {
    testOptions: {
        waitForLoadersToDisappear: false,
    },
}

export const ThreadWithEmptyConversation: StoryFn = () => {
    useStorybookMocks({
        get: {
            '/api/environments/:team_id/conversations/': () => [200, conversationList],
        },
    })

    const { setConversationId } = useActions(maxLogic)

    useEffect(() => {
        setConversationId('empty')
    }, [setConversationId])

    return <Template />
}

export const ThreadWithInProgressConversation: StoryFn = () => {
    useStorybookMocks({
        get: {
            '/api/environments/:team_id/conversations/': () => [200, conversationList],
            '/api/environments/:team_id/conversations/in_progress/': (_req, _res, ctx) => [ctx.delay('infinite')],
        },
    })

    const { setConversationId } = useActions(maxLogic)

    useEffect(() => {
        setConversationId('in_progress')
    }, [setConversationId])

    return <Template sidePanel />
}
ThreadWithInProgressConversation.parameters = {
    testOptions: {
        waitForLoadersToDisappear: false,
    },
}

export const WelcomeWithLatestConversations: StoryFn = () => {
    useStorybookMocks({
        get: {
            '/api/environments/:team_id/conversations/': () => [200, conversationList],
        },
    })

    return <Template sidePanel />
}
WelcomeWithLatestConversations.parameters = {
    testOptions: {
        waitForLoadersToDisappear: false,
    },
}

export const ChatHistory: StoryFn = () => {
    useStorybookMocks({
        get: {
            '/api/environments/:team_id/conversations/': () => [200, conversationList],
        },
    })

    const { toggleConversationHistory } = useActions(maxLogic)

    useEffect(() => {
        toggleConversationHistory(true)
    }, [toggleConversationHistory])

    return <Template sidePanel />
}
ChatHistory.parameters = {
    testOptions: {
        waitForLoadersToDisappear: false,
    },
}

export const ChatHistoryEmpty: StoryFn = () => {
    useStorybookMocks({
        get: {
            '/api/environments/:team_id/conversations/': () => [400],
        },
    })

    const { toggleConversationHistory } = useActions(maxLogic)

    useEffect(() => {
        toggleConversationHistory(true)
    }, [toggleConversationHistory])

    return <Template sidePanel />
}
ChatHistoryEmpty.parameters = {
    testOptions: {
        waitForLoadersToDisappear: false,
    },
}

export const ChatHistoryLoading: StoryFn = () => {
    useStorybookMocks({
        get: {
            '/api/environments/:team_id/conversations/': (_req, _res, ctx) => [ctx.delay('infinite')],
        },
    })

    const { toggleConversationHistory } = useActions(maxLogic)

    useEffect(() => {
        toggleConversationHistory(true)
    }, [toggleConversationHistory])

    return <Template sidePanel />
}
ChatHistoryLoading.parameters = {
    testOptions: {
        waitForLoadersToDisappear: false,
    },
}

export const ThreadWithOpenedSuggestionsMobile: StoryFn = () => {
    const { allSuggestions } = useValues(maxLogic)
    const { setActiveGroup } = useActions(maxLogic)

    useEffect(() => {
        // The largest group is the set up group
        if (allSuggestions[3]) {
            setActiveGroup(allSuggestions[3])
        }
    }, [setActiveGroup, allSuggestions])

    return <Template sidePanel />
}
ThreadWithOpenedSuggestionsMobile.parameters = {
    testOptions: {
        waitForLoadersToDisappear: false,
    },
    viewport: {
        defaultViewport: 'mobile2',
    },
}

export const ThreadWithOpenedSuggestions: StoryFn = () => {
    const { allSuggestions } = useValues(maxLogic)
    const { setActiveGroup } = useActions(maxLogic)

    useEffect(() => {
        // The largest group is the set up group
        if (allSuggestions[3]) {
            setActiveGroup(allSuggestions[3])
        }
    }, [setActiveGroup, allSuggestions])

    return <Template sidePanel />
}
ThreadWithOpenedSuggestions.parameters = {
    testOptions: {
        waitForLoadersToDisappear: false,
    },
}

export const ThreadWithMultipleContextObjects: StoryFn = () => {
    useStorybookMocks({
        get: {
            '/api/environments/:team_id/conversations/': () => [200, conversationList],
        },
    })

    const { addOrUpdateContextInsight } = useActions(maxContextLogic)

    useEffect(() => {
        // Add multiple context insights
        addOrUpdateContextInsight({
            short_id: 'insight-1' as InsightShortId,
            name: 'Weekly Active Users',
            description: 'Track weekly active users over time',
            query: {
                kind: 'TrendsQuery',
                series: [{ event: '$pageview' }],
            } as TrendsQuery,
        })

        addOrUpdateContextInsight({
            short_id: 'insight-2' as InsightShortId,
            name: 'Conversion Funnel',
            description: 'User signup to activation funnel',
            query: {
                kind: 'FunnelsQuery',
                series: [{ event: 'sign up' }, { event: 'first action' }],
            } as FunnelsQuery,
        })
    }, [addOrUpdateContextInsight])

    return <Template sidePanel />
}
ThreadWithMultipleContextObjects.parameters = {
    testOptions: {
        waitForLoadersToDisappear: false,
    },
}

export const ThreadScrollsToBottomOnNewMessages: StoryFn = () => {
    useStorybookMocks({
        get: {
            '/api/environments/:team_id/conversations/': () => [200, conversationList],
        },
        post: {
            '/api/environments/:team_id/conversations/': (_, res, ctx) =>
                res(ctx.delay(100), ctx.text(longResponseChunk)),
        },
    })

    const { conversation } = useValues(maxLogic)
    const { setConversationId } = useActions(maxLogic)
    const logic = maxThreadLogic({ conversationId: 'poem', conversation })
    const { threadRaw } = useValues(logic)
    const { askMax } = useActions(logic)

    useEffect(() => {
        setConversationId('poem')
    }, [setConversationId])

    const messagesSet = threadRaw.length > 0
    useEffect(() => {
        if (messagesSet) {
            askMax('This message must be on the top of the container')
        }
    }, [messagesSet, askMax])

    return (
        <div className="h-fit max-h-screen overflow-y-auto SidePanel3000__content">
            <Template />
        </div>
    )
}
ThreadScrollsToBottomOnNewMessages.parameters = {
    testOptions: {
        waitForLoadersToDisappear: false,
    },
}

export const FloatingInput: StoryFn = () => {
    const { closeSidePanel } = useActions(sidePanelLogic)
    const { setIsFloatingMaxExpanded } = useActions(maxGlobalLogic)
    useDelayedOnMountEffect(() => {
        closeSidePanel()
        setIsFloatingMaxExpanded(false)
    })

    return <MaxFloatingInput />
}

export const ExpandedFloatingInput: StoryFn = () => {
    const { setIsFloatingMaxExpanded } = useActions(maxGlobalLogic)
    useDelayedOnMountEffect(() => {
        setIsFloatingMaxExpanded(true)
    })

    return <MaxFloatingInput />
}

export const ExpandedFloatingInputWithContextualTools: StoryFn = () => {
    const { registerTool } = useActions(maxGlobalLogic)

    useEffect(() => {
        // Register sample contextual tools
        registerTool({
            identifier: 'create_insight' as ToolRegistration['identifier'],
            name: 'Create insight',
            description: 'Max can create a new insight',
            context: {
                dashboard_id: 'test-dashboard',
                available_events: ['$pageview', '$identify', 'button_clicked'],
                current_filters: { date_range: 'last_7_days' },
            },
            callback: (toolOutput) => {
                console.info('Creating insight:', toolOutput)
            },
        })

        registerTool({
            identifier: 'analyze_funnel' as ToolRegistration['identifier'],
            name: 'Analyze funnel',
            description: 'Max can analyze a funnel',
            context: {
                existing_funnels: ['signup_funnel', 'checkout_funnel'],
                conversion_metrics: { signup_rate: 0.15, checkout_rate: 0.08 },
            },
            callback: (toolOutput) => {
                console.info('Analyzing funnel:', toolOutput)
            },
        })

        registerTool({
            identifier: 'export_data' as ToolRegistration['identifier'],
            name: 'Export data',
            description: 'Max can export data in various formats',
            context: {
                available_formats: ['csv', 'json', 'parquet'],
                current_query: { event: '$pageview', breakdown: 'browser' },
            },
            callback: (toolOutput) => {
                console.info('Exporting data:', toolOutput)
            },
        })
    }, [registerTool])

    return <MaxFloatingInput />
}

export const ExpandedFloatingInputWithSuggestions: StoryFn = () => {
    const { setIsFloatingMaxExpanded, setShowFloatingMaxSuggestions } = useActions(maxGlobalLogic)
    useEffect(() => {
        setIsFloatingMaxExpanded(true)
        setShowFloatingMaxSuggestions(true)
    }, [setIsFloatingMaxExpanded, setShowFloatingMaxSuggestions])

    return <MaxFloatingInput />
}

export const ExpandedFloatingInputMobileView: StoryFn = () => {
    useStorybookMocks({
        get: {
            '/api/organizations/@current/': () => [
                200,
                {
                    ...MOCK_DEFAULT_ORGANIZATION,
                    is_ai_data_processing_approved: true,
                },
            ],
        },
    })

    return <MaxFloatingInput />
}
ExpandedFloatingInputMobileView.parameters = {
    viewport: {
        defaultViewport: 'mobile2',
    },
}

export const ExpandedFloatingInputThread: StoryFn = () => {
    const { setIsFloatingMaxExpanded } = useActions(maxGlobalLogic)
    const { setConversationId } = useActions(maxLogic)
    const threadLogic = maxThreadLogic({ conversationId: CONVERSATION_ID, conversation: null })
    const { askMax } = useActions(threadLogic)
    const { dataProcessingAccepted } = useValues(maxGlobalLogic)

    useEffect(() => {
        setIsFloatingMaxExpanded(true)
    }, [setIsFloatingMaxExpanded])

    useEffect(() => {
        if (dataProcessingAccepted) {
            setTimeout(() => {
                setConversationId(CONVERSATION_ID)
                askMax(humanMessage.content)
            }, 0)
        }
    }, [dataProcessingAccepted, setConversationId, askMax])

    if (!dataProcessingAccepted) {
        return <></>
    }

    return <MaxFloatingInput />
}
ExpandedFloatingInputThread.parameters = {
    testOptions: {
        waitForLoadersToDisappear: false,
    },
}

export const ChatWithUIContext: StoryFn = () => {
    useStorybookMocks({
        post: {
            '/api/environments/:team_id/conversations/': (_, res, ctx) => res(ctx.text(chatResponseWithEventContext)),
        },
        get: {
            '/api/environments/:team_id/conversations/': () => [200, conversationList],
            [`/api/environments/:team_id/conversations/${CONVERSATION_ID}/`]: () => [
                200,
                {
                    id: CONVERSATION_ID,
                    status: 'idle',
                    title: 'Event Context Test',
                    created_at: '2025-04-29T17:44:21.654307Z',
                    updated_at: '2025-04-29T17:44:29.184791Z',
                    messages: [],
                },
            ],
        },
    })

    const { contextEvents } = useValues(maxContextLogic)
    const { addOrUpdateContextEvent } = useActions(maxContextLogic)
    const { setConversationId } = useActions(maxLogic)
    const threadLogic = maxThreadLogic({ conversationId: CONVERSATION_ID, conversation: null })
    const { askMax } = useActions(threadLogic)
    const { dataProcessingAccepted } = useValues(maxGlobalLogic)

    useEffect(() => {
        // Add an event to the context
        if (dataProcessingAccepted) {
            addOrUpdateContextEvent({
                id: 'test-event-1',
                name: '$pageview',
                description: 'Page view event',
                tags: [],
            })
        }
    }, [addOrUpdateContextEvent, dataProcessingAccepted])

    useEffect(() => {
        // After event is added, start a new conversation
        if (dataProcessingAccepted && contextEvents.length > 0) {
            setTimeout(() => {
                // This simulates starting a new chat which changes the URL
                setConversationId(CONVERSATION_ID)
                askMax('Tell me about the $pageview event')
            }, 100)
        }
    }, [contextEvents.length, setConversationId, askMax, dataProcessingAccepted])

    useEffect(() => {
        // Verify context is still present after conversation starts
        if (contextEvents.length > 0) {
            console.info('Event context preserved:', contextEvents)
        }
    }, [contextEvents])

    if (!dataProcessingAccepted) {
        return <></>
    }

    return <Template />
}
ChatWithUIContext.parameters = {
    testOptions: {
        waitForLoadersToDisappear: false,
    },
}

export const MaxInstanceWithContextualTools: StoryFn = () => {
    const { registerTool } = useActions(maxGlobalLogic)

    useEffect(() => {
        // Register various contextual tools for MaxInstance
        registerTool({
            identifier: 'query_insights' as ToolRegistration['identifier'],
            name: 'Query insights',
            description: 'Max can query insights and their properties',
            context: {
                available_insights: ['pageview_trends', 'user_retention', 'conversion_rates'],
                active_filters: { date_from: '-7d', properties: [{ key: 'browser', value: 'Chrome' }] },
                user_permissions: ['read_insights', 'create_insights'],
            },
            callback: (toolOutput) => {
                console.info('Querying insights:', toolOutput)
            },
        })

        registerTool({
            identifier: 'manage_cohorts' as ToolRegistration['identifier'],
            name: 'Manage cohorts',
            description: 'Max can manage cohorts and their properties',
            context: {
                existing_cohorts: [
                    { id: 1, name: 'Power Users', size: 1250 },
                    { id: 2, name: 'New Signups', size: 3400 },
                ],
                cohort_types: ['behavioral', 'demographic', 'custom'],
            },
            callback: (toolOutput) => {
                console.info('Managing cohorts:', toolOutput)
            },
        })

        registerTool({
            identifier: 'feature_flags' as ToolRegistration['identifier'],
            name: 'Feature flags',
            description: 'Max can manage feature flags and their properties',
            context: {
                active_flags: ['new-dashboard', 'beta-feature', 'experiment-checkout'],
                flag_stats: { total: 15, active: 8, inactive: 7 },
                rollout_percentages: { 'new-dashboard': 25, 'beta-feature': 50 },
            },
            callback: (toolOutput) => {
                console.info('Feature flag action:', toolOutput)
            },
        })
    }, [registerTool])

    return <Template />
}
MaxInstanceWithContextualTools.parameters = {
    testOptions: {
        waitForLoadersToDisappear: false,
    },
}

export const NotebookUpdateComponent: StoryFn = () => {
    const notebookMessage: NotebookUpdateMessage = {
        type: AssistantMessageType.Notebook,
        notebook_id: 'nb_123456',
        content: {
            type: 'doc',
            content: [
                {
                    type: 'paragraph',
                    content: [
                        {
                            type: 'text',
                            text: 'Analysis notebook has been updated with new insights',
                        },
                    ],
                },
            ],
        },
    }

    useStorybookMocks({
        post: {
            '/api/environments/:team_id/conversations/': (_, res, ctx) =>
                res(
                    ctx.text(
                        generateChunk([
                            'event: conversation',
                            `data: ${JSON.stringify({ id: CONVERSATION_ID })}`,
                            'event: message',
                            `data: ${JSON.stringify(humanMessage)}`,
                            'event: message',
                            `data: ${JSON.stringify(notebookMessage)}`,
                        ])
                    )
                ),
        },
    })

    const { setConversationId } = useActions(maxLogic)
    const threadLogic = maxThreadLogic({ conversationId: CONVERSATION_ID, conversation: null })
    const { askMax } = useActions(threadLogic)
    const { dataProcessingAccepted } = useValues(maxGlobalLogic)

    useEffect(() => {
        if (dataProcessingAccepted) {
            setTimeout(() => {
                setConversationId(CONVERSATION_ID)
                askMax('Update my analysis notebook')
            }, 0)
        }
    }, [dataProcessingAccepted, setConversationId, askMax])

    if (!dataProcessingAccepted) {
        return <></>
    }

    return <Template />
}

export const PlanningComponent: StoryFn = () => {
    const planningMessage: PlanningMessage = {
        type: AssistantMessageType.Planning,
        steps: [
            {
                description: 'Analyze user engagement metrics',
                status: PlanningStepStatus.Completed,
            },
            {
                description: 'Create conversion funnel visualization',
                status: PlanningStepStatus.Completed,
            },
            {
                description: 'Generate retention cohort analysis',
                status: PlanningStepStatus.InProgress,
            },
            {
                description: 'Compile comprehensive report',
                status: PlanningStepStatus.Pending,
            },
            {
                description: 'Export data to dashboard',
                status: PlanningStepStatus.Pending,
            },
        ],
    }

    useStorybookMocks({
        post: {
            '/api/environments/:team_id/conversations/': (_, res, ctx) =>
                res(
                    ctx.text(
                        generateChunk([
                            'event: conversation',
                            `data: ${JSON.stringify({ id: CONVERSATION_ID })}`,
                            'event: message',
                            `data: ${JSON.stringify(humanMessage)}`,
                            'event: message',
                            `data: ${JSON.stringify(planningMessage)}`,
                        ])
                    )
                ),
        },
    })

    const { setConversationId } = useActions(maxLogic)
    const threadLogic = maxThreadLogic({ conversationId: CONVERSATION_ID, conversation: null })
    const { askMax } = useActions(threadLogic)
    const { dataProcessingAccepted } = useValues(maxGlobalLogic)

    useEffect(() => {
        if (dataProcessingAccepted) {
            setTimeout(() => {
                setConversationId(CONVERSATION_ID)
                askMax('Create a comprehensive analysis plan')
            }, 0)
        }
    }, [dataProcessingAccepted, setConversationId, askMax])

    if (!dataProcessingAccepted) {
        return <></>
    }

    return <Template />
}

export const TaskExecutionComponent: StoryFn = () => {
    const taskExecutionMessage: TaskExecutionMessage = {
        type: AssistantMessageType.TaskExecution,
        tasks: [
            {
                id: 'task_1',
                description: 'Loading user data',
                prompt: 'Fetching last 30 days of user activity',
                status: TaskExecutionStatus.Completed,
            },
            {
                id: 'task_2',
                description: 'Analyzing engagement patterns',
                prompt: 'Identifying peak usage times and user segments',
                status: TaskExecutionStatus.Completed,
            },
            {
                id: 'task_3',
                description: 'Calculating conversion rates',
                prompt: 'Processing funnel metrics across key paths',
                status: TaskExecutionStatus.InProgress,
            },
            {
                id: 'task_4',
                description: 'Building visualizations',
                prompt: 'Creating charts and graphs for insights',
                status: TaskExecutionStatus.Pending,
            },
            {
                id: 'task_5',
                description: 'Generating report',
                prompt: 'Compiling findings into readable format',
                status: TaskExecutionStatus.Pending,
            },
        ],
    }

    useStorybookMocks({
        post: {
            '/api/environments/:team_id/conversations/': (_, res, ctx) =>
                res(
                    ctx.text(
                        generateChunk([
                            'event: conversation',
                            `data: ${JSON.stringify({ id: CONVERSATION_ID })}`,
                            'event: message',
                            `data: ${JSON.stringify(humanMessage)}`,
                            'event: message',
                            `data: ${JSON.stringify(taskExecutionMessage)}`,
                        ])
                    )
                ),
        },
    })

    const { setConversationId } = useActions(maxLogic)
    const threadLogic = maxThreadLogic({ conversationId: CONVERSATION_ID, conversation: null })
    const { askMax } = useActions(threadLogic)
    const { dataProcessingAccepted } = useValues(maxGlobalLogic)

    useEffect(() => {
        if (dataProcessingAccepted) {
            setTimeout(() => {
                setConversationId(CONVERSATION_ID)
                askMax('Execute analysis tasks')
            }, 0)
        }
    }, [dataProcessingAccepted, setConversationId, askMax])

    if (!dataProcessingAccepted) {
        return <></>
    }

    return <Template />
}

export const TaskExecutionWithFailure: StoryFn = () => {
    const taskExecutionMessage: TaskExecutionMessage = {
        type: AssistantMessageType.TaskExecution,
        tasks: [
            {
                id: 'task_1',
                description: 'Loading user data',
                prompt: 'Fetching last 30 days of user activity',
                status: TaskExecutionStatus.Completed,
            },
            {
                id: 'task_2',
                description: 'Analyzing engagement patterns',
                prompt: 'Identifying peak usage times and user segments',
                status: TaskExecutionStatus.Completed,
            },
            {
                id: 'task_3',
                description: 'Calculating conversion rates',
                prompt: 'Processing funnel metrics across key paths',
                status: TaskExecutionStatus.Failed,
            },
            {
                id: 'task_4',
                description: 'Building visualizations',
                prompt: 'Creating charts and graphs for insights',
                status: TaskExecutionStatus.Pending,
            },
            {
                id: 'task_5',
                description: 'Generating report',
                prompt: 'Compiling findings into readable format',
                status: TaskExecutionStatus.Pending,
            },
        ],
    }

    useStorybookMocks({
        post: {
            '/api/environments/:team_id/conversations/': (_, res, ctx) =>
                res(
                    ctx.text(
                        generateChunk([
                            'event: conversation',
                            `data: ${JSON.stringify({ id: CONVERSATION_ID })}`,
                            'event: message',
                            `data: ${JSON.stringify(humanMessage)}`,
                            'event: message',
                            `data: ${JSON.stringify(taskExecutionMessage)}`,
                        ])
                    )
                ),
        },
    })

    const { setConversationId } = useActions(maxLogic)
    const threadLogic = maxThreadLogic({ conversationId: CONVERSATION_ID, conversation: null })
    const { askMax } = useActions(threadLogic)
    const { dataProcessingAccepted } = useValues(maxGlobalLogic)

    useEffect(() => {
        if (dataProcessingAccepted) {
            setTimeout(() => {
                setConversationId(CONVERSATION_ID)
                askMax('Execute analysis with some failures')
            }, 0)
        }
    }, [dataProcessingAccepted, setConversationId, askMax])

    if (!dataProcessingAccepted) {
        return <></>
    }

    return <Template />
}

export const MultiVisualizationInThread: StoryFn = () => {
    // Mock the queries endpoint to return dummy data
    useStorybookMocks({
        post: {
            '/api/environments/:team_id/query/': () => [
                200,
                {
                    results: [[100, 120, 130, 140, 150]],
                    columns: ['count'],
                    types: ['integer'],
                    hogql: 'SELECT count() FROM events',
                },
            ],
            '/api/environments/:team_id/conversations/': (_, res, ctx) => {
                const humanMsg = {
                    type: AssistantMessageType.Human,
                    content: 'Analyze our product metrics comprehensively',
                    id: 'human-multi-viz',
                }

                const multiVizMessage: MultiVisualizationMessage = {
                    type: AssistantMessageType.MultiVisualization,
                    id: 'multi-viz-1',
                    visualizations: [
                        {
                            query: 'Daily Active Users',
                            plan: 'Track user engagement over the past 30 days',
                            answer: {
                                kind: 'TrendsQuery',
                                series: [{ event: '$pageview', name: 'Pageviews' }],
                                dateRange: { date_from: '-30d' },
                            } as any,
                        },
                        {
                            query: 'User Conversion Funnel',
                            plan: 'Analyze conversion from signup to purchase',
                            answer: {
                                kind: 'FunnelsQuery',
                                series: [
                                    { event: 'user signed up' },
                                    { event: 'viewed product' },
                                    { event: 'completed purchase' },
                                ],
                            } as any,
                        },
                        {
                            query: 'Feature Adoption',
                            plan: 'Measure feature usage rates',
                            answer: {
                                kind: 'TrendsQuery',
                                series: [{ event: 'feature_used', name: 'Feature Usage' }],
                                breakdownFilter: { breakdown: 'feature_name', breakdown_type: 'event' },
                            } as any,
                        },
                    ],
                    commentary: `I've analyzed your product metrics across three key dimensions:

1. **User Engagement**: Daily active users show a positive trend with 25% growth
2. **Conversion Funnel**: 40% drop-off at payment step needs attention
3. **Feature Adoption**: New dashboard feature has 65% adoption rate

### Recommendations
- Optimize the payment flow to reduce friction
- Continue current engagement strategies
- Apply dashboard rollout strategy to future features`,
                }

                return res(
                    ctx.text(
                        generateChunk([
                            'event: conversation',
                            `data: ${JSON.stringify({ id: CONVERSATION_ID })}`,
                            'event: message',
                            `data: ${JSON.stringify(humanMsg)}`,
                            'event: message',
                            `data: ${JSON.stringify(multiVizMessage)}`,
                        ])
                    )
                )
            },
        },
    })

    const { setConversationId } = useActions(maxLogic)
    const threadLogic = maxThreadLogic({ conversationId: CONVERSATION_ID, conversation: null })
    const { askMax } = useActions(threadLogic)
    const { dataProcessingAccepted } = useValues(maxGlobalLogic)

    useEffect(() => {
        if (dataProcessingAccepted) {
            setTimeout(() => {
                setConversationId(CONVERSATION_ID)
                askMax('Analyze our product metrics comprehensively')
            }, 0)
        }
    }, [dataProcessingAccepted, setConversationId, askMax])

    if (!dataProcessingAccepted) {
        return <></>
    }

    return <Template />
}

function generateChunk(events: string[]): string {
    return events.map((event) => (event.startsWith('event:') ? `${event}\n` : `${event}\n\n`)).join('')
}<|MERGE_RESOLUTION|>--- conflicted
+++ resolved
@@ -8,7 +8,18 @@
     humanMessage,
     longResponseChunk,
 } from './__mocks__/chatResponse.mocks'
-<<<<<<< HEAD
+import { MOCK_DEFAULT_ORGANIZATION } from 'lib/api.mock'
+
+import { Meta, StoryFn } from '@storybook/react'
+import { useActions, useValues } from 'kea'
+import { useEffect } from 'react'
+import { twMerge } from 'tailwind-merge'
+
+import { FEATURE_FLAGS } from 'lib/constants'
+import { useDelayedOnMountEffect } from 'lib/hooks/useOnMountEffect'
+
+import { sidePanelLogic } from '~/layout/navigation-3000/sidepanel/sidePanelLogic'
+import { mswDecorator, useStorybookMocks } from '~/mocks/browser'
 import {
     AssistantMessageType,
     MultiVisualizationMessage,
@@ -18,25 +29,9 @@
     TaskExecutionMessage,
     TaskExecutionStatus,
 } from '~/queries/schema/schema-assistant-messages'
-
-import conversationList from './__mocks__/conversationList.json'
-=======
-import { MOCK_DEFAULT_ORGANIZATION } from 'lib/api.mock'
-
-import { Meta, StoryFn } from '@storybook/react'
-import { useActions, useValues } from 'kea'
-import { useEffect } from 'react'
-import { twMerge } from 'tailwind-merge'
-
-import { FEATURE_FLAGS } from 'lib/constants'
-import { useDelayedOnMountEffect } from 'lib/hooks/useOnMountEffect'
-
-import { sidePanelLogic } from '~/layout/navigation-3000/sidepanel/sidePanelLogic'
-import { mswDecorator, useStorybookMocks } from '~/mocks/browser'
 import { FunnelsQuery, TrendsQuery } from '~/queries/schema/schema-general'
 import { InsightShortId } from '~/types'
 
->>>>>>> d2ba76a3
 import { MaxInstance, MaxInstanceProps } from './Max'
 import { MaxFloatingInput } from './MaxFloatingInput'
 import conversationList from './__mocks__/conversationList.json'
