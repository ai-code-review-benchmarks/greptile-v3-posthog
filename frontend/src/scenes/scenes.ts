--- conflicted
+++ resolved
@@ -328,9 +328,6 @@
         layout: 'app-container',
         defaultDocsPath: '/docs/web-analytics/web-vitals',
     },
-<<<<<<< HEAD
-
-=======
     [Scene.WebAnalytics]: {
         projectBased: true,
         name: 'Web analytics',
@@ -342,7 +339,6 @@
         name: 'Embedded analytics',
         layout: 'app-container',
     },
->>>>>>> 02cc3162
     [Scene.Wizard]: { projectBased: true, name: 'Wizard', layout: 'plain' },
     ...productConfiguration,
 }
