import { combineUrl } from 'kea-router'
import { dayjs } from 'lib/dayjs'
import { lemonToast } from 'lib/lemon-ui/LemonToast/LemonToast'
import { getDefaultEventsSceneQuery } from 'scenes/events/defaults'
import { LoadedScene, Params, Scene, SceneConfig } from 'scenes/sceneTypes'
import { urls } from 'scenes/urls'

import { Error404 as Error404Component } from '~/layout/Error404'
import { ErrorNetwork as ErrorNetworkComponent } from '~/layout/ErrorNetwork'
import { ErrorProjectUnavailable as ErrorProjectUnavailableComponent } from '~/layout/ErrorProjectUnavailable'
import { EventsQuery } from '~/queries/schema'
import { ActivityScope, InsightShortId, PropertyFilterType, ReplayTabs } from '~/types'

export const emptySceneParams = { params: {}, searchParams: {}, hashParams: {} }

export const preloadedScenes: Record<string, LoadedScene> = {
    [Scene.Error404]: {
        id: Scene.Error404,
        component: Error404Component,
        sceneParams: emptySceneParams,
    },
    [Scene.ErrorNetwork]: {
        id: Scene.ErrorNetwork,
        component: ErrorNetworkComponent,
        sceneParams: emptySceneParams,
    },
    [Scene.ErrorProjectUnavailable]: {
        id: Scene.ErrorProjectUnavailable,
        component: ErrorProjectUnavailableComponent,
        sceneParams: emptySceneParams,
    },
}

export const sceneConfigurations: Record<Scene, SceneConfig> = {
    [Scene.Error404]: {
        name: 'Not found',
        projectBased: true,
    },
    [Scene.ErrorNetwork]: {
        name: 'Network error',
    },
    [Scene.ErrorProjectUnavailable]: {
        name: 'Project unavailable',
    },
    // Project-based routes
    [Scene.Dashboards]: {
        projectBased: true,
        name: 'Dashboards',
        activityScope: ActivityScope.DASHBOARD,
    },
    [Scene.Dashboard]: {
        projectBased: true,
        activityScope: ActivityScope.DASHBOARD,
        defaultDocsPath: '/docs/product-analytics/dashboards',
    },
    [Scene.Insight]: {
        projectBased: true,
        name: 'Insights',
        activityScope: ActivityScope.INSIGHT,
        defaultDocsPath: '/docs/product-analytics/insights',
    },
    [Scene.WebAnalytics]: {
        projectBased: true,
        name: 'Web analytics',
        layout: 'app-container',
        defaultDocsPath: '/docs/web-analytics',
    },
    [Scene.Cohort]: {
        projectBased: true,
        name: 'Cohort',
        defaultDocsPath: '/docs/data/cohorts',
    },
    [Scene.Events]: {
        projectBased: true,
        name: 'Activity',
        defaultDocsPath: '/docs/data/events',
    },
    [Scene.BatchExports]: {
        projectBased: true,
        name: 'Batch exports',
        defaultDocsPath: '/docs/cdp/batch-exports',
    },
    [Scene.BatchExportEdit]: {
        projectBased: true,
        name: 'Edit batch export',
        defaultDocsPath: '/docs/cdp/batch-exports',
    },
    [Scene.BatchExport]: {
        projectBased: true,
        name: 'Batch export',
        defaultDocsPath: '/docs/cdp/batch-exports',
    },
    [Scene.DataManagement]: {
        projectBased: true,
        name: 'Data management',
        activityScope: ActivityScope.DATA_MANAGEMENT,
        defaultDocsPath: '/docs/data',
    },
    [Scene.EventDefinition]: {
        projectBased: true,
        name: 'Data management',
        activityScope: ActivityScope.EVENT_DEFINITION,
        defaultDocsPath: '/docs/data/events',
    },
    [Scene.PropertyDefinition]: {
        projectBased: true,
        name: 'Data management',
        activityScope: ActivityScope.PROPERTY_DEFINITION,
    },
    [Scene.Replay]: {
        projectBased: true,
        name: 'Session replay',
        activityScope: ActivityScope.REPLAY,
        defaultDocsPath: '/docs/session-replay',
    },
    [Scene.ReplaySingle]: {
        projectBased: true,
        name: 'Replay recording',
        activityScope: ActivityScope.REPLAY,
        defaultDocsPath: '/docs/session-replay',
    },
    [Scene.ReplayPlaylist]: {
        projectBased: true,
        name: 'Replay playlist',
        activityScope: ActivityScope.REPLAY,
        defaultDocsPath: '/docs/session-replay',
    },
    [Scene.Person]: {
        projectBased: true,
        name: 'Person',
        activityScope: ActivityScope.PERSON,
        defaultDocsPath: '/docs/data/persons',
    },
    [Scene.PersonsManagement]: {
        projectBased: true,
        name: 'People & groups',
        activityScope: ActivityScope.PERSON,
        defaultDocsPath: '/docs/data/persons',
    },
    [Scene.Action]: {
        projectBased: true,
        name: 'Action',
        defaultDocsPath: '/docs/data/actions',
    },
    [Scene.Group]: {
        projectBased: true,
        name: 'People & groups',
        defaultDocsPath: '/docs/product-analytics/group-analytics',
    },
    [Scene.Pipeline]: {
        projectBased: true,
        name: 'Pipeline',
        activityScope: ActivityScope.PLUGIN,
        defaultDocsPath: '/docs/cdp',
    },
    [Scene.PipelineNode]: {
        projectBased: true,
        name: 'Pipeline step',
        activityScope: ActivityScope.PLUGIN,
        defaultDocsPath: '/docs/cdp',
    },
    [Scene.Experiments]: {
        projectBased: true,
        name: 'A/B testing',
        defaultDocsPath: '/docs/experiments',
        activityScope: ActivityScope.EXPERIMENT,
    },
    [Scene.Experiment]: {
        projectBased: true,
        name: 'Experiment',
        defaultDocsPath: '/docs/experiments/creating-an-experiment',
        activityScope: ActivityScope.EXPERIMENT,
    },
    [Scene.FeatureFlags]: {
        projectBased: true,
        name: 'Feature flags',
        defaultDocsPath: '/docs/feature-flags',
        activityScope: ActivityScope.FEATURE_FLAG,
    },
    [Scene.FeatureFlag]: {
        projectBased: true,
        activityScope: ActivityScope.FEATURE_FLAG,
        defaultDocsPath: '/docs/feature-flags/creating-feature-flags',
    },
    [Scene.Surveys]: {
        projectBased: true,
        name: 'Surveys',
        defaultDocsPath: '/docs/surveys',
        activityScope: ActivityScope.SURVEY,
    },
    [Scene.Survey]: {
        projectBased: true,
        name: 'Survey',
        defaultDocsPath: '/docs/surveys',
        activityScope: ActivityScope.SURVEY,
    },
    [Scene.SurveyTemplates]: {
        projectBased: true,
        name: 'New survey',
        defaultDocsPath: '/docs/surveys/creating-surveys',
    },
    [Scene.DataWarehouse]: {
        projectBased: true,
        name: 'Data warehouse',
        defaultDocsPath: '/docs/data-warehouse',
    },
    [Scene.DataWarehouseExternal]: {
        projectBased: true,
        name: 'Data warehouse',
        defaultDocsPath: '/docs/data-warehouse/setup',
    },
    [Scene.DataWarehouseSettings]: {
        projectBased: true,
        name: 'Data warehouse settings',
        defaultDocsPath: '/docs/data-warehouse',
    },
    [Scene.DataWarehouseRedirect]: {
        name: 'Data warehouse redirect',
    },
    [Scene.DataWarehouseTable]: {
        projectBased: true,
        name: 'Data warehouse table',
        defaultDocsPath: '/docs/data-warehouse',
    },
    [Scene.EarlyAccessFeatures]: {
        projectBased: true,
        defaultDocsPath: '/docs/feature-flags/early-access-feature-management',
        activityScope: ActivityScope.EARLY_ACCESS_FEATURE,
    },
    [Scene.EarlyAccessFeature]: {
        projectBased: true,
        defaultDocsPath: '/docs/feature-flags/early-access-feature-management',
        activityScope: ActivityScope.EARLY_ACCESS_FEATURE,
    },
    [Scene.Apps]: {
        projectBased: true,
        name: 'Apps',
        activityScope: ActivityScope.PLUGIN,
        defaultDocsPath: '/docs/cdp',
    },
    [Scene.FrontendAppScene]: {
        projectBased: true,
        name: 'App',
        activityScope: ActivityScope.PLUGIN,
        defaultDocsPath: '/docs/cdp',
    },
    [Scene.AppMetrics]: {
        projectBased: true,
        name: 'Apps',
        activityScope: ActivityScope.PLUGIN,
        defaultDocsPath: '/docs/cdp',
    },
    [Scene.SavedInsights]: {
        projectBased: true,
        name: 'Product analytics',
        activityScope: ActivityScope.INSIGHT,
        defaultDocsPath: '/docs/product-analytics',
    },
    [Scene.ProjectHomepage]: {
        projectBased: true,
        name: 'Homepage',
    },
    [Scene.IntegrationsRedirect]: {
        name: 'Integrations redirect',
    },
    [Scene.Products]: {
        projectBased: true,
        hideProjectNotice: true,
    },
    [Scene.Onboarding]: {
        projectBased: true,
<<<<<<< HEAD
        layout: 'plain',
    },
    [Scene.OnboardingProductIntroduction]: {
        projectBased: true,
        name: 'Product introduction',
        hideBillingNotice: true,
=======
>>>>>>> d0d78050
        hideProjectNotice: true,
    },
    [Scene.ToolbarLaunch]: {
        projectBased: true,
        name: 'Launch toolbar',
        defaultDocsPath: '/docs/toolbar',
    },
    [Scene.Site]: {
        projectBased: true,
        hideProjectNotice: true,
        layout: 'app-raw',
    },
    // Organization-based routes
    [Scene.OrganizationCreateFirst]: {
        name: 'Organization creation',
        defaultDocsPath: '/docs/data/organizations-and-projects',
    },
    [Scene.OrganizationCreationConfirm]: {
        name: 'Confirm organization creation',
        onlyUnauthenticated: true,
        defaultDocsPath: '/docs/data/organizations-and-projects',
    },
    [Scene.ProjectCreateFirst]: {
        name: 'Project creation',
        organizationBased: true,
        defaultDocsPath: '/docs/data/organizations-and-projects',
    },
    // Onboarding/setup routes
    [Scene.Login]: {
        onlyUnauthenticated: true,
    },
    [Scene.Login2FA]: {
        onlyUnauthenticated: true,
    },
    [Scene.Signup]: {
        onlyUnauthenticated: true,
    },
    [Scene.PreflightCheck]: {
        onlyUnauthenticated: true,
    },
    [Scene.PasswordReset]: {
        onlyUnauthenticated: true,
    },
    [Scene.PasswordResetComplete]: {
        onlyUnauthenticated: true,
    },
    [Scene.InviteSignup]: {
        allowUnauthenticated: true,
        layout: 'plain',
    },
    // Instance management routes
    [Scene.SystemStatus]: {
        instanceLevel: true,
        name: 'Instance panel',
    },
    [Scene.AsyncMigrations]: {
        instanceLevel: true,
    },
    [Scene.DeadLetterQueue]: {
        instanceLevel: true,
    },
    // Cloud-only routes
    [Scene.Billing]: {
        hideProjectNotice: true,
        organizationBased: true,
        defaultDocsPath: '/pricing',
    },
    [Scene.Unsubscribe]: {
        allowUnauthenticated: true,
        layout: 'app-raw',
    },
    [Scene.DebugQuery]: {
        projectBased: true,
    },
    [Scene.VerifyEmail]: {
        allowUnauthenticated: true,
        layout: 'plain',
    },
    [Scene.Notebook]: {
        projectBased: true,
        hideProjectNotice: true, // Currently doesn't render well...
        name: 'Notebook',
        layout: 'app-raw',
        activityScope: ActivityScope.NOTEBOOK,
        defaultDocsPath: '/blog/introducing-notebooks',
    },
    [Scene.Notebooks]: {
        projectBased: true,
        name: 'Notebooks',
        activityScope: ActivityScope.NOTEBOOK,
        defaultDocsPath: '/blog/introducing-notebooks',
    },
    [Scene.Canvas]: {
        projectBased: true,
        name: 'Canvas',
        layout: 'app-raw',
        defaultDocsPath: '/blog/introducing-notebooks',
    },
    [Scene.Settings]: {
        projectBased: true,
        name: 'Settings',
    },
    [Scene.MoveToPostHogCloud]: {
        name: 'Move to PostHog Cloud',
        hideProjectNotice: true,
    },
}

const preserveParams = (url: string) => (_params: Params, searchParams: Params, hashParams: Params) => {
    const combined = combineUrl(url, searchParams, hashParams)
    return combined.url
}

// NOTE: These redirects will fully replace the URL. If you want to keep support for query and hash params then you should use the above `preserveParams` function.
export const redirects: Record<
    string,
    string | ((params: Params, searchParams: Params, hashParams: Params) => string)
> = {
    '/home': urls.projectHomepage(),
    '/saved_insights': urls.savedInsights(),
    '/dashboards': urls.dashboards(),
    '/plugins': urls.projectApps(),
    '/project/plugins': urls.projectApps(),
    '/actions': urls.actions(),
    '/organization/members': urls.settings('organization'),
    '/i/:shortId': ({ shortId }) => urls.insightView(shortId),
    '/action/:id': ({ id }) => urls.action(id),
    '/action': urls.createAction(),
    '/events/actions': urls.actions(),
    '/events/stats': urls.eventDefinitions(),
    '/events/stats/:id': ({ id }) => urls.eventDefinition(id),
    '/events/:id/*': ({ id, _ }) => {
        const query = getDefaultEventsSceneQuery([
            {
                type: PropertyFilterType.HogQL,
                key: `uuid = '${id.replaceAll(/[^a-f0-9-]/g, '')}'`,
                value: null,
            },
        ])
        try {
            const timestamp = decodeURIComponent(_)
            const after = dayjs(timestamp).subtract(1, 'second').startOf('second').toISOString()
            const before = dayjs(timestamp).add(1, 'second').startOf('second').toISOString()
            Object.assign(query.source as EventsQuery, { before, after })
        } catch (e) {
            lemonToast.error('Invalid event timestamp')
        }
        return combineUrl(urls.events(), {}, { q: query }).url
    },
    '/events/properties': urls.propertyDefinitions(),
    '/events/properties/:id': ({ id }) => urls.propertyDefinition(id),
    '/annotations': () => urls.annotations(),
    '/annotations/:id': ({ id }) => urls.annotation(id),
    '/recordings/:id': ({ id }) => urls.replaySingle(id),
    '/recordings/playlists/:id': ({ id }) => urls.replayPlaylist(id),
    '/recordings': (_params, _searchParams, hashParams) => {
        if (hashParams.sessionRecordingId) {
            // Previous URLs for an individual recording were like: /recordings/#sessionRecordingId=foobar
            return urls.replaySingle(hashParams.sessionRecordingId)
        }
        return urls.replay()
    },
    '/replay': urls.replay(),
    '/exports': urls.batchExports(),
    '/settings': urls.settings(),
    '/project/settings': urls.settings('project'),
    '/organization/settings': urls.settings('organization'),
    '/me/settings': urls.settings('user'),
    '/pipeline': urls.pipeline(),
    '/project/apps': preserveParams(urls.projectApps()),
    '/project/apps/:id': ({ id }) => urls.projectApp(id),
    '/instance': urls.instanceStatus(),
}

export const routes: Record<string, Scene> = {
    [urls.dashboards()]: Scene.Dashboards,
    [urls.dashboard(':id')]: Scene.Dashboard,
    [urls.dashboardTextTile(':id', ':textTileId')]: Scene.Dashboard,
    [urls.dashboardSharing(':id')]: Scene.Dashboard,
    [urls.dashboardSubcriptions(':id')]: Scene.Dashboard,
    [urls.dashboardSubcription(':id', ':subscriptionId')]: Scene.Dashboard,
    [urls.createAction()]: Scene.Action,
    [urls.copyAction(null)]: Scene.Action,
    [urls.action(':id')]: Scene.Action,
    [urls.ingestionWarnings()]: Scene.DataManagement,
    [urls.insightNew()]: Scene.Insight,
    [urls.insightEdit(':shortId' as InsightShortId)]: Scene.Insight,
    [urls.insightView(':shortId' as InsightShortId)]: Scene.Insight,
    [urls.insightSubcriptions(':shortId' as InsightShortId)]: Scene.Insight,
    [urls.insightSubcription(':shortId' as InsightShortId, ':subscriptionId')]: Scene.Insight,
    [urls.insightSharing(':shortId' as InsightShortId)]: Scene.Insight,
    [urls.savedInsights()]: Scene.SavedInsights,
    [urls.webAnalytics()]: Scene.WebAnalytics,
    [urls.actions()]: Scene.DataManagement,
    [urls.eventDefinitions()]: Scene.DataManagement,
    [urls.eventDefinition(':id')]: Scene.EventDefinition,
    [urls.batchExports()]: Scene.BatchExports,
    [urls.batchExportNew()]: Scene.BatchExportEdit,
    [urls.batchExport(':id')]: Scene.BatchExport,
    [urls.batchExportEdit(':id')]: Scene.BatchExportEdit,
    [urls.propertyDefinitions()]: Scene.DataManagement,
    [urls.propertyDefinition(':id')]: Scene.PropertyDefinition,
    [urls.dataManagementHistory()]: Scene.DataManagement,
    [urls.database()]: Scene.DataManagement,
    [urls.events()]: Scene.Events,
    [urls.replay()]: Scene.Replay,
    // One entry for every available tab
    ...Object.values(ReplayTabs).reduce((acc, tab) => {
        acc[urls.replay(tab)] = Scene.Replay
        return acc
    }, {} as Record<string, Scene>),
    [urls.replaySingle(':id')]: Scene.ReplaySingle,
    [urls.replayPlaylist(':id')]: Scene.ReplayPlaylist,
    [urls.personByDistinctId('*', false)]: Scene.Person,
    [urls.personByUUID('*', false)]: Scene.Person,
    [urls.persons()]: Scene.PersonsManagement,
    [urls.pipeline(':tab')]: Scene.Pipeline,
    [urls.pipelineNode(':stage', ':id', ':nodeTab')]: Scene.PipelineNode,
    [urls.groups(':groupTypeIndex')]: Scene.PersonsManagement,
    [urls.group(':groupTypeIndex', ':groupKey', false)]: Scene.Group,
    [urls.group(':groupTypeIndex', ':groupKey', false, ':groupTab')]: Scene.Group,
    [urls.cohort(':id')]: Scene.Cohort,
    [urls.cohorts()]: Scene.PersonsManagement,
    [urls.experiments()]: Scene.Experiments,
    [urls.experiment(':id')]: Scene.Experiment,
    [urls.earlyAccessFeatures()]: Scene.EarlyAccessFeatures,
    [urls.earlyAccessFeature(':id')]: Scene.EarlyAccessFeature,
    [urls.surveys()]: Scene.Surveys,
    [urls.survey(':id')]: Scene.Survey,
    [urls.surveyTemplates()]: Scene.SurveyTemplates,
    [urls.dataWarehouse()]: Scene.DataWarehouse,
    [urls.dataWarehouseTable()]: Scene.DataWarehouseTable,
    [urls.dataWarehouseSettings()]: Scene.DataWarehouseSettings,
    [urls.dataWarehouseRedirect(':kind')]: Scene.DataWarehouseRedirect,
    [urls.featureFlags()]: Scene.FeatureFlags,
    [urls.featureFlag(':id')]: Scene.FeatureFlag,
    [urls.annotations()]: Scene.DataManagement,
    [urls.annotation(':id')]: Scene.DataManagement,
    [urls.projectHomepage()]: Scene.ProjectHomepage,
    [urls.projectApps()]: Scene.Apps,
    [urls.projectApp(':id')]: Scene.Apps,
    [urls.projectAppLogs(':id')]: Scene.Apps,
    [urls.projectAppSource(':id')]: Scene.Apps,
    [urls.frontendApp(':id')]: Scene.FrontendAppScene,
    [urls.appMetrics(':pluginConfigId')]: Scene.AppMetrics,
    [urls.appHistoricalExports(':pluginConfigId')]: Scene.AppMetrics,
    [urls.appHistory(':pluginConfigId')]: Scene.AppMetrics,
    [urls.appLogs(':pluginConfigId')]: Scene.AppMetrics,
    [urls.projectCreateFirst()]: Scene.ProjectCreateFirst,
    [urls.organizationBilling()]: Scene.Billing,
    [urls.organizationCreateFirst()]: Scene.OrganizationCreateFirst,
    [urls.organizationCreationConfirm()]: Scene.OrganizationCreationConfirm,
    [urls.instanceStatus()]: Scene.SystemStatus,
    [urls.instanceSettings()]: Scene.SystemStatus,
    [urls.instanceStaffUsers()]: Scene.SystemStatus,
    [urls.instanceKafkaInspector()]: Scene.SystemStatus,
    [urls.instanceMetrics()]: Scene.SystemStatus,
    [urls.asyncMigrations()]: Scene.AsyncMigrations,
    [urls.asyncMigrationsFuture()]: Scene.AsyncMigrations,
    [urls.asyncMigrationsSettings()]: Scene.AsyncMigrations,
    [urls.deadLetterQueue()]: Scene.DeadLetterQueue,
    [urls.toolbarLaunch()]: Scene.ToolbarLaunch,
    [urls.site(':url')]: Scene.Site,
    // Onboarding / setup routes
    [urls.login()]: Scene.Login,
    [urls.login2FA()]: Scene.Login2FA,
    [urls.preflight()]: Scene.PreflightCheck,
    [urls.signup()]: Scene.Signup,
    [urls.inviteSignup(':id')]: Scene.InviteSignup,
    [urls.passwordReset()]: Scene.PasswordReset,
    [urls.passwordResetComplete(':uuid', ':token')]: Scene.PasswordResetComplete,
    [urls.products()]: Scene.Products,
    [urls.onboarding(':productKey')]: Scene.Onboarding,
    [urls.verifyEmail()]: Scene.VerifyEmail,
    [urls.verifyEmail(':uuid')]: Scene.VerifyEmail,
    [urls.verifyEmail(':uuid', ':token')]: Scene.VerifyEmail,
    [urls.unsubscribe()]: Scene.Unsubscribe,
    [urls.integrationsRedirect(':kind')]: Scene.IntegrationsRedirect,
    [urls.debugQuery()]: Scene.DebugQuery,
    [urls.notebook(':shortId')]: Scene.Notebook,
    [urls.notebooks()]: Scene.Notebooks,
    [urls.canvas()]: Scene.Canvas,
    [urls.settings(':section' as any)]: Scene.Settings,
    [urls.moveToPostHogCloud()]: Scene.MoveToPostHogCloud,
}<|MERGE_RESOLUTION|>--- conflicted
+++ resolved
@@ -269,15 +269,7 @@
     },
     [Scene.Onboarding]: {
         projectBased: true,
-<<<<<<< HEAD
-        layout: 'plain',
-    },
-    [Scene.OnboardingProductIntroduction]: {
-        projectBased: true,
-        name: 'Product introduction',
         hideBillingNotice: true,
-=======
->>>>>>> d0d78050
         hideProjectNotice: true,
     },
     [Scene.ToolbarLaunch]: {
