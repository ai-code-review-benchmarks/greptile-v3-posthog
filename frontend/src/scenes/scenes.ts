import { combineUrl } from 'kea-router'
import { dayjs } from 'lib/dayjs'
import { lemonToast } from 'lib/lemon-ui/LemonToast/LemonToast'
import { getDefaultEventsSceneQuery } from 'scenes/activity/explore/defaults'
import { LoadedScene, Params, Scene, SceneConfig } from 'scenes/sceneTypes'
import { urls } from 'scenes/urls'

import { Error404 as Error404Component } from '~/layout/Error404'
import { ErrorNetwork as ErrorNetworkComponent } from '~/layout/ErrorNetwork'
import { ErrorProjectUnavailable as ErrorProjectUnavailableComponent } from '~/layout/ErrorProjectUnavailable'
import { productConfiguration, productRedirects, productRoutes } from '~/products'
import { EventsQuery } from '~/queries/schema'
import {
    ActivityScope,
    ActivityTab,
    InsightShortId,
    PipelineStage,
    PipelineTab,
    PropertyFilterType,
    ReplayTabs,
} from '~/types'

import { BillingSectionId } from './billing/types'

export const emptySceneParams = { params: {}, searchParams: {}, hashParams: {} }

export const preloadedScenes: Record<string, LoadedScene> = {
    [Scene.Error404]: {
        id: Scene.Error404,
        component: Error404Component,
        sceneParams: emptySceneParams,
    },
    [Scene.ErrorNetwork]: {
        id: Scene.ErrorNetwork,
        component: ErrorNetworkComponent,
        sceneParams: emptySceneParams,
    },
    [Scene.ErrorProjectUnavailable]: {
        id: Scene.ErrorProjectUnavailable,
        component: ErrorProjectUnavailableComponent,
        sceneParams: emptySceneParams,
    },
}

export const sceneConfigurations: Record<Scene | string, SceneConfig> = {
    [Scene.Error404]: {
        name: 'Not found',
        projectBased: true,
    },
    [Scene.ErrorNetwork]: {
        name: 'Network error',
    },
    [Scene.ErrorProjectUnavailable]: {
        name: 'Project unavailable',
    },
    // Project-based routes
    [Scene.Dashboards]: {
        projectBased: true,
        name: 'Dashboards',
        activityScope: ActivityScope.DASHBOARD,
    },
    [Scene.Dashboard]: {
        projectBased: true,
        activityScope: ActivityScope.DASHBOARD,
        defaultDocsPath: '/docs/product-analytics/dashboards',
    },
    [Scene.ErrorTracking]: {
        projectBased: true,
        name: 'Error tracking',
    },
    [Scene.ErrorTrackingConfiguration]: {
        projectBased: true,
        name: 'Error tracking configuration',
    },
    [Scene.ErrorTrackingIssue]: {
        projectBased: true,
        name: 'Error tracking issue',
    },
    [Scene.Insight]: {
        projectBased: true,
        name: 'Insights',
        activityScope: ActivityScope.INSIGHT,
        defaultDocsPath: '/docs/product-analytics/insights',
    },
    [Scene.WebAnalytics]: {
        projectBased: true,
        name: 'Web analytics',
        layout: 'app-container',
        defaultDocsPath: '/docs/web-analytics',
    },
    [Scene.WebAnalyticsCoreWebVitals]: {
        projectBased: true,
        name: 'Core Web Vitals',
        layout: 'app-container',
        defaultDocsPath: '/docs/web-analytics/core-web-vitals', // TODO: Add docs
    },
    [Scene.Cohort]: {
        projectBased: true,
        name: 'Cohort',
        defaultDocsPath: '/docs/data/cohorts',
    },
    [Scene.Activity]: {
        projectBased: true,
        name: 'Activity',
        defaultDocsPath: '/docs/data/events',
    },
    [Scene.DataManagement]: {
        projectBased: true,
        name: 'Data management',
        activityScope: ActivityScope.DATA_MANAGEMENT,
        defaultDocsPath: '/docs/data',
    },
    [Scene.EventDefinition]: {
        projectBased: true,
        name: 'Data management',
        activityScope: ActivityScope.EVENT_DEFINITION,
        defaultDocsPath: '/docs/data/events',
    },
    [Scene.EventDefinitionEdit]: {
        projectBased: true,
        name: 'Data management',
        activityScope: ActivityScope.EVENT_DEFINITION,
        defaultDocsPath: '/docs/data/events',
    },
    [Scene.PropertyDefinition]: {
        projectBased: true,
        name: 'Data management',
        activityScope: ActivityScope.PROPERTY_DEFINITION,
    },
    [Scene.PropertyDefinitionEdit]: {
        projectBased: true,
        name: 'Data management',
        activityScope: ActivityScope.PROPERTY_DEFINITION,
    },
    [Scene.Replay]: {
        projectBased: true,
        name: 'Session replay',
        activityScope: ActivityScope.REPLAY,
        defaultDocsPath: '/docs/session-replay',
    },
    [Scene.ReplaySingle]: {
        projectBased: true,
        name: 'Replay recording',
        activityScope: ActivityScope.REPLAY,
        defaultDocsPath: '/docs/session-replay',
    },
    [Scene.CustomCss]: {
        projectBased: true,
        name: 'Custom CSS',
    },
    [Scene.ReplayPlaylist]: {
        projectBased: true,
        name: 'Replay playlist',
        activityScope: ActivityScope.REPLAY,
        defaultDocsPath: '/docs/session-replay',
    },
    [Scene.ReplayFilePlayback]: {
        projectBased: true,
        name: 'File playback',
        activityScope: ActivityScope.REPLAY,
        defaultDocsPath: '/docs/session-replay',
    },
    [Scene.Person]: {
        projectBased: true,
        name: 'Person',
        activityScope: ActivityScope.PERSON,
        defaultDocsPath: '/docs/data/persons',
    },
    [Scene.PersonsManagement]: {
        projectBased: true,
        name: 'People & groups',
        activityScope: ActivityScope.PERSON,
        defaultDocsPath: '/docs/data/persons',
    },
    [Scene.Action]: {
        projectBased: true,
        name: 'Action',
        defaultDocsPath: '/docs/data/actions',
    },
    [Scene.Group]: {
        projectBased: true,
        name: 'People & groups',
        defaultDocsPath: '/docs/product-analytics/group-analytics',
    },
    [Scene.PipelineNodeNew]: {
        projectBased: true,
        name: 'Pipeline new step',
        activityScope: ActivityScope.PLUGIN,
        defaultDocsPath: '/docs/cdp',
    },
    [Scene.Pipeline]: {
        projectBased: true,
        name: 'Pipeline',
        activityScope: ActivityScope.PLUGIN,
        defaultDocsPath: '/docs/cdp',
    },
    [Scene.PipelineNode]: {
        projectBased: true,
        name: 'Pipeline step',
        activityScope: ActivityScope.PLUGIN,
        defaultDocsPath: '/docs/cdp',
    },
    [Scene.Experiments]: {
        projectBased: true,
        name: 'Experiments',
        defaultDocsPath: '/docs/experiments',
        activityScope: ActivityScope.EXPERIMENT,
    },
    [Scene.Experiment]: {
        projectBased: true,
        name: 'Experiment',
        defaultDocsPath: '/docs/experiments/creating-an-experiment',
        activityScope: ActivityScope.EXPERIMENT,
    },
    [Scene.ExperimentsSharedMetric]: {
        projectBased: true,
        name: 'Shared metric',
        defaultDocsPath: '/docs/experiments/creating-an-experiment',
        activityScope: ActivityScope.EXPERIMENT,
    },
    [Scene.ExperimentsSharedMetrics]: {
        projectBased: true,
        name: 'Shared metrics',
        defaultDocsPath: '/docs/experiments/creating-an-experiment',
        activityScope: ActivityScope.EXPERIMENT,
    },
    [Scene.FeatureFlags]: {
        projectBased: true,
        name: 'Feature flags',
        defaultDocsPath: '/docs/feature-flags',
        activityScope: ActivityScope.FEATURE_FLAG,
    },
    [Scene.FeatureFlag]: {
        projectBased: true,
        activityScope: ActivityScope.FEATURE_FLAG,
        defaultDocsPath: '/docs/feature-flags/creating-feature-flags',
    },
    [Scene.FeatureManagement]: {
        projectBased: true,
        name: 'Features',
        defaultDocsPath: '/docs/feature-flags',
    },
    [Scene.Surveys]: {
        projectBased: true,
        name: 'Surveys',
        defaultDocsPath: '/docs/surveys',
        activityScope: ActivityScope.SURVEY,
    },
    [Scene.Survey]: {
        projectBased: true,
        name: 'Survey',
        defaultDocsPath: '/docs/surveys',
        activityScope: ActivityScope.SURVEY,
    },
    [Scene.SurveyTemplates]: {
        projectBased: true,
        name: 'New survey',
        defaultDocsPath: '/docs/surveys/creating-surveys',
    },
    [Scene.DataWarehouse]: {
        projectBased: true,
        name: 'Data warehouse',
        defaultDocsPath: '/docs/data-warehouse',
    },
    [Scene.SQLEditor]: {
        projectBased: true,
        name: 'SQL editor',
        defaultDocsPath: '/docs/data-warehouse/setup',
        layout: 'app-raw-no-header',
    },
    [Scene.DataWarehouseExternal]: {
        projectBased: true,
        name: 'Data warehouse',
        defaultDocsPath: '/docs/data-warehouse/setup',
    },
    [Scene.DataWarehouseRedirect]: {
        name: 'Data warehouse redirect',
    },
    [Scene.DataWarehouseTable]: {
        projectBased: true,
        name: 'Data warehouse table',
        defaultDocsPath: '/docs/data-warehouse',
    },
<<<<<<< HEAD
=======
    [Scene.LLMObservability]: {
        projectBased: true,
        name: 'LLM observability',
        layout: 'app-container',
    },
    [Scene.EarlyAccessFeatures]: {
        projectBased: true,
        defaultDocsPath: '/docs/feature-flags/early-access-feature-management',
        activityScope: ActivityScope.EARLY_ACCESS_FEATURE,
    },
    [Scene.EarlyAccessFeature]: {
        projectBased: true,
        defaultDocsPath: '/docs/feature-flags/early-access-feature-management',
        activityScope: ActivityScope.EARLY_ACCESS_FEATURE,
    },
>>>>>>> 43344f9e
    [Scene.SavedInsights]: {
        projectBased: true,
        name: 'Product analytics',
        activityScope: ActivityScope.INSIGHT,
        defaultDocsPath: '/docs/product-analytics',
    },
    [Scene.ProjectHomepage]: {
        projectBased: true,
        name: 'Homepage',
    },
    [Scene.Max]: {
        projectBased: true,
        name: 'Max AI',
        layout: 'app-raw',
        hideProjectNotice: true, // FIXME: Currently doesn't render well...
    },
    [Scene.IntegrationsRedirect]: {
        name: 'Integrations redirect',
    },
    [Scene.Products]: {
        projectBased: true,
        hideProjectNotice: true,
        layout: 'app-raw',
    },
    [Scene.Onboarding]: {
        projectBased: true,
        hideBillingNotice: true,
        hideProjectNotice: true,
    },
    [Scene.ToolbarLaunch]: {
        projectBased: true,
        name: 'Launch toolbar',
        defaultDocsPath: '/docs/toolbar',
    },
    [Scene.Site]: {
        projectBased: true,
        hideProjectNotice: true,
        layout: 'app-raw',
    },
    // Organization-based routes
    [Scene.OrganizationCreateFirst]: {
        name: 'Organization creation',
        defaultDocsPath: '/docs/data/organizations-and-projects',
    },
    [Scene.OrganizationCreationConfirm]: {
        name: 'Confirm organization creation',
        onlyUnauthenticated: true,
        defaultDocsPath: '/docs/data/organizations-and-projects',
    },
    [Scene.ProjectCreateFirst]: {
        name: 'Project creation',
        organizationBased: true,
        defaultDocsPath: '/docs/data/organizations-and-projects',
    },
    // Onboarding/setup routes
    [Scene.Login]: {
        onlyUnauthenticated: true,
    },
    [Scene.Login2FA]: {
        onlyUnauthenticated: true,
    },
    [Scene.Signup]: {
        onlyUnauthenticated: true,
    },
    [Scene.PreflightCheck]: {
        onlyUnauthenticated: true,
    },
    [Scene.PasswordReset]: {
        onlyUnauthenticated: true,
    },
    [Scene.PasswordResetComplete]: {
        onlyUnauthenticated: true,
    },
    [Scene.InviteSignup]: {
        allowUnauthenticated: true,
        layout: 'plain',
    },
    // Instance management routes
    [Scene.SystemStatus]: {
        instanceLevel: true,
        name: 'Instance panel',
    },
    [Scene.AsyncMigrations]: {
        instanceLevel: true,
    },
    [Scene.DeadLetterQueue]: {
        instanceLevel: true,
    },
    // Cloud-only routes
    [Scene.Billing]: {
        hideProjectNotice: true,
        organizationBased: true,
        defaultDocsPath: '/pricing',
    },
    [Scene.BillingSection]: {
        name: 'Billing',
        hideProjectNotice: true,
        organizationBased: true,
    },
    [Scene.BillingAuthorizationStatus]: {
        hideProjectNotice: true,
        organizationBased: true,
        defaultDocsPath: '/pricing',
    },
    [Scene.Unsubscribe]: {
        allowUnauthenticated: true,
        layout: 'app-raw',
    },
    [Scene.DebugQuery]: {
        projectBased: true,
    },
    [Scene.DebugHog]: {
        projectBased: true,
        name: 'Hog Repl',
    },
    [Scene.VerifyEmail]: {
        allowUnauthenticated: true,
        layout: 'plain',
    },
    [Scene.Notebook]: {
        projectBased: true,
        hideProjectNotice: true, // FIXME: Currently doesn't render well...
        name: 'Notebook',
        layout: 'app-raw',
        activityScope: ActivityScope.NOTEBOOK,
        defaultDocsPath: '/blog/introducing-notebooks',
    },
    [Scene.Notebooks]: {
        projectBased: true,
        name: 'Notebooks',
        activityScope: ActivityScope.NOTEBOOK,
        defaultDocsPath: '/blog/introducing-notebooks',
    },
    [Scene.Canvas]: {
        projectBased: true,
        name: 'Canvas',
        layout: 'app-raw',
        defaultDocsPath: '/blog/introducing-notebooks',
    },
    [Scene.Settings]: {
        projectBased: true,
        name: 'Settings',
    },
    [Scene.MoveToPostHogCloud]: {
        name: 'Move to PostHog Cloud',
        hideProjectNotice: true,
    },
    [Scene.Heatmaps]: {
        projectBased: true,
        name: 'Heatmaps',
    },
    [Scene.SessionAttributionExplorer]: {
        projectBased: true,
        name: 'Session attribution explorer (beta)',
    },
    ...productConfiguration,
}

// NOTE: These redirects will fully replace the URL. If you want to keep support for query and hash params then you should use a function (not string) redirect
export const redirects: Record<
    string,
    string | ((params: Params, searchParams: Params, hashParams: Params) => string)
> = {
    '/home': urls.projectHomepage(),
    '/saved_insights': urls.savedInsights(),
    '/dashboards': urls.dashboards(),
    '/actions': urls.actions(),
    '/organization/members': urls.settings('organization'),
    '/i/:shortId': ({ shortId }) => urls.insightView(shortId),
    '/action/:id': ({ id }) => urls.action(id),
    '/action': urls.createAction(),
    '/events': urls.activity(),
    '/events/actions': urls.actions(),
    '/events/stats': urls.eventDefinitions(),
    '/events/stats/:id': ({ id }) => urls.eventDefinition(id),
    '/events/:id/*': ({ id, _ }) => {
        const query = getDefaultEventsSceneQuery([
            {
                type: PropertyFilterType.HogQL,
                key: `uuid = '${id.replaceAll(/[^a-f0-9-]/g, '')}'`,
                value: null,
            },
        ])
        try {
            const timestamp = decodeURIComponent(_)
            const after = dayjs(timestamp).subtract(1, 'second').startOf('second').toISOString()
            const before = dayjs(timestamp).add(1, 'second').startOf('second').toISOString()
            Object.assign(query.source as EventsQuery, { before, after })
        } catch (e) {
            lemonToast.error('Invalid event timestamp')
        }
        return combineUrl(urls.activity(ActivityTab.ExploreEvents), {}, { q: query }).url
    },
    '/events/properties': urls.propertyDefinitions(),
    '/events/properties/:id': ({ id }) => urls.propertyDefinition(id),
    '/annotations': () => urls.annotations(),
    '/annotations/:id': ({ id }) => urls.annotation(id),
    '/recordings/:id': ({ id }) => urls.replaySingle(id),
    '/recordings/playlists/:id': ({ id }) => urls.replayPlaylist(id),
    '/recordings/file-playback': () => urls.replayFilePlayback(),
    '/recordings': (_params, _searchParams, hashParams) => {
        if (hashParams.sessionRecordingId) {
            // Previous URLs for an individual recording were like: /recordings/#sessionRecordingId=foobar
            return urls.replaySingle(hashParams.sessionRecordingId)
        }
        return urls.replay()
    },
    '/replay': urls.replay(),
    '/replay/recent': (_params, searchParams) => {
        return urls.replay(undefined, searchParams.filters, searchParams.sessionRecordingId)
    },
    '/settings': urls.settings(),
    '/project/settings': urls.settings('project'),
    '/organization/settings': urls.settings('organization'),
    '/me/settings': urls.settings('user'),
    '/pipeline': urls.pipeline(),
    '/instance': urls.instanceStatus(),
    '/data-management/database': urls.pipeline(PipelineTab.Sources),
    '/pipeline/data-import': urls.pipeline(PipelineTab.Sources),
    '/batch_exports/:id': ({ id }) => urls.pipelineNode(PipelineStage.Destination, id),
    '/batch_exports': urls.pipeline(PipelineTab.Destinations),
    '/apps': urls.pipeline(PipelineTab.Overview),
    '/apps/:id': ({ id }) => urls.pipelineNode(PipelineStage.Transformation, id),
<<<<<<< HEAD
    ...productRedirects,
=======
    '/messaging': urls.messagingBroadcasts(),
    '/settings/organization-rbac': urls.settings('organization-roles'),
>>>>>>> 43344f9e
}

export const routes: Record<string, Scene | string> = {
    [urls.dashboards()]: Scene.Dashboards,
    [urls.dashboard(':id')]: Scene.Dashboard,
    [urls.dashboardTextTile(':id', ':textTileId')]: Scene.Dashboard,
    [urls.dashboardSharing(':id')]: Scene.Dashboard,
    [urls.dashboardSubcriptions(':id')]: Scene.Dashboard,
    [urls.dashboardSubcription(':id', ':subscriptionId')]: Scene.Dashboard,
    [urls.createAction()]: Scene.Action,
    [urls.duplicateAction(null)]: Scene.Action,
    [urls.action(':id')]: Scene.Action,
    [urls.ingestionWarnings()]: Scene.DataManagement,
    [urls.insightNew()]: Scene.Insight,
    [urls.insightEdit(':shortId' as InsightShortId)]: Scene.Insight,
    [urls.insightView(':shortId' as InsightShortId)]: Scene.Insight,
    [urls.insightSubcriptions(':shortId' as InsightShortId)]: Scene.Insight,
    [urls.insightSubcription(':shortId' as InsightShortId, ':itemId')]: Scene.Insight,
    [urls.alert(':shortId')]: Scene.SavedInsights,
    [urls.alerts()]: Scene.SavedInsights,
    [urls.insightAlerts(':shortId' as InsightShortId)]: Scene.Insight,
    [urls.insightSharing(':shortId' as InsightShortId)]: Scene.Insight,
    [urls.savedInsights()]: Scene.SavedInsights,
    [urls.webAnalytics()]: Scene.WebAnalytics,
    [urls.webAnalyticsCoreWebVitals()]: Scene.WebAnalytics,
    [urls.actions()]: Scene.DataManagement,
    [urls.eventDefinitions()]: Scene.DataManagement,
    [urls.eventDefinition(':id')]: Scene.EventDefinition,
    [urls.eventDefinitionEdit(':id')]: Scene.EventDefinitionEdit,
    [urls.propertyDefinitions()]: Scene.DataManagement,
    [urls.propertyDefinition(':id')]: Scene.PropertyDefinition,
    [urls.propertyDefinitionEdit(':id')]: Scene.PropertyDefinitionEdit,
    [urls.dataManagementHistory()]: Scene.DataManagement,
    [urls.database()]: Scene.DataManagement,
    [urls.activity(':tab')]: Scene.Activity,
    [urls.replay()]: Scene.Replay,
    // One entry for every available tab
    ...Object.values(ReplayTabs).reduce((acc, tab) => {
        acc[urls.replay(tab)] = Scene.Replay
        return acc
    }, {} as Record<string, Scene>),
    [urls.replayFilePlayback()]: Scene.ReplayFilePlayback,
    [urls.replaySingle(':id')]: Scene.ReplaySingle,
    [urls.replayPlaylist(':id')]: Scene.ReplayPlaylist,
    [urls.personByDistinctId('*', false)]: Scene.Person,
    [urls.personByUUID('*', false)]: Scene.Person,
    [urls.persons()]: Scene.PersonsManagement,
    [urls.pipelineNodeNew(':stage')]: Scene.PipelineNodeNew,
    [urls.pipelineNodeNew(':stage', ':id')]: Scene.PipelineNodeNew,
    [urls.pipeline(':tab')]: Scene.Pipeline,
    [urls.pipelineNode(':stage', ':id', ':nodeTab')]: Scene.PipelineNode,
    [urls.pipelineNode(':stage', ':id')]: Scene.PipelineNode,
    [urls.customCss()]: Scene.CustomCss,
    [urls.groups(':groupTypeIndex')]: Scene.PersonsManagement,
    [urls.group(':groupTypeIndex', ':groupKey', false)]: Scene.Group,
    [urls.group(':groupTypeIndex', ':groupKey', false, ':groupTab')]: Scene.Group,
    [urls.cohort(':id')]: Scene.Cohort,
    [urls.cohorts()]: Scene.PersonsManagement,
    [urls.experiments()]: Scene.Experiments,
    [urls.experimentsSharedMetrics()]: Scene.ExperimentsSharedMetrics,
    [urls.experimentsSharedMetric(':id')]: Scene.ExperimentsSharedMetric,
    [urls.experiment(':id')]: Scene.Experiment,
    [urls.errorTracking()]: Scene.ErrorTracking,
    [urls.errorTrackingConfiguration()]: Scene.ErrorTrackingConfiguration,
    [urls.errorTrackingIssue(':id')]: Scene.ErrorTrackingIssue,
    [urls.surveys()]: Scene.Surveys,
    [urls.survey(':id')]: Scene.Survey,
    [urls.surveyTemplates()]: Scene.SurveyTemplates,
    [urls.dataWarehouse()]: Scene.DataWarehouse,
    [urls.dataWarehouseView(':id')]: Scene.DataWarehouse,
    [urls.dataWarehouseTable()]: Scene.DataWarehouseTable,
    [urls.dataWarehouseRedirect(':kind')]: Scene.DataWarehouseRedirect,
    [urls.sqlEditor()]: Scene.SQLEditor,
    [urls.featureFlags()]: Scene.FeatureFlags,
    [urls.featureFlag(':id')]: Scene.FeatureFlag,
    [urls.featureManagement()]: Scene.FeatureManagement,
    [urls.featureManagement(':id')]: Scene.FeatureManagement,
    [urls.annotations()]: Scene.DataManagement,
    [urls.annotation(':id')]: Scene.DataManagement,
    [urls.projectHomepage()]: Scene.ProjectHomepage,
    [urls.max()]: Scene.Max,
    [urls.projectCreateFirst()]: Scene.ProjectCreateFirst,
    [urls.organizationBilling()]: Scene.Billing,
    [urls.organizationBillingSection(':section' as BillingSectionId)]: Scene.BillingSection,
    [urls.billingAuthorizationStatus()]: Scene.BillingAuthorizationStatus,
    [urls.organizationCreateFirst()]: Scene.OrganizationCreateFirst,
    [urls.organizationCreationConfirm()]: Scene.OrganizationCreationConfirm,
    [urls.instanceStatus()]: Scene.SystemStatus,
    [urls.instanceSettings()]: Scene.SystemStatus,
    [urls.instanceStaffUsers()]: Scene.SystemStatus,
    [urls.instanceKafkaInspector()]: Scene.SystemStatus,
    [urls.instanceMetrics()]: Scene.SystemStatus,
    [urls.asyncMigrations()]: Scene.AsyncMigrations,
    [urls.asyncMigrationsFuture()]: Scene.AsyncMigrations,
    [urls.asyncMigrationsSettings()]: Scene.AsyncMigrations,
    [urls.deadLetterQueue()]: Scene.DeadLetterQueue,
    [urls.toolbarLaunch()]: Scene.ToolbarLaunch,
    [urls.site(':url')]: Scene.Site,
    // Onboarding / setup routes
    [urls.login()]: Scene.Login,
    [urls.login2FA()]: Scene.Login2FA,
    [urls.preflight()]: Scene.PreflightCheck,
    [urls.signup()]: Scene.Signup,
    [urls.inviteSignup(':id')]: Scene.InviteSignup,
    [urls.passwordReset()]: Scene.PasswordReset,
    [urls.passwordResetComplete(':uuid', ':token')]: Scene.PasswordResetComplete,
    [urls.products()]: Scene.Products,
    [urls.onboarding(':productKey')]: Scene.Onboarding,
    [urls.verifyEmail()]: Scene.VerifyEmail,
    [urls.verifyEmail(':uuid')]: Scene.VerifyEmail,
    [urls.verifyEmail(':uuid', ':token')]: Scene.VerifyEmail,
    [urls.unsubscribe()]: Scene.Unsubscribe,
    [urls.integrationsRedirect(':kind')]: Scene.IntegrationsRedirect,
    [urls.debugQuery()]: Scene.DebugQuery,
    [urls.debugHog()]: Scene.DebugHog,
    [urls.notebook(':shortId')]: Scene.Notebook,
    [urls.notebooks()]: Scene.Notebooks,
    [urls.canvas()]: Scene.Canvas,
    [urls.settings(':section' as any)]: Scene.Settings,
    [urls.moveToPostHogCloud()]: Scene.MoveToPostHogCloud,
    [urls.heatmaps()]: Scene.Heatmaps,
    [urls.sessionAttributionExplorer()]: Scene.SessionAttributionExplorer,
<<<<<<< HEAD
    ...productRoutes,
=======
    [urls.messagingProviders()]: Scene.MessagingProviders,
    [urls.messagingProvider(':id')]: Scene.MessagingProviders,
    [urls.messagingProviderNew()]: Scene.MessagingProviders,
    [urls.messagingProviderNew(':template')]: Scene.MessagingProviders,
    [urls.messagingBroadcasts()]: Scene.MessagingBroadcasts,
    [urls.messagingBroadcast(':id')]: Scene.MessagingBroadcasts,
    [urls.messagingBroadcastNew()]: Scene.MessagingBroadcasts,
    [urls.llmObservability()]: Scene.LLMObservability,
>>>>>>> 43344f9e
}<|MERGE_RESOLUTION|>--- conflicted
+++ resolved
@@ -281,8 +281,6 @@
         name: 'Data warehouse table',
         defaultDocsPath: '/docs/data-warehouse',
     },
-<<<<<<< HEAD
-=======
     [Scene.LLMObservability]: {
         projectBased: true,
         name: 'LLM observability',
@@ -298,7 +296,6 @@
         defaultDocsPath: '/docs/feature-flags/early-access-feature-management',
         activityScope: ActivityScope.EARLY_ACCESS_FEATURE,
     },
->>>>>>> 43344f9e
     [Scene.SavedInsights]: {
         projectBased: true,
         name: 'Product analytics',
@@ -522,12 +519,9 @@
     '/batch_exports': urls.pipeline(PipelineTab.Destinations),
     '/apps': urls.pipeline(PipelineTab.Overview),
     '/apps/:id': ({ id }) => urls.pipelineNode(PipelineStage.Transformation, id),
-<<<<<<< HEAD
-    ...productRedirects,
-=======
     '/messaging': urls.messagingBroadcasts(),
     '/settings/organization-rbac': urls.settings('organization-roles'),
->>>>>>> 43344f9e
+    ...productRedirects,
 }
 
 export const routes: Record<string, Scene | string> = {
@@ -650,16 +644,6 @@
     [urls.moveToPostHogCloud()]: Scene.MoveToPostHogCloud,
     [urls.heatmaps()]: Scene.Heatmaps,
     [urls.sessionAttributionExplorer()]: Scene.SessionAttributionExplorer,
-<<<<<<< HEAD
+    [urls.llmObservability()]: Scene.LLMObservability,
     ...productRoutes,
-=======
-    [urls.messagingProviders()]: Scene.MessagingProviders,
-    [urls.messagingProvider(':id')]: Scene.MessagingProviders,
-    [urls.messagingProviderNew()]: Scene.MessagingProviders,
-    [urls.messagingProviderNew(':template')]: Scene.MessagingProviders,
-    [urls.messagingBroadcasts()]: Scene.MessagingBroadcasts,
-    [urls.messagingBroadcast(':id')]: Scene.MessagingBroadcasts,
-    [urls.messagingBroadcastNew()]: Scene.MessagingBroadcasts,
-    [urls.llmObservability()]: Scene.LLMObservability,
->>>>>>> 43344f9e
 }