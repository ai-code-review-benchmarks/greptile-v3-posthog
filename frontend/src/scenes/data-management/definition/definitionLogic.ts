import { actions, afterMount, connect, kea, key, path, props, reducers, selectors } from 'kea'
import { loaders } from 'kea-loaders'
import { router } from 'kea-router'
import api from 'lib/api'
import { getPropertyLabel } from 'lib/taxonomy'
import { urls } from 'scenes/urls'
import { userLogic } from 'scenes/userLogic'

import { updatePropertyDefinitions } from '~/models/propertyDefinitionsModel'
import { AvailableFeature, Breadcrumb, Definition, PropertyDefinition } from '~/types'

import { eventDefinitionsTableLogic } from '../events/eventDefinitionsTableLogic'
import { propertyDefinitionsTableLogic } from '../properties/propertyDefinitionsTableLogic'
<<<<<<< HEAD
import type { definitionLogicType } from './definitionLogicType'
=======
import { Scene } from 'scenes/sceneTypes'
import { DataManagementTab } from '../DataManagementScene'
>>>>>>> 897a4584

export enum DefinitionPageMode {
    View = 'view',
    Edit = 'edit',
}

export const createNewDefinition = (isEvent: boolean): Definition => ({
    id: 'new',
    name: `New ${isEvent ? 'Event' : 'Event property'}`,
})

export interface SetDefinitionProps {
    merge?: boolean
}

export interface DefinitionLogicProps {
    id?: Definition['id']
}

export const definitionLogic = kea<definitionLogicType>([
    path(['scenes', 'data-management', 'definition', 'definitionViewLogic']),
    props({} as DefinitionLogicProps),
    key((props) => props.id || 'new'),
    actions({
        setDefinition: (definition: Partial<Definition>, options: SetDefinitionProps = {}) => ({ definition, options }),
        loadDefinition: (id: Definition['id']) => ({ id }),
        setDefinitionMissing: true,
        setPageMode: (mode: DefinitionPageMode) => ({ mode }),
    }),
    connect(() => ({
        values: [userLogic, ['hasAvailableFeature']],
    })),
    reducers(() => ({
        mode: [
            DefinitionPageMode.View as DefinitionPageMode,
            {
                setPageMode: (_, { mode }) => mode,
            },
        ],
        definitionMissing: [
            false,
            {
                setDefinitionMissing: () => true,
            },
        ],
    })),
    loaders(({ values, actions }) => ({
        definition: [
            createNewDefinition(values.isEvent),
            {
                setDefinition: ({ definition, options: { merge } }) =>
                    (merge ? { ...values.definition, ...definition } : definition) as Definition,
                loadDefinition: async ({ id }, breakpoint) => {
                    let definition = { ...values.definition }
                    try {
                        if (values.isEvent) {
                            // Event Definition
                            definition = await api.eventDefinitions.get({
                                eventDefinitionId: id,
                            })
                        } else {
                            // Event Property Definition
                            definition = await api.propertyDefinitions.get({
                                propertyDefinitionId: id,
                            })
                            updatePropertyDefinitions({
                                [`event/${definition.name}`]: definition as PropertyDefinition,
                            })
                        }
                        breakpoint()
                    } catch (response: any) {
                        actions.setDefinitionMissing()
                        throw response
                    }

                    return definition
                },
                deleteDefinition: async () => {
                    if (values.isEvent) {
                        await api.eventDefinitions.delete({ eventDefinitionId: values.definition.id })
                    } else {
                        await api.propertyDefinitions.delete({ propertyDefinitionId: values.definition.id })
                    }
                    router.actions.push(values.isEvent ? urls.eventDefinitions() : urls.propertyDefinitions())
                    if (values.isEvent) {
                        eventDefinitionsTableLogic.findMounted()?.actions.loadEventDefinitions()
                    } else {
                        propertyDefinitionsTableLogic.findMounted()?.actions.loadPropertyDefinitions()
                    }
                    return values.definition
                },
            },
        ],
    })),
    selectors({
        hasTaxonomyFeatures: [
            (s) => [s.hasAvailableFeature],
            (hasAvailableFeature) =>
                hasAvailableFeature(AvailableFeature.INGESTION_TAXONOMY) ||
                hasAvailableFeature(AvailableFeature.TAGGING),
        ],
        isEvent: [() => [router.selectors.location], ({ pathname }) => pathname.startsWith(urls.eventDefinitions())],
        isProperty: [(s) => [s.isEvent], (isEvent) => !isEvent],
        singular: [(s) => [s.isEvent], (isEvent): string => (isEvent ? 'event' : 'property')],
        breadcrumbs: [
            (s) => [s.definition, s.isEvent],
            (definition, isEvent): Breadcrumb[] => {
                return [
                    {
                        key: Scene.DataManagement,
                        name: `Data Management`,
                        path: isEvent ? urls.eventDefinitions() : urls.propertyDefinitions(),
                    },
                    {
                        key: isEvent ? DataManagementTab.EventDefinitions : DataManagementTab.PropertyDefinitions,
                        name: isEvent ? 'Events' : 'Properties',
                        path: isEvent ? urls.eventDefinitions() : urls.propertyDefinitions(),
                    },
                    {
                        key: definition?.id || 'new',
                        name: definition?.id !== 'new' ? getPropertyLabel(definition?.name) || 'Untitled' : 'Untitled',
                    },
                ]
            },
        ],
    }),
    afterMount(({ actions, values, props }) => {
        if (!props.id || props.id === 'new') {
            actions.setDefinition(createNewDefinition(values.isEvent))
        } else {
            actions.loadDefinition(props.id)
        }
    }),
])<|MERGE_RESOLUTION|>--- conflicted
+++ resolved
@@ -3,20 +3,17 @@
 import { router } from 'kea-router'
 import api from 'lib/api'
 import { getPropertyLabel } from 'lib/taxonomy'
+import { Scene } from 'scenes/sceneTypes'
 import { urls } from 'scenes/urls'
 import { userLogic } from 'scenes/userLogic'
 
 import { updatePropertyDefinitions } from '~/models/propertyDefinitionsModel'
 import { AvailableFeature, Breadcrumb, Definition, PropertyDefinition } from '~/types'
 
+import { DataManagementTab } from '../DataManagementScene'
 import { eventDefinitionsTableLogic } from '../events/eventDefinitionsTableLogic'
 import { propertyDefinitionsTableLogic } from '../properties/propertyDefinitionsTableLogic'
-<<<<<<< HEAD
 import type { definitionLogicType } from './definitionLogicType'
-=======
-import { Scene } from 'scenes/sceneTypes'
-import { DataManagementTab } from '../DataManagementScene'
->>>>>>> 897a4584
 
 export enum DefinitionPageMode {
     View = 'view',
