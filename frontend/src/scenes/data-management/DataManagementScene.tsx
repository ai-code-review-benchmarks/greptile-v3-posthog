import { actions, connect, kea, path, reducers, selectors, useActions, useValues } from 'kea'
import { actionToUrl, urlToAction } from 'kea-router'
import { ActivityLog } from 'lib/components/ActivityLog/ActivityLog'
import { ActivityScope } from 'lib/components/ActivityLog/humanizeActivity'
import { PageHeader } from 'lib/components/PageHeader'
import { TitleWithIcon } from 'lib/components/TitleWithIcon'
import { FEATURE_FLAGS } from 'lib/constants'
import { IconInfo } from 'lib/lemon-ui/icons'
import { LemonTab, LemonTabs } from 'lib/lemon-ui/LemonTabs'
import { LemonTag } from 'lib/lemon-ui/LemonTag/LemonTag'
import { Tooltip } from 'lib/lemon-ui/Tooltip'
import { featureFlagLogic } from 'lib/logic/featureFlagLogic'
import { capitalizeFirstLetter } from 'lib/utils'
import React from 'react'
<<<<<<< HEAD
=======
import { Scene, SceneExport } from 'scenes/sceneTypes'
import { PageHeader } from 'lib/components/PageHeader'
>>>>>>> 897a4584
import { NewActionButton } from 'scenes/actions/NewActionButton'
import { Annotations } from 'scenes/annotations'
import { NewAnnotationButton } from 'scenes/annotations/AnnotationModal'
import { SceneExport } from 'scenes/sceneTypes'
import { urls } from 'scenes/urls'

import { Breadcrumb } from '~/types'

import { ActionsTable } from './actions/ActionsTable'
import { DatabaseTableList } from './database/DatabaseTableList'
import type { dataManagementSceneLogicType } from './DataManagementSceneType'
import { EventDefinitionsTable } from './events/EventDefinitionsTable'
import { IngestionWarningsView } from './ingestion-warnings/IngestionWarningsView'
import { PropertyDefinitionsTable } from './properties/PropertyDefinitionsTable'

export enum DataManagementTab {
    Actions = 'actions',
    EventDefinitions = 'events',
    PropertyDefinitions = 'properties',
    Annotations = 'annotations',
    History = 'history',
    IngestionWarnings = 'warnings',
    Database = 'database',
}

const tabs: Record<
    DataManagementTab,
    { url: string; label: LemonTab<any>['label']; content: JSX.Element; buttons?: React.ReactNode }
> = {
    [DataManagementTab.EventDefinitions]: {
        url: urls.eventDefinitions(),
        label: 'Events',
        content: <EventDefinitionsTable />,
    },
    [DataManagementTab.Actions]: {
        url: urls.actions(),
        label: (
            <TitleWithIcon
                icon={
                    <Tooltip title="Actions consist of one or more events that you have decided to put into a deliberately-labeled bucket. They're used in insights and dashboards.">
                        <IconInfo />
                    </Tooltip>
                }
            >
                Actions
            </TitleWithIcon>
        ),
        buttons: <NewActionButton />,
        content: <ActionsTable />,
    },
    [DataManagementTab.PropertyDefinitions]: {
        url: urls.propertyDefinitions(),
        label: (
            <TitleWithIcon
                icon={
                    <Tooltip title="Properties are additional data sent along with an event capture. Use properties to understand additional information about events and the actors that generate them.">
                        <IconInfo />
                    </Tooltip>
                }
            >
                Properties
            </TitleWithIcon>
        ),
        content: <PropertyDefinitionsTable />,
    },
    [DataManagementTab.Annotations]: {
        url: urls.annotations(),
        content: <Annotations />,
        label: 'Annotations',
        buttons: <NewAnnotationButton />,
    },
    [DataManagementTab.History]: {
        url: urls.dataManagementHistory(),
        label: 'History',
        content: (
            <ActivityLog
                scope={ActivityScope.DATA_MANAGEMENT}
                caption={
                    'Only actions taken in the UI are captured in History. Automatic creation of definitions by ingestion is not shown here.'
                }
            />
        ),
    },
    [DataManagementTab.IngestionWarnings]: {
        url: urls.ingestionWarnings(),
        label: 'Ingestion warnings',
        content: <IngestionWarningsView />,
    },
    [DataManagementTab.Database]: {
        url: urls.database(),
        label: (
            <>
                Database
                <LemonTag type="warning" className="uppercase ml-2">
                    Beta
                </LemonTag>
            </>
        ),
        content: <DatabaseTableList />,
    },
}

const dataManagementSceneLogic = kea<dataManagementSceneLogicType>([
    path(['scenes', 'events', 'dataManagementSceneLogic']),
    connect({
        values: [featureFlagLogic, ['featureFlags']],
    }),
    actions({
        setTab: (tab: DataManagementTab) => ({ tab }),
    }),
    reducers({
        tab: [
            DataManagementTab.EventDefinitions as DataManagementTab,
            {
                setTab: (_, { tab }) => tab,
            },
        ],
    }),
    selectors({
        breadcrumbs: [
            (s) => [s.tab],
            (tab): Breadcrumb[] => {
                return [
                    {
                        key: Scene.DataManagement,
                        name: `Data Management`,
                        path: tabs.events.url,
                    },
                    {
                        key: tab,
                        name: capitalizeFirstLetter(tab),
                        path: tabs[tab].url,
                    },
                ]
            },
        ],
        showWarningsTab: [
            (s) => [s.featureFlags],
            (featureFlags): boolean => !!featureFlags[FEATURE_FLAGS.INGESTION_WARNINGS_ENABLED],
        ],
        enabledTabs: [
            (s) => [s.showWarningsTab],
            (showWarningsTab): DataManagementTab[] => {
                const allTabs = Object.keys(tabs)

                return allTabs.filter((x) => {
                    return x === DataManagementTab.IngestionWarnings ? showWarningsTab : true
                }) as DataManagementTab[]
            },
        ],
    }),
    actionToUrl(() => ({
        setTab: ({ tab }) => tabs[tab as DataManagementTab]?.url || tabs.events.url,
    })),
    urlToAction(({ actions, values }) => {
        return Object.fromEntries(
            Object.entries(tabs).map(([key, tab]) => [
                tab.url,
                () => {
                    if (values.tab !== key) {
                        actions.setTab(key as DataManagementTab)
                    }
                },
            ])
        )
    }),
])

export function DataManagementScene(): JSX.Element {
    const { enabledTabs, tab } = useValues(dataManagementSceneLogic)
    const { setTab } = useActions(dataManagementSceneLogic)

    const lemonTabs: LemonTab<DataManagementTab>[] = enabledTabs.map((key) => ({
        key: key as DataManagementTab,
        label: <span data-attr={`data-management-${key}-tab`}>{tabs[key].label}</span>,
        content: tabs[key].content,
    }))

    return (
        <>
            <PageHeader
                title="Data Management"
                caption="Use data management to organize events that come into PostHog. Reduce noise, clarify usage, and help collaborators get the most value from your data."
                tabbedPage
                buttons={<>{tabs[tab].buttons}</>}
            />

            <LemonTabs activeKey={tab} onChange={(t) => setTab(t)} tabs={lemonTabs} />
        </>
    )
}

export const scene: SceneExport = {
    component: DataManagementScene,
    logic: dataManagementSceneLogic,
}<|MERGE_RESOLUTION|>--- conflicted
+++ resolved
@@ -12,15 +12,10 @@
 import { featureFlagLogic } from 'lib/logic/featureFlagLogic'
 import { capitalizeFirstLetter } from 'lib/utils'
 import React from 'react'
-<<<<<<< HEAD
-=======
-import { Scene, SceneExport } from 'scenes/sceneTypes'
-import { PageHeader } from 'lib/components/PageHeader'
->>>>>>> 897a4584
 import { NewActionButton } from 'scenes/actions/NewActionButton'
 import { Annotations } from 'scenes/annotations'
 import { NewAnnotationButton } from 'scenes/annotations/AnnotationModal'
-import { SceneExport } from 'scenes/sceneTypes'
+import { Scene, SceneExport } from 'scenes/sceneTypes'
 import { urls } from 'scenes/urls'
 
 import { Breadcrumb } from '~/types'
