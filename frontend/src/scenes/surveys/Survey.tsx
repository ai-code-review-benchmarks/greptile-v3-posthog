import { SceneExport } from 'scenes/sceneTypes'
import { surveyLogic } from './surveyLogic'
import { BindLogic, useActions, useValues } from 'kea'
import { Form, Group } from 'kea-forms'
import { PageHeader } from 'lib/components/PageHeader'
import { LemonSkeleton } from 'lib/lemon-ui/LemonSkeleton'
import {
    LemonBanner,
    LemonButton,
    LemonCheckbox,
    LemonCollapse,
    LemonDivider,
    LemonInput,
    LemonSelect,
    LemonTabs,
    LemonTextArea,
    Link,
} from '@posthog/lemon-ui'
import { router } from 'kea-router'
import { urls } from 'scenes/urls'
import { Field, PureField } from 'lib/forms/Field'
import {
    SurveyQuestion,
    Survey,
    SurveyQuestionType,
    SurveyType,
    LinkSurveyQuestion,
    RatingSurveyQuestion,
    SurveyUrlMatchType,
} from '~/types'
import { FlagSelector } from 'scenes/early-access-features/EarlyAccessFeature'
import { IconCancel, IconDelete, IconPlus, IconPlusMini } from 'lib/lemon-ui/icons'
import { SurveyView } from './SurveyView'
import { SurveyAppearance } from './SurveyAppearance'
import { SurveyAPIEditor } from './SurveyAPIEditor'
import { featureFlagLogic as enabledFeaturesLogic } from 'lib/logic/featureFlagLogic'
import { featureFlagLogic } from 'scenes/feature-flags/featureFlagLogic'
import { defaultSurveyFieldValues, defaultSurveyAppearance, NewSurvey, SurveyUrlMatchTypeLabels } from './constants'
import { FEATURE_FLAGS } from 'lib/constants'
import { FeatureFlagReleaseConditions } from 'scenes/feature-flags/FeatureFlagReleaseConditions'
<<<<<<< HEAD
import { CodeEditor } from 'lib/components/CodeEditors'
=======
import { NotFound } from 'lib/components/NotFound'
>>>>>>> febb718e

export const scene: SceneExport = {
    component: SurveyComponent,
    logic: surveyLogic,
    paramsToProps: ({ params: { id } }): (typeof surveyLogic)['props'] => ({
        id: id,
    }),
}

export function SurveyComponent({ id }: { id?: string } = {}): JSX.Element {
    const { isEditingSurvey, surveyMissing } = useValues(surveyLogic)
    const showSurveyForm = id === 'new' || isEditingSurvey

    if (surveyMissing) {
        return <NotFound object="survey" />
    }

    return (
        <div>
            {!id ? (
                <LemonSkeleton />
            ) : (
                <BindLogic logic={surveyLogic} props={{ id }}>
                    {showSurveyForm ? <SurveyForm id={id} /> : <SurveyView id={id} />}
                </BindLogic>
            )}
        </div>
    )
}

export function SurveyForm({ id }: { id: string }): JSX.Element {
    const {
        survey,
        surveyLoading,
        isEditingSurvey,
        hasTargetingFlag,
        urlMatchTypeValidationError,
        writingHTMLDescription,
    } = useValues(surveyLogic)
    const { loadSurvey, editingSurvey, setSurveyValue, setDefaultForQuestionType, setWritingHTMLDescription } =
        useActions(surveyLogic)
    const { featureFlags } = useValues(enabledFeaturesLogic)

    return (
        <Form formKey="survey" logic={surveyLogic} className="space-y-4" enableFormOnSubmit>
            <PageHeader
                title={id === 'new' ? 'New survey' : survey.name}
                buttons={
                    <div className="flex items-center gap-2">
                        <LemonButton
                            data-attr="cancel-survey"
                            type="secondary"
                            loading={surveyLoading}
                            onClick={() => {
                                if (isEditingSurvey) {
                                    editingSurvey(false)
                                    loadSurvey()
                                } else {
                                    router.actions.push(urls.surveys())
                                }
                            }}
                        >
                            Cancel
                        </LemonButton>
                        <LemonButton
                            type="primary"
                            data-attr="save-feature-flag"
                            htmlType="submit"
                            loading={surveyLoading}
                        >
                            {id === 'new' ? 'Save as draft' : 'Save'}
                        </LemonButton>
                    </div>
                }
            />
            <LemonDivider />
            <div className="flex flex-row gap-4">
                <div className="flex flex-col gap-2">
                    <Field name="name" label="Name">
                        <LemonInput data-attr="survey-name" />
                    </Field>
                    <Field name="description" label="Description (optional)">
                        <LemonTextArea data-attr="survey-description" minRows={2} />
                    </Field>
                    <Field name="type" label="Display mode" className="w-max">
                        <LemonSelect
                            data-attr="survey-type"
                            options={[
                                { label: 'Popover', value: SurveyType.Popover },
                                { label: 'API', value: SurveyType.API },
                            ]}
                        />
                    </Field>
                    <LemonDivider />
                    <div className="font-semibold">Questions</div>
                    {survey.questions.map(
                        (question: LinkSurveyQuestion | SurveyQuestion | RatingSurveyQuestion, index: number) => (
                            <Group name={`questions.${index}`} key={index}>
                                <LemonCollapse
                                    defaultActiveKey="question"
                                    panels={[
                                        {
                                            key: 'question',
                                            header: (
                                                <div className="flex flex-row w-full items-center justify-between">
                                                    <b>{question.question}</b>
                                                    {survey.questions.length > 1 && (
                                                        <LemonButton
                                                            icon={<IconDelete />}
                                                            status="primary-alt"
                                                            data-attr={`delete-survey-question-${index}`}
                                                            onClick={() => {
                                                                setSurveyValue(
                                                                    'questions',
                                                                    survey.questions.filter((_, i) => i !== index)
                                                                )
                                                            }}
                                                            tooltipPlacement="topRight"
                                                        />
                                                    )}
                                                </div>
                                            ),
                                            content: (
                                                <div className="space-y-2">
                                                    <Field name="type" label="Question type" className="max-w-60">
                                                        <LemonSelect
                                                            onSelect={(newType) => {
                                                                const isEditingQuestion =
                                                                    defaultSurveyFieldValues[question.type].questions[0]
                                                                        .question !== question.question
                                                                const isEditingDescription =
                                                                    defaultSurveyFieldValues[question.type].questions[0]
                                                                        .description !== question.description
                                                                const isEditingThankYouMessage =
                                                                    defaultSurveyFieldValues[question.type].appearance
                                                                        .thankYouMessageHeader !==
                                                                    survey.appearance.thankYouMessageHeader
                                                                setDefaultForQuestionType(
                                                                    index,
                                                                    newType,
                                                                    isEditingQuestion,
                                                                    isEditingDescription,
                                                                    isEditingThankYouMessage
                                                                )
                                                            }}
                                                            options={[
                                                                { label: 'Open text', value: SurveyQuestionType.Open },
                                                                { label: 'Link', value: SurveyQuestionType.Link },
                                                                { label: 'Rating', value: SurveyQuestionType.Rating },
                                                                ...[
                                                                    {
                                                                        label: 'Single choice select',
                                                                        value: SurveyQuestionType.SingleChoice,
                                                                    },
                                                                    {
                                                                        label: 'Multiple choice select',
                                                                        value: SurveyQuestionType.MultipleChoice,
                                                                    },
                                                                ],
                                                            ]}
                                                        />
                                                    </Field>
                                                    <Field name="question" label="Question">
                                                        <LemonInput value={question.question} />
                                                    </Field>
                                                    {question.type === SurveyQuestionType.Link && (
                                                        <Field
                                                            name="link"
                                                            label="Link"
                                                            info="Make sure to include https:// in the url."
                                                        >
                                                            <LemonInput
                                                                value={question.link || ''}
                                                                placeholder="https://posthog.com"
                                                            />
                                                        </Field>
                                                    )}
                                                    <Field name="description" label="Question description (optional)">
                                                        {({ value, onChange }) => (
                                                            <>
                                                                <LemonTabs
                                                                    activeKey={writingHTMLDescription ? 'html' : 'text'}
                                                                    onChange={(key) =>
                                                                        setWritingHTMLDescription(key === 'html')
                                                                    }
                                                                    tabs={[
                                                                        {
                                                                            key: 'text',
                                                                            label: (
                                                                                <span className="text-sm">Text</span>
                                                                            ),
                                                                            content: (
                                                                                <LemonTextArea
                                                                                    data-attr="survey-description"
                                                                                    minRows={2}
                                                                                    value={value}
                                                                                    onChange={(v) => onChange(v)}
                                                                                />
                                                                            ),
                                                                        },
                                                                        {
                                                                            key: 'html',
                                                                            label: (
                                                                                <span className="text-sm">HTML</span>
                                                                            ),
                                                                            content: (
                                                                                <div>
                                                                                    <CodeEditor
                                                                                        className="border"
                                                                                        language="html"
                                                                                        value={value}
                                                                                        onChange={(v) =>
                                                                                            onChange(v ?? '')
                                                                                        }
                                                                                        height={150}
                                                                                        options={{
                                                                                            minimap: { enabled: false },
                                                                                            wordWrap: 'on',
                                                                                            scrollBeyondLastLine: false,
                                                                                            automaticLayout: true,
                                                                                            fixedOverflowWidgets: true,
                                                                                            lineNumbers: 'off',
                                                                                            glyphMargin: false,
                                                                                            folding: false,
                                                                                        }}
                                                                                    />
                                                                                </div>
                                                                            ),
                                                                        },
                                                                    ]}
                                                                />
                                                                {question.description &&
                                                                    question.description
                                                                        ?.toLowerCase()
                                                                        .includes('<script') && (
                                                                        <LemonBanner type="warning">
                                                                            Scripts won't run in the survey popup and
                                                                            we'll remove these on save. Use the API
                                                                            question mode to run your own scripts in
                                                                            surveys.
                                                                        </LemonBanner>
                                                                    )}
                                                            </>
                                                        )}
                                                    </Field>
                                                    {question.type === SurveyQuestionType.Rating && (
                                                        <div className="flex flex-col gap-2">
                                                            <div className="flex flex-row gap-4">
                                                                <Field
                                                                    name="display"
                                                                    label="Display type"
                                                                    className="min-w-50"
                                                                >
                                                                    <LemonSelect
                                                                        options={[
                                                                            { label: 'Number', value: 'number' },
                                                                            { label: 'Emoji', value: 'emoji' },
                                                                        ]}
                                                                    />
                                                                </Field>
                                                                <Field name="scale" label="Scale" className="min-w-50">
                                                                    <LemonSelect
                                                                        options={[
                                                                            ...(question.display === 'emoji'
                                                                                ? [{ label: '1 - 3', value: 3 }]
                                                                                : []),
                                                                            { label: '1 - 5', value: 5 },
                                                                            ...(question.display === 'number'
                                                                                ? [{ label: '1 - 10', value: 10 }]
                                                                                : []),
                                                                        ]}
                                                                    />
                                                                </Field>
                                                            </div>
                                                            <div className="flex flex-row gap-4">
                                                                <Field
                                                                    name="lowerBoundLabel"
                                                                    label="Lower bound label"
                                                                    className="min-w-150"
                                                                >
                                                                    <LemonInput
                                                                        value={question.lowerBoundLabel || ''}
                                                                    />
                                                                </Field>
                                                                <Field
                                                                    name="upperBoundLabel"
                                                                    label="Upper bound label"
                                                                    className="min-w-150"
                                                                >
                                                                    <LemonInput
                                                                        value={question.upperBoundLabel || ''}
                                                                    />
                                                                </Field>
                                                            </div>
                                                        </div>
                                                    )}
                                                    {(question.type === SurveyQuestionType.SingleChoice ||
                                                        question.type === SurveyQuestionType.MultipleChoice) && (
                                                        <div className="flex flex-col gap-2">
                                                            <Field name="choices" label="Choices">
                                                                {({ value, onChange }) => (
                                                                    <div className="flex flex-col gap-2">
                                                                        {(value || []).map(
                                                                            (choice: string, index: number) => (
                                                                                <div
                                                                                    className="flex flex-row gap-2"
                                                                                    key={index}
                                                                                >
                                                                                    <LemonInput
                                                                                        value={choice}
                                                                                        fullWidth
                                                                                        onChange={(val) => {
                                                                                            const newChoices = [
                                                                                                ...value,
                                                                                            ]
                                                                                            newChoices[index] = val
                                                                                            onChange(newChoices)
                                                                                        }}
                                                                                    />
                                                                                    <LemonButton
                                                                                        icon={<IconDelete />}
                                                                                        size="small"
                                                                                        status="muted"
                                                                                        noPadding
                                                                                        onClick={() => {
                                                                                            const newChoices = [
                                                                                                ...value,
                                                                                            ]
                                                                                            newChoices.splice(index, 1)
                                                                                            onChange(newChoices)
                                                                                        }}
                                                                                    />
                                                                                </div>
                                                                            )
                                                                        )}
                                                                        <div className="w-fit">
                                                                            {(value || []).length < 6 && (
                                                                                <LemonButton
                                                                                    icon={<IconPlusMini />}
                                                                                    type="secondary"
                                                                                    fullWidth={false}
                                                                                    onClick={() => {
                                                                                        if (!value) {
                                                                                            onChange([''])
                                                                                        } else {
                                                                                            onChange([...value, ''])
                                                                                        }
                                                                                    }}
                                                                                >
                                                                                    Add choice
                                                                                </LemonButton>
                                                                            )}
                                                                        </div>
                                                                    </div>
                                                                )}
                                                            </Field>
                                                        </div>
                                                    )}
                                                </div>
                                            ),
                                        },
                                    ]}
                                />
                            </Group>
                        )
                    )}
                    {featureFlags[FEATURE_FLAGS.SURVEYS_MULTIPLE_QUESTIONS] && (
                        // TODO: Add pay gate mini here once billing is resolved for it
                        <LemonButton
                            type="secondary"
                            className="w-max"
                            icon={<IconPlus />}
                            onClick={() => {
                                setSurveyValue('questions', [
                                    ...survey.questions,
                                    { ...defaultSurveyFieldValues.open.questions[0] },
                                ])
                            }}
                        >
                            Add question
                        </LemonButton>
                    )}
                    <LemonDivider />
                    <Field name="appearance" label="Thank you message (optional)">
                        {({ value, onChange }) => (
                            <>
                                <LemonCheckbox
                                    label="Display thank you message"
                                    checked={value.displayThankYouMessage}
                                    onChange={(checked) => onChange({ ...value, displayThankYouMessage: checked })}
                                />
                                {value.displayThankYouMessage && (
                                    <>
                                        <PureField label="Thank you header">
                                            <LemonInput
                                                value={value.thankYouMessageHeader}
                                                onChange={(val) => onChange({ ...value, thankYouMessageHeader: val })}
                                                placeholder="ex: Thank you for your feedback!"
                                            />
                                        </PureField>
                                        <PureField label="Thank you description">
                                            <LemonTextArea
                                                value={value.thankYouMessageDescription}
                                                onChange={(val) =>
                                                    onChange({ ...value, thankYouMessageDescription: val })
                                                }
                                                minRows={2}
                                                placeholder="ex: We really appreciate it."
                                            />
                                        </PureField>
                                    </>
                                )}
                            </>
                        )}
                    </Field>
                    <LemonDivider className="my-2" />
                    <PureField label="Targeting (optional)">
                        <span className="text-muted">
                            If targeting options are set, the survey will be released to users who match <b>all</b> of
                            the conditions. If no targeting options are set, the survey{' '}
                            <b>will be released to everyone</b>.
                        </span>
                        <Field
                            name="linked_flag_id"
                            label="Link feature flag (optional)"
                            info={
                                <>
                                    Connecting to a feature flag will automatically enable this survey for everyone in
                                    the feature flag.
                                </>
                            }
                        >
                            {({ value, onChange }) => (
                                <div className="flex">
                                    <FlagSelector value={value} onChange={onChange} />
                                    {value && (
                                        <LemonButton
                                            className="ml-2"
                                            icon={<IconCancel />}
                                            size="small"
                                            status="stealth"
                                            onClick={() => onChange(undefined)}
                                            aria-label="close"
                                        />
                                    )}
                                </div>
                            )}
                        </Field>
                        <Field name="conditions">
                            {({ value, onChange }) => (
                                <>
                                    <PureField
                                        label="URL targeting"
                                        error={urlMatchTypeValidationError}
                                        info="Targeting by regex or exact match requires atleast version 1.82 of posthog-js"
                                    >
                                        <div className="flex flex-row gap-2 items-center">
                                            URL
                                            <LemonSelect
                                                value={value?.urlMatchType || SurveyUrlMatchType.Contains}
                                                onChange={(matchTypeVal) => {
                                                    onChange({ ...value, urlMatchType: matchTypeVal })
                                                }}
                                                data-attr="survey-url-matching-type"
                                                options={Object.keys(SurveyUrlMatchTypeLabels).map((key) => ({
                                                    label: SurveyUrlMatchTypeLabels[key],
                                                    value: key,
                                                }))}
                                            />
                                            <LemonInput
                                                value={value?.url}
                                                onChange={(urlVal) => onChange({ ...value, url: urlVal })}
                                                placeholder="ex: https://app.posthog.com"
                                                fullWidth
                                            />
                                        </div>
                                    </PureField>
                                    <PureField label="Selector matches:">
                                        <LemonInput
                                            value={value?.selector}
                                            onChange={(selectorVal) => onChange({ ...value, selector: selectorVal })}
                                            placeholder="ex: .className or #id"
                                        />
                                    </PureField>
                                    <PureField label="Survey wait period">
                                        <div className="flex flex-row gap-2 items-center">
                                            <LemonCheckbox
                                                checked={!!value?.seenSurveyWaitPeriodInDays}
                                                onChange={(checked) => {
                                                    if (checked) {
                                                        onChange({
                                                            ...value,
                                                            seenSurveyWaitPeriodInDays:
                                                                value?.seenSurveyWaitPeriodInDays || 30,
                                                        })
                                                    } else {
                                                        const { seenSurveyWaitPeriodInDays, ...rest } = value || {}
                                                        onChange(rest)
                                                    }
                                                }}
                                            />
                                            Do not display this survey to users who have already seen a survey in the
                                            last
                                            <LemonInput
                                                type="number"
                                                size="small"
                                                min={0}
                                                value={value?.seenSurveyWaitPeriodInDays}
                                                onChange={(val) => {
                                                    if (val !== undefined && val > 0) {
                                                        onChange({ ...value, seenSurveyWaitPeriodInDays: val })
                                                    }
                                                }}
                                                className="w-16"
                                            />{' '}
                                            days.
                                        </div>
                                    </PureField>
                                </>
                            )}
                        </Field>
                        <PureField label="User properties">
                            <BindLogic logic={featureFlagLogic} props={{ id: survey.targeting_flag?.id || 'new' }}>
                                {!hasTargetingFlag && (
                                    <LemonButton
                                        type="secondary"
                                        className="w-max"
                                        onClick={() => {
                                            setSurveyValue('targeting_flag_filters', { groups: [] })
                                            setSurveyValue('remove_targeting_flag', false)
                                        }}
                                    >
                                        Add user targeting
                                    </LemonButton>
                                )}
                                {hasTargetingFlag && (
                                    <>
                                        <div className="mt-2">
                                            <FeatureFlagReleaseConditions excludeTitle={true} />
                                        </div>
                                        <LemonButton
                                            type="secondary"
                                            status="danger"
                                            className="w-max"
                                            onClick={() => {
                                                setSurveyValue('targeting_flag_filters', null)
                                                setSurveyValue('targeting_flag', null)
                                                setSurveyValue('remove_targeting_flag', true)
                                            }}
                                        >
                                            Remove all user properties
                                        </LemonButton>
                                    </>
                                )}
                            </BindLogic>
                        </PureField>
                    </PureField>
                </div>
                <LemonDivider vertical />
                <div className="flex flex-col flex-1 items-center min-w-80">
                    {survey.type !== SurveyType.API ? (
                        <Field name="appearance" label="">
                            {({ value, onChange }) => (
                                <SurveyAppearance
                                    type={survey.questions[0].type}
                                    surveyQuestionItem={survey.questions[0]}
                                    question={survey.questions[0].question}
                                    description={survey.questions[0].description}
                                    onAppearanceChange={(appearance) => {
                                        onChange(appearance)
                                    }}
                                    link={
                                        survey.questions[0].type === SurveyQuestionType.Link
                                            ? survey.questions[0].link
                                            : undefined
                                    }
                                    appearance={value || defaultSurveyAppearance}
                                />
                            )}
                        </Field>
                    ) : (
                        <SurveyAPIEditor survey={survey} />
                    )}
                </div>
            </div>
            <LemonDivider />
            <SurveyReleaseSummary id={id} survey={survey} hasTargetingFlag={hasTargetingFlag} />
            <LemonDivider />
            <div className="flex items-center gap-2 justify-end">
                <LemonButton
                    data-attr="cancel-survey"
                    type="secondary"
                    loading={surveyLoading}
                    onClick={() => {
                        if (isEditingSurvey) {
                            editingSurvey(false)
                            loadSurvey()
                        } else {
                            router.actions.push(urls.surveys())
                        }
                    }}
                >
                    Cancel
                </LemonButton>
                <LemonButton type="primary" data-attr="save-survey" htmlType="submit" loading={surveyLoading}>
                    {id === 'new' ? 'Save as draft' : 'Save'}
                </LemonButton>
            </div>
        </Form>
    )
}

export function SurveyReleaseSummary({
    id,
    survey,
    hasTargetingFlag,
}: {
    id: string
    survey: Survey | NewSurvey
    hasTargetingFlag: boolean
}): JSX.Element {
    return (
        <div className="flex flex-col mt-2 gap-2">
            <div className="font-semibold">Release conditions summary</div>
            <span className="text-muted">
                By default surveys will be released to everyone unless targeting options are set.
            </span>
            {survey.conditions?.url && (
                <div className="flex flex-col font-medium gap-1">
                    <div className="flex-row">
                        <span>
                            URL{' '}
                            {SurveyUrlMatchTypeLabels[
                                survey.conditions?.urlMatchType || SurveyUrlMatchType.Contains
                            ].slice(2)}
                            :
                        </span>{' '}
                        <span className="simple-tag tag-light-blue text-primary-alt">{survey.conditions.url}</span>
                    </div>
                </div>
            )}
            {survey.conditions?.selector && (
                <div className="flex flex-col font-medium gap-1">
                    <div className="flex-row">
                        <span>Selector matches:</span>{' '}
                        <span className="simple-tag tag-light-blue text-primary-alt">{survey.conditions.selector}</span>
                    </div>
                </div>
            )}
            {survey.linked_flag_id && (
                <div className="flex flex-row font-medium gap-1">
                    <span>Feature flag enabled for:</span>{' '}
                    {id !== 'new' ? (
                        survey.linked_flag?.id ? (
                            <Link to={urls.featureFlag(survey.linked_flag?.id)}>{survey.linked_flag?.key}</Link>
                        ) : null
                    ) : (
                        <FlagSelector value={survey.linked_flag_id} readOnly={true} onChange={() => {}} />
                    )}
                </div>
            )}
            <BindLogic logic={featureFlagLogic} props={{ id: survey.targeting_flag?.id || 'new' }}>
                {hasTargetingFlag && (
                    <>
                        <span className="font-medium">User properties:</span>{' '}
                        <FeatureFlagReleaseConditions readOnly excludeTitle />
                    </>
                )}
            </BindLogic>
        </div>
    )
}<|MERGE_RESOLUTION|>--- conflicted
+++ resolved
@@ -38,11 +38,8 @@
 import { defaultSurveyFieldValues, defaultSurveyAppearance, NewSurvey, SurveyUrlMatchTypeLabels } from './constants'
 import { FEATURE_FLAGS } from 'lib/constants'
 import { FeatureFlagReleaseConditions } from 'scenes/feature-flags/FeatureFlagReleaseConditions'
-<<<<<<< HEAD
 import { CodeEditor } from 'lib/components/CodeEditors'
-=======
 import { NotFound } from 'lib/components/NotFound'
->>>>>>> febb718e
 
 export const scene: SceneExport = {
     component: SurveyComponent,
