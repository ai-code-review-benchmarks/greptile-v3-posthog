--- conflicted
+++ resolved
@@ -1,8 +1,5 @@
 import { LemonSelect } from '@posthog/lemon-ui'
-<<<<<<< HEAD
 import { useValues } from 'kea'
-=======
->>>>>>> 2b60b8fe
 import { LemonField } from 'lib/lemon-ui/LemonField'
 import { getNextSurveyStep } from 'posthog-js/dist/surveys-preview'
 import { surveyLogic } from 'scenes/surveys/surveyLogic'
@@ -32,11 +29,7 @@
     }
 
     return survey.type !== SurveyType.API ? (
-<<<<<<< HEAD
-        <div className="flex flex-col gap-2">
-=======
         <div className="flex flex-col gap-2 pr-4">
->>>>>>> 2b60b8fe
             <SurveyAppearancePreview
                 survey={survey as Survey}
                 previewPageIndex={previewPageIndex}
