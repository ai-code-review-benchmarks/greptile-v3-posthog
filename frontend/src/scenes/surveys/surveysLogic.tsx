import Fuse from 'fuse.js'
import { actions, afterMount, connect, kea, listeners, path, reducers, selectors } from 'kea'
import { loaders } from 'kea-loaders'
import { actionToUrl, router, urlToAction } from 'kea-router'

import { lemonToast } from '@posthog/lemon-ui'

import api, { CountedPaginatedResponse } from 'lib/api'
import { FEATURE_FLAGS } from 'lib/constants'
import { FeatureFlagsSet, featureFlagLogic as enabledFlagLogic } from 'lib/logic/featureFlagLogic'
import { ProductIntentContext } from 'lib/utils/product-intents'
import { Scene } from 'scenes/sceneTypes'
import {
    SURVEY_CREATED_SOURCE,
    SURVEY_EMPTY_STATE_EXPERIMENT_VARIANT,
    SURVEY_PAGE_SIZE,
    SurveyTemplate,
} from 'scenes/surveys/constants'
import { sanitizeSurvey } from 'scenes/surveys/utils'
import { teamLogic } from 'scenes/teamLogic'
import { urls } from 'scenes/urls'
import { userLogic } from 'scenes/userLogic'

import { ActivationTask, activationLogic } from '~/layout/navigation-3000/sidepanel/panels/activation/activationLogic'
import { deleteFromTree } from '~/layout/panel-layout/ProjectTree/projectTreeLogic'
import { AvailableFeature, Breadcrumb, ProductKey, ProgressStatus, Survey } from '~/types'

import type { surveysLogicType } from './surveysLogicType'
import { billingLogic } from 'scenes/billing/billingLogic'

export enum SurveysTabs {
    Active = 'active',
    Yours = 'yours',
    Archived = 'archived',
    Notifications = 'notifications',
    History = 'history',
    Settings = 'settings',
}

export function getSurveyStatus(survey: Pick<Survey, 'start_date' | 'end_date'>): ProgressStatus {
    if (!survey.start_date) {
        return ProgressStatus.Draft
    } else if (!survey.end_date) {
        return ProgressStatus.Running
    }
    return ProgressStatus.Complete
}

function hasMorePages(surveys: any[], count: number): boolean {
    return surveys.length < count
}

export interface SurveysFilters {
    status: string
    created_by: null | number
    archived: boolean
}

export interface SurveyDataState {
    surveys: Survey[]
    surveysCount: number
    searchSurveys: Survey[]
    searchSurveysCount: number
}

function mergeSurveysData(
    currentData: SurveyDataState,
    response: CountedPaginatedResponse<Survey>,
    appendResults = false
): SurveyDataState {
    if (response.results.length === 0) {
        return currentData
    }

    const surveys = appendResults ? [...currentData.surveys, ...response.results] : response.results

    return {
        ...currentData,
        surveys,
        surveysCount: response.count ?? currentData.surveysCount,
    }
}

function mergeSearchSurveysData(
    currentData: SurveyDataState,
    response: CountedPaginatedResponse<Survey>,
    appendResults = false
): SurveyDataState {
    if (response.results.length === 0) {
        return currentData
    }

    const searchSurveys =
        appendResults && response.results ? [...currentData.searchSurveys, ...response.results] : response.results

    return {
        ...currentData,
        searchSurveys,
        searchSurveysCount: response.count ?? 0,
    }
}

function deleteSurvey(surveys: Survey[], id: string): Survey[] {
    return surveys.filter((s) => s.id !== id)
}

function updateSurvey(surveys: Survey[], id: string, updatedSurvey: Survey): Survey[] {
    return surveys.map((s) => (s.id === id ? updatedSurvey : s))
}

export const surveysLogic = kea<surveysLogicType>([
    path(['scenes', 'surveys', 'surveysLogic']),
    connect(() => ({
<<<<<<< HEAD
        values: [userLogic, ['hasAvailableFeature'], teamLogic, ['currentTeam', 'currentTeamLc']],
=======
        values: [
            userLogic,
            ['hasAvailableFeature'],
            teamLogic,
            ['currentTeam', 'currentTeamLoading'],
            enabledFlagLogic,
            ['featureFlags as enabledFlags'],
        ],
>>>>>>> 6a283583
        actions: [teamLogic, ['loadCurrentTeam', 'addProductIntent']],
    })),
    actions({
        setIsAppearanceModalOpen: (isOpen: boolean) => ({ isOpen }),
        setSearchTerm: (searchTerm: string) => ({ searchTerm }),
        setSurveysFilters: (filters: Partial<SurveysFilters>, replace?: boolean) => ({ filters, replace }),
        setTab: (tab: SurveysTabs) => ({ tab }),
        loadNextPage: true,
        loadNextSearchPage: true,
    }),
    loaders(({ values, actions }) => ({
        data: {
            __default: {
                surveys: [] as Survey[],
                surveysCount: 0,
                searchSurveys: [] as Survey[],
                searchSurveysCount: 0,
            } as SurveyDataState,
            loadSurveys: async () => {
                const response = await api.surveys.list()
                return mergeSurveysData(values.data, response)
            },
            loadNextPage: async () => {
                const offset = values.data.surveys.length
                const response = await api.surveys.list({
                    limit: SURVEY_PAGE_SIZE,
                    offset,
                })

                return mergeSurveysData(values.data, response, true)
            },
            loadSearchResults: async () => {
                const trimmedSearchTerm = values.searchTerm?.trim() || ''
                if (trimmedSearchTerm === '') {
                    return mergeSearchSurveysData(values.data, { results: [], count: 0 })
                }

                // Only do backend search if we have more total items than the page size
                if (values.data.surveysCount <= SURVEY_PAGE_SIZE) {
                    return values.data
                }

                const response = await api.surveys.list({
                    limit: SURVEY_PAGE_SIZE,
                    search: trimmedSearchTerm,
                })

                return mergeSearchSurveysData(values.data, response)
            },
            loadNextSearchPage: async () => {
                const offset = values.data.searchSurveys.length
                const response = await api.surveys.list({
                    search: values.searchTerm,
                    limit: SURVEY_PAGE_SIZE,
                    offset,
                })

                return mergeSearchSurveysData(values.data, response, true)
            },
            deleteSurvey: async (id) => {
                const surveyId = String(id)
                await api.surveys.delete(surveyId)
                deleteFromTree('survey', surveyId)
                return {
                    ...values.data,
                    surveys: deleteSurvey(values.data.surveys, id),
                    searchSurveys: deleteSurvey(values.data.searchSurveys, id),
                }
            },
            updateSurvey: async ({
                id,
                updatePayload,
                intentContext,
            }: {
                id: string
                updatePayload: any
                intentContext?: ProductIntentContext
            }) => {
                const updatedSurvey = await api.surveys.update(id, { ...updatePayload })
                if (intentContext) {
                    actions.addProductIntent({
                        product_type: ProductKey.SURVEYS,
                        intent_context: intentContext,
                        metadata: { survey_id: id },
                    })
                }
                return {
                    ...values.data,
                    surveys: updateSurvey(values.data.surveys, id, updatedSurvey),
                    searchSurveys: updateSurvey(values.data.searchSurveys, id, updatedSurvey),
                }
            },
            createSurveyFromTemplate: async (surveyTemplate: SurveyTemplate) => {
                const response = await api.surveys.create(
                    sanitizeSurvey({
                        ...surveyTemplate,
                        name: surveyTemplate.templateType,
                    })
                )

                actions.addProductIntent({
                    product_type: ProductKey.SURVEYS,
                    intent_context: ProductIntentContext.SURVEY_CREATED,
                    metadata: {
                        survey_id: response.id,
                        source: SURVEY_CREATED_SOURCE.SURVEY_EMPTY_STATE,
                        template_type: surveyTemplate.templateType,
                    },
                })

                // Navigate to the created survey
                router.actions.push(urls.survey(response.id))

                // Return updated data with the new survey
                return {
                    ...values.data,
                    surveys: [response, ...values.data.surveys],
                    surveysCount: values.data.surveysCount + 1,
                }
            },
        },
        surveysResponsesCount: {
            __default: {} as { [key: string]: number },
            loadResponsesCount: async () => {
                const surveysResponsesCount = await api.surveys.getResponsesCount()
                return surveysResponsesCount
            },
        },
    })),
    reducers({
        isAppearanceModalOpen: [
            false,
            {
                setIsAppearanceModalOpen: (_, { isOpen }) => isOpen,
            },
        ],
        tab: [
            SurveysTabs.Active as SurveysTabs,
            {
                setTab: (_, { tab }) => tab,
            },
        ],
        searchTerm: {
            setSearchTerm: (_, { searchTerm }) => searchTerm,
        },
        filters: [
            {
                archived: false,
                status: 'any',
                created_by: null,
            } as Partial<SurveysFilters>,
            {
                setSurveysFilters: (state, { filters }) => {
                    return { ...state, ...filters }
                },
            },
        ],
        hasNextPage: [
            true as boolean,
            {
                loadSurveysSuccess: (_, { data }) => hasMorePages(data.surveys, data.surveysCount),
                loadNextPageSuccess: (_, { data }) => hasMorePages(data.surveys, data.surveysCount),
            },
        ],
        hasNextSearchPage: [
            false as boolean,
            {
                loadSearchResultsSuccess: (_, { data }) => hasMorePages(data.searchSurveys, data.searchSurveysCount),
                loadNextSearchPageSuccess: (_, { data }) => hasMorePages(data.searchSurveys, data.searchSurveysCount),
            },
        ],
    }),
    listeners(({ actions, values }) => ({
        deleteSurveySuccess: (_, __, action) => {
            lemonToast.success('Survey deleted')
            router.actions.push(urls.surveys())
            actions.addProductIntent({
                product_type: ProductKey.SURVEYS,
                intent_context: ProductIntentContext.SURVEY_DELETED,
                metadata: {
                    survey_id: String(action.payload),
                },
            })
        },
        updateSurveySuccess: () => {
            lemonToast.success('Survey updated')
            actions.loadCurrentTeam()
        },
        setSurveysFilters: () => {
            actions.loadSurveys()
            actions.loadResponsesCount()
        },
        loadSurveysSuccess: () => {
            actions.loadCurrentTeam()

            actions.addProductIntent({
                product_type: ProductKey.SURVEYS,
                intent_context: ProductIntentContext.SURVEYS_VIEWED,
                metadata: {
                    surveys_count: values.data.surveysCount,
                },
            })

            if (values.data.surveys.some((survey) => survey.start_date)) {
                activationLogic.findMounted()?.actions.markTaskAsCompleted(ActivationTask.LaunchSurvey)
            }
        },
        loadResponsesCountSuccess: () => {
            if (Object.values(values.surveysResponsesCount).some((count) => count > 0)) {
                activationLogic.findMounted()?.actions.markTaskAsCompleted(ActivationTask.CollectSurveyResponses)
            }
        },
        setTab: ({ tab }) => {
            actions.setSurveysFilters({ ...values.filters, archived: tab === SurveysTabs.Archived })
        },
        setSearchTerm: async ({ searchTerm }, breakpoint) => {
            await breakpoint(300) // Debounce for 300ms
            if (searchTerm && values.data.surveysCount > SURVEY_PAGE_SIZE) {
                actions.loadSearchResults()
            }
        },
    })),
    selectors({
        isOnNewEmptyStateExperiment: [
            (s) => [s.enabledFlags],
            (enabledFlags: FeatureFlagsSet): boolean => {
                return enabledFlags[FEATURE_FLAGS.SURVEY_EMPTY_STATE_V2] === SURVEY_EMPTY_STATE_EXPERIMENT_VARIANT.TEST
            },
        ],
        searchedSurveys: [
            (selectors) => [selectors.data, selectors.searchTerm, selectors.filters],
            (data, searchTerm, filters) => {
                let searchedSurveys = data.surveys

                if (searchTerm) {
                    // Always do frontend search first for better UX
                    const fuseResults = new Fuse(searchedSurveys, {
                        keys: ['key', 'name'],
                        ignoreLocation: true,
                        threshold: 0.3,
                    })
                        .search(searchTerm)
                        .map((result) => result.item)

                    // If we have backend search results (triggered when total count > page size)
                    // merge them with frontend results, removing duplicates
                    if (data.searchSurveys.length > 0) {
                        const seenIds = new Set(fuseResults.map((s) => s.id))
                        const uniqueBackendResults = data.searchSurveys.filter((s) => !seenIds.has(s.id))
                        searchedSurveys = [...fuseResults, ...uniqueBackendResults]
                    } else {
                        searchedSurveys = fuseResults
                    }
                }

                const { status, created_by, archived } = filters
                if (status !== 'any') {
                    searchedSurveys = searchedSurveys.filter((survey: Survey) => getSurveyStatus(survey) === status)
                }
                if (created_by) {
                    searchedSurveys = searchedSurveys.filter((survey: Survey) => survey.created_by?.id === created_by)
                }

                if (archived) {
                    searchedSurveys = searchedSurveys.filter((survey: Survey) => survey.archived)
                } else {
                    searchedSurveys = searchedSurveys.filter((survey: Survey) => !survey.archived)
                }

                return searchedSurveys
            },
        ],
        breadcrumbs: [
            () => [],
            (): Breadcrumb[] => [
                {
                    key: Scene.Surveys,
                    name: 'Surveys',
                    path: urls.surveys(),
                },
            ],
        ],
        surveysStylingAvailable: [
            (s) => [s.hasAvailableFeature],
            (hasAvailableFeature) => hasAvailableFeature(AvailableFeature.SURVEYS_STYLING),
        ],
        globalSurveyAppearanceConfigAvailable: [
            (s) => [s.hasAvailableFeature],
            (hasAvailableFeature) => hasAvailableFeature(AvailableFeature.SURVEYS_STYLING),
        ],
        showSurveysDisabledBanner: [
            (s) => [s.currentTeam],
            (currentTeam) => {
                return !currentTeam?.surveys_opt_in
            },
        ],
    }),
    actionToUrl(({ values }) => ({
        setTab: () => {
            return [router.values.location.pathname, { ...router.values.searchParams, tab: values.tab }]
        },
    })),
    urlToAction(({ actions }) => ({
        [urls.surveys()]: (_, { tab }) => {
            if (tab) {
                actions.setTab(tab)
            }
        },
    })),
    afterMount(({ actions }) => {
        actions.loadSurveys()
        actions.loadResponsesCount()
        actions.loadBilling()
    }),
])<|MERGE_RESOLUTION|>--- conflicted
+++ resolved
@@ -111,18 +111,7 @@
 export const surveysLogic = kea<surveysLogicType>([
     path(['scenes', 'surveys', 'surveysLogic']),
     connect(() => ({
-<<<<<<< HEAD
-        values: [userLogic, ['hasAvailableFeature'], teamLogic, ['currentTeam', 'currentTeamLc']],
-=======
-        values: [
-            userLogic,
-            ['hasAvailableFeature'],
-            teamLogic,
-            ['currentTeam', 'currentTeamLoading'],
-            enabledFlagLogic,
-            ['featureFlags as enabledFlags'],
-        ],
->>>>>>> 6a283583
+
         actions: [teamLogic, ['loadCurrentTeam', 'addProductIntent']],
     })),
     actions({
