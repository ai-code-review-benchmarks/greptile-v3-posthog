import { afterMount, connect, kea, listeners, path, selectors, actions, reducers } from 'kea'
import { loaders } from 'kea-loaders'
import api from 'lib/api'
import Fuse from 'fuse.js'
import { AvailableFeature, Breadcrumb, ProgressStatus, Survey, SurveyType } from '~/types'
import { urls } from 'scenes/urls'

import type { surveysLogicType } from './surveysLogicType'
import { lemonToast } from '@posthog/lemon-ui'
import { userLogic } from 'scenes/userLogic'
import { router } from 'kea-router'
import { LemonSelectOption } from 'lib/lemon-ui/LemonSelect'
<<<<<<< HEAD
import { featureFlagLogic } from 'lib/logic/featureFlagLogic'
import { FEATURE_FLAGS } from 'lib/constants'
=======
import { teamLogic } from 'scenes/teamLogic'
>>>>>>> fb6e408d

export function getSurveyStatus(survey: Survey): ProgressStatus {
    if (!survey.start_date) {
        return ProgressStatus.Draft
    } else if (!survey.end_date) {
        return ProgressStatus.Running
    }
    return ProgressStatus.Complete
}

export interface SurveysFilters {
    status: string
    created_by: string
    archived: boolean
}

interface SurveysCreators {
    [id: string]: string
}

export const surveysLogic = kea<surveysLogicType>([
    path(['scenes', 'surveys', 'surveysLogic']),
    connect(() => ({
<<<<<<< HEAD
        values: [userLogic, ['hasAvailableFeature'], featureFlagLogic, ['featureFlags']],
=======
        values: [userLogic, ['user'], teamLogic, ['currentTeam', 'currentTeamLoading']],
        actions: [teamLogic, ['loadCurrentTeam']],
>>>>>>> fb6e408d
    })),
    actions({
        setSearchTerm: (searchTerm: string) => ({ searchTerm }),
        setSurveysFilters: (filters: Partial<SurveysFilters>, replace?: boolean) => ({ filters, replace }),
    }),
    loaders(({ values }) => ({
        surveys: {
            __default: [] as Survey[],
            loadSurveys: async () => {
                const responseSurveys = await api.surveys.list()
                return responseSurveys.results
            },
            deleteSurvey: async (id) => {
                await api.surveys.delete(id)
                return values.surveys.filter((survey) => survey.id !== id)
            },
            updateSurvey: async ({ id, updatePayload }) => {
                const updatedSurvey = await api.surveys.update(id, { ...updatePayload })
                return values.surveys.map((survey) => (survey.id === id ? updatedSurvey : survey))
            },
        },
        surveysResponsesCount: {
            __default: {} as { [key: string]: number },
            loadResponsesCount: async () => {
                const surveysResponsesCount = await api.surveys.getResponsesCount()
                return surveysResponsesCount
            },
        },
    })),
    reducers({
        searchTerm: {
            setSearchTerm: (_, { searchTerm }) => searchTerm,
        },
        filters: [
            {
                archived: false,
                status: 'any',
                created_by: 'any',
            } as Partial<SurveysFilters>,
            {
                setSurveysFilters: (state, { filters }) => {
                    return { ...state, ...filters }
                },
            },
        ],
    }),
    listeners(({ actions }) => ({
        deleteSurveySuccess: () => {
            lemonToast.success('Survey deleted')
            router.actions.push(urls.surveys())
        },
        updateSurveySuccess: () => {
            lemonToast.success('Survey updated')
            actions.loadCurrentTeam()
        },
        setSurveysFilters: () => {
            actions.loadSurveys()
            actions.loadResponsesCount()
        },
        loadSurveysSuccess: () => {
            actions.loadCurrentTeam()
        },
    })),
    selectors({
        searchedSurveys: [
            (selectors) => [selectors.surveys, selectors.searchTerm, selectors.filters],
            (surveys, searchTerm, filters) => {
                let searchedSurveys = surveys

                if (!searchTerm && Object.keys(filters).length === 0) {
                    return searchedSurveys
                }

                if (searchTerm) {
                    searchedSurveys = new Fuse(searchedSurveys, {
                        keys: ['key', 'name'],
                        threshold: 0.3,
                    })
                        .search(searchTerm)
                        .map((result) => result.item)
                }

                const { status, created_by, archived } = filters
                if (status !== 'any') {
                    searchedSurveys = searchedSurveys.filter((survey) => getSurveyStatus(survey) === status)
                }
                if (created_by !== 'any') {
                    searchedSurveys = searchedSurveys.filter(
                        (survey) => survey.created_by?.id === (created_by ? parseInt(created_by) : '')
                    )
                }

                if (archived) {
                    searchedSurveys = searchedSurveys.filter((survey) => survey.archived)
                } else {
                    searchedSurveys = searchedSurveys.filter((survey) => !survey.archived)
                }

                return searchedSurveys
            },
        ],
        breadcrumbs: [
            () => [],
            (): Breadcrumb[] => [
                {
                    name: 'Surveys',
                    path: urls.surveys(),
                },
            ],
        ],
        uniqueCreators: [
            (selectors) => [selectors.surveys],
            (surveys) => {
                const creators: SurveysCreators = {}
                for (const survey of surveys) {
                    if (survey.created_by) {
                        if (!creators[survey.created_by.id]) {
                            creators[survey.created_by.id] = survey.created_by.first_name
                        }
                    }
                }
                const response: LemonSelectOption<string>[] = [
                    { label: 'Any user', value: 'any' },
                    ...Object.entries(creators).map(([id, first_name]) => ({ label: first_name, value: id })),
                ]
                return response
            },
        ],
        payGateFlagOn: [(s) => [s.featureFlags], (featureFlags) => featureFlags[FEATURE_FLAGS.SURVEYS_PAYGATES]],
        whitelabelAvailable: [
            (s) => [s.hasAvailableFeature],
            (hasAvailableFeature) => hasAvailableFeature(AvailableFeature.WHITE_LABELLING),
        ],
        surveysStylingAvailable: [
            (s) => [s.hasAvailableFeature, s.payGateFlagOn],
            (hasAvailableFeature, payGateFlagOn) =>
                !payGateFlagOn || (payGateFlagOn && hasAvailableFeature(AvailableFeature.SURVEYS_STYLING)),
        ],
        surveysHTMLAvailable: [
            (s) => [s.hasAvailableFeature, s.payGateFlagOn],
            (hasAvailableFeature, payGateFlagOn) =>
                !payGateFlagOn || (payGateFlagOn && hasAvailableFeature(AvailableFeature.SURVEYS_TEXT_HTML)),
        ],
        surveysMultipleQuestionsAvailable: [
            (s) => [s.hasAvailableFeature, s.payGateFlagOn],
            (hasAvailableFeature, payGateFlagOn) =>
                !payGateFlagOn || (payGateFlagOn && hasAvailableFeature(AvailableFeature.SURVEYS_MULTIPLE_QUESTIONS)),
        ],
        showSurveysDisabledBanner: [
            (s) => [s.currentTeam, s.currentTeamLoading, s.surveys],
            (currentTeam, currentTeamLoading, surveys) => {
                return (
                    !currentTeamLoading &&
                    currentTeam &&
                    !currentTeam.surveys_opt_in &&
                    surveys.some((s) => s.start_date && !s.end_date && s.type !== SurveyType.API)
                )
            },
        ],
    }),
    afterMount(({ actions }) => {
        actions.loadSurveys()
        actions.loadResponsesCount()
    }),
])<|MERGE_RESOLUTION|>--- conflicted
+++ resolved
@@ -10,12 +10,9 @@
 import { userLogic } from 'scenes/userLogic'
 import { router } from 'kea-router'
 import { LemonSelectOption } from 'lib/lemon-ui/LemonSelect'
-<<<<<<< HEAD
 import { featureFlagLogic } from 'lib/logic/featureFlagLogic'
 import { FEATURE_FLAGS } from 'lib/constants'
-=======
 import { teamLogic } from 'scenes/teamLogic'
->>>>>>> fb6e408d
 
 export function getSurveyStatus(survey: Survey): ProgressStatus {
     if (!survey.start_date) {
@@ -39,12 +36,15 @@
 export const surveysLogic = kea<surveysLogicType>([
     path(['scenes', 'surveys', 'surveysLogic']),
     connect(() => ({
-<<<<<<< HEAD
-        values: [userLogic, ['hasAvailableFeature'], featureFlagLogic, ['featureFlags']],
-=======
-        values: [userLogic, ['user'], teamLogic, ['currentTeam', 'currentTeamLoading']],
+        values: [
+            userLogic,
+            ['user'],
+            teamLogic,
+            ['currentTeam', 'currentTeamLoading'],
+            featureFlagLogic,
+            ['featureFlags'],
+        ],
         actions: [teamLogic, ['loadCurrentTeam']],
->>>>>>> fb6e408d
     })),
     actions({
         setSearchTerm: (searchTerm: string) => ({ searchTerm }),
