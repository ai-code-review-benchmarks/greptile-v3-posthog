--- conflicted
+++ resolved
@@ -36,7 +36,6 @@
 }
 
 export function Surveys(): JSX.Element {
-<<<<<<< HEAD
     const {
         nonArchivedSurveys,
         archivedSurveys,
@@ -44,11 +43,9 @@
         surveysLoading,
         surveysResponsesCount,
         surveysResponsesCountLoading,
+        usingSurveysSiteApp,
     } = useValues(surveysLogic)
-=======
-    const { nonArchivedSurveys, archivedSurveys, surveys, surveysLoading, usingSurveysSiteApp } =
-        useValues(surveysLogic)
->>>>>>> 38cc4490
+
     const { deleteSurvey, updateSurvey } = useActions(surveysLogic)
     const { user } = useValues(userLogic)
     const { featureFlags } = useValues(featureFlagLogic)
