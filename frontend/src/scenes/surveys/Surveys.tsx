--- conflicted
+++ resolved
@@ -38,12 +38,6 @@
 import { SURVEY_TYPE_LABEL_MAP, SurveyQuestionLabel } from './constants'
 import { SurveysDisabledBanner, SurveySettings } from './SurveySettings'
 import { getSurveyStatus, surveysLogic, SurveysTabs } from './surveysLogic'
-<<<<<<< HEAD
-import { SurveyResponseLimitWidget } from './SurveyResponseLimitWidget'
-=======
-import { featureFlagLogic } from 'lib/logic/featureFlagLogic'
-import { FEATURE_FLAGS } from 'lib/constants'
->>>>>>> f9a1ba39
 
 export const scene: SceneExport = {
     component: Surveys,
