--- conflicted
+++ resolved
@@ -298,12 +298,8 @@
     return (
         <form
             ref={ref}
-<<<<<<< HEAD
             className={`survey-form ${isWidgetSurvey ? 'widget-survey' : ''}`}
-=======
-            className="survey-form"
             // eslint-disable-next-line react/forbid-dom-props
->>>>>>> 2a4be260
             style={{
                 backgroundColor: appearance.backgroundColor,
                 border: `1.5px solid ${appearance.borderColor || defaultSurveyAppearance.borderColor}`,
@@ -520,12 +516,8 @@
     return (
         <form
             ref={ref}
-<<<<<<< HEAD
             className={`survey-form ${isWidgetSurvey ? 'widget-survey' : ''}`}
-=======
-            className="survey-form"
             // eslint-disable-next-line react/forbid-dom-props
->>>>>>> 2a4be260
             style={{
                 backgroundColor: appearance.backgroundColor,
                 border: `1.5px solid ${appearance.borderColor || defaultSurveyAppearance.borderColor}`,
@@ -688,12 +680,8 @@
     return (
         <form
             ref={ref}
-<<<<<<< HEAD
             className={`survey-form ${isWidgetSurvey ? 'widget-survey' : ''}`}
-=======
-            className="survey-form"
             // eslint-disable-next-line react/forbid-dom-props
->>>>>>> 2a4be260
             style={{
                 backgroundColor: appearance.backgroundColor,
                 border: `1.5px solid ${appearance.borderColor || defaultSurveyAppearance.borderColor}`,
@@ -857,6 +845,7 @@
         <>
             <div
                 className="ph-survey-widget-tab auto-text-color"
+                // eslint-disable-next-line react/forbid-dom-props
                 style={{
                     backgroundColor: appearance.widgetColor || '#e0a045',
                     color: textColor,
