--- conflicted
+++ resolved
@@ -23,12 +23,7 @@
     SurveyUrlMatchType,
     AvailableFeature,
 } from '~/types'
-<<<<<<< HEAD
-import { IconCancel, IconDelete, IconPlus, IconPlusMini } from 'lib/lemon-ui/icons'
-=======
-import { FlagSelector } from 'scenes/early-access-features/EarlyAccessFeature'
 import { IconCancel, IconDelete, IconLock, IconPlus, IconPlusMini } from 'lib/lemon-ui/icons'
->>>>>>> 4b001406
 import {
     BaseAppearance,
     Customization,
@@ -50,12 +45,9 @@
 import { FEATURE_FLAGS } from 'lib/constants'
 import { featureFlagLogic as enabledFeaturesLogic } from 'lib/logic/featureFlagLogic'
 import { SurveyFormAppearance } from './SurveyFormAppearance'
-<<<<<<< HEAD
-import { FlagSelector } from 'lib/components/FlagSelector'
-=======
 import { PayGateMini } from 'lib/components/PayGateMini/PayGateMini'
 import { surveysLogic } from './surveysLogic'
->>>>>>> 4b001406
+import { FlagSelector } from 'lib/components/FlagSelector'
 
 function PresentationTypeCard({
     title,
