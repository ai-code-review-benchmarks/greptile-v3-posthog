--- conflicted
+++ resolved
@@ -25,7 +25,6 @@
 import { featureFlagLogic } from 'scenes/feature-flags/featureFlagLogic'
 import { featureFlagLogic as enabledFlagLogic } from 'lib/logic/featureFlagLogic'
 import { FEATURE_FLAGS } from 'lib/constants'
-<<<<<<< HEAD
 import {
     defaultSurveyFieldValues,
     SURVEY_EVENT_NAME,
@@ -33,137 +32,6 @@
     NEW_SURVEY,
     NewSurvey,
 } from './constants'
-=======
-
-export interface NewSurvey
-    extends Pick<
-        Survey,
-        | 'name'
-        | 'description'
-        | 'type'
-        | 'conditions'
-        | 'questions'
-        | 'start_date'
-        | 'end_date'
-        | 'linked_flag'
-        | 'targeting_flag'
-        | 'archived'
-        | 'appearance'
-    > {
-    id: 'new'
-    linked_flag_id: number | undefined
-    targeting_flag_filters: Pick<FeatureFlagFilters, 'groups'> | undefined
-}
-
-export const defaultSurveyAppearance = {
-    backgroundColor: '#eeeded',
-    submitButtonText: 'Submit',
-    submitButtonColor: 'black',
-    ratingButtonColor: 'white',
-    ratingButtonActiveColor: 'black',
-    borderColor: '#c9c6c6',
-    placeholder: '',
-    whiteLabel: false,
-    displayThankYouMessage: true,
-    thankYouMessageHeader: 'Thank you for your feedback!',
-    position: 'right',
-}
-
-export const defaultSurveyFieldValues = {
-    [SurveyQuestionType.Open]: {
-        questions: [
-            {
-                question: 'Give us feedback on our product!',
-                description: '',
-            },
-        ],
-        appearance: {
-            submitButtonText: 'Submit',
-            thankYouMessageHeader: 'Thank you for your feedback!',
-        },
-    },
-    [SurveyQuestionType.Link]: {
-        questions: [
-            {
-                question: 'Do you want to join our upcoming webinar?',
-                description: '',
-            },
-        ],
-        appearance: {
-            submitButtonText: 'Register',
-            thankYouMessageHeader: 'Redirecting ...',
-        },
-    },
-    [SurveyQuestionType.Rating]: {
-        questions: [
-            {
-                question: 'How likely are you to recommend us to a friend?',
-                description: '',
-                display: 'number',
-                scale: 10,
-                lowerBoundLabel: 'Unlikely',
-                upperBoundLabel: 'Very likely',
-            },
-        ],
-        appearance: {
-            thankYouMessageHeader: 'Thank you for your feedback!',
-        },
-    },
-    [SurveyQuestionType.SingleChoice]: {
-        questions: [
-            {
-                question: 'Have you found this tutorial useful?',
-                description: '',
-                choices: ['Yes', 'No'],
-            },
-        ],
-        appearance: {
-            submitButtonText: 'Submit',
-            thankYouMessageHeader: 'Thank you for your feedback!',
-        },
-    },
-    [SurveyQuestionType.MultipleChoice]: {
-        questions: [
-            {
-                question: 'Which types of content would you like to see more of?',
-                description: '',
-                choices: ['Tutorials', 'Customer case studies', 'Product announcements'],
-            },
-        ],
-        appearance: {
-            submitButtonText: 'Submit',
-            thankYouMessageHeader: 'Thank you for your feedback!',
-        },
-    },
-}
-
-export const NEW_SURVEY: NewSurvey = {
-    id: 'new',
-    name: '',
-    description: '',
-    questions: [
-        {
-            type: SurveyQuestionType.Open,
-            question: defaultSurveyFieldValues[SurveyQuestionType.Open].questions[0].question,
-            description: defaultSurveyFieldValues[SurveyQuestionType.Open].questions[0].description,
-        },
-    ],
-    type: SurveyType.Popover,
-    linked_flag_id: undefined,
-    targeting_flag_filters: undefined,
-    linked_flag: null,
-    targeting_flag: null,
-    start_date: null,
-    end_date: null,
-    conditions: null,
-    archived: false,
-    appearance: defaultSurveyAppearance,
-}
-
-export const surveyEventName = 'survey sent'
-
-const SURVEY_RESPONSE_PROPERTY = '$survey_response'
->>>>>>> 36bc0fe9
 
 export interface SurveyLogicProps {
     id: string | 'new'
