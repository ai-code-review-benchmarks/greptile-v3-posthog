--- conflicted
+++ resolved
@@ -531,15 +531,11 @@
         }),
         setDateRange: (dateRange: SurveyDateRange, reloadResults: boolean = true) => ({ dateRange, reloadResults }),
         setInterval: (interval: IntervalType) => ({ interval }),
-<<<<<<< HEAD
-        setCompareFilter: (compareFilter: CompareFilter | null) => ({ compareFilter }),
-        setIsDuplicateToProjectModalOpen: (isOpen: boolean) => ({ isOpen }),
-=======
         setCompareFilter: (compareFilter: CompareFilter) => ({ compareFilter }),
         setFilterSurveyStatsByDistinctId: (filterByDistinctId: boolean) => ({ filterByDistinctId }),
         setBaseStatsResults: (results: SurveyBaseStatsResult) => ({ results }),
         setDismissedAndSentCount: (count: DismissedAndSentCountResult) => ({ count }),
->>>>>>> 03aa1379
+        setIsDuplicateToProjectModalOpen: (isOpen: boolean) => ({ isOpen }),
     }),
     loaders(({ props, actions, values }) => ({
         responseSummary: {
@@ -645,11 +641,10 @@
                 return survey
             },
         },
-<<<<<<< HEAD
         duplicatedToProjectSurvey: {
             duplicateToProject: async ({ sourceSurvey, targetTeamId }) => {
                 const payload = duplicateExistingSurvey(sourceSurvey)
-                const createdSurvey = await api.surveys.create(sanitizeQuestions(payload), targetTeamId)
+                const createdSurvey = await api.surveys.create(sanitizeSurvey(payload), targetTeamId)
 
                 lemonToast.success('Survey duplicated to another project.', {
                     toastId: `survey-duplicated-to-project-${createdSurvey.id}`,
@@ -665,74 +660,10 @@
                 return sourceSurvey
             },
         },
-        surveyUserStats: {
-            loadSurveyUserStats: async (): Promise<SurveyUserStats> => {
-                const survey: Survey = values.survey as Survey
-                const startDate = getSurveyStartDateForQuery(survey)
-                const endDate = getSurveyEndDateForQuery(survey)
-
-                const answerFilter = createAnswerFilterHogQLExpression(values.answerFilters, survey)
-
-                const query: HogQLQuery = {
-                    kind: NodeKind.HogQLQuery,
-                    query: `
-                        -- QUERYING SURVEY USER STATS
-                        SELECT
-                            (SELECT COUNT(DISTINCT person_id)
-                                FROM events
-                                WHERE event = 'survey shown'
-                                    AND properties.$survey_id = '${props.id}'
-                                    AND timestamp >= '${startDate}'
-                                    AND timestamp <= '${endDate}'
-                                    ${answerFilter !== '' ? answerFilter : ''}
-                                    AND {filters}),
-                                    (SELECT COUNT(DISTINCT person_id)
-                                    FROM events
-                                    WHERE event = 'survey dismissed'
-                                    AND properties.$survey_id = '${props.id}'
-                                    AND timestamp >= '${startDate}'
-                                    AND timestamp <= '${endDate}'
-                                    ${answerFilter !== '' ? answerFilter : ''}
-                                    AND {filters}),
-                                    (SELECT COUNT(DISTINCT person_id)
-                                    FROM events
-                                    WHERE event = 'survey sent'
-                                    AND properties.$survey_id = '${props.id}'
-                                    AND timestamp >= '${startDate}'
-                                    AND timestamp <= '${endDate}'
-                                    ${answerFilter !== '' ? answerFilter : ''}
-                                    AND {filters})
-                    `,
-                    filters: {
-                        properties: values.propertyFilters,
-                    },
-                }
-
-                const responseJSON = await api.query(query)
-                const { results } = responseJSON
-                if (results && results[0]) {
-                    const [totalSeen, dismissed, sent] = results[0]
-                    const onlySeen = totalSeen - dismissed - sent
-                    return { seen: onlySeen < 0 ? 0 : onlySeen, dismissed, sent }
-                }
-                return { seen: 0, dismissed: 0, sent: 0 }
-            },
-        },
-        surveyRatingResults: {
-            loadSurveyRatingResults: async ({
-                questionIndex,
-            }: {
-                questionIndex: number
-            }): Promise<SurveyRatingResults> => {
-                const question = values.survey.questions[questionIndex]
-                if (question.type !== SurveyQuestionType.Rating) {
-                    throw new Error(`Survey question type must be ${SurveyQuestionType.Rating}`)
-=======
         surveyBaseStats: {
             loadSurveyBaseStats: async (): Promise<SurveyBaseStatsResult> => {
                 if (props.id === NEW_SURVEY.id || !values.survey?.start_date) {
                     return null
->>>>>>> 03aa1379
                 }
                 // if we have answer filters, we need to apply them to the query for the 'survey sent' event only
                 const answerFilterCondition = values.answerFilterHogQLExpression
