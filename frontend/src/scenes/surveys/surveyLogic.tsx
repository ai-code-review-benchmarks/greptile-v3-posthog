--- conflicted
+++ resolved
@@ -349,14 +349,10 @@
             {},
             {
                 loadSurveyRatingResultsSuccess: (state, { payload }) => {
-<<<<<<< HEAD
-                    return { ...state, [`${payload?.questionIndex}`]: true }
-=======
                     if (!payload || !payload.hasOwnProperty('questionIndex')) {
                         return { ...state }
                     }
                     return { ...state, [payload.questionIndex]: true }
->>>>>>> b75813b9
                 },
             },
         ],
@@ -364,14 +360,10 @@
             {},
             {
                 loadSurveySingleChoiceResultsSuccess: (state, { payload }) => {
-<<<<<<< HEAD
-                    return { ...state, [`${payload?.questionIndex}`]: true }
-=======
                     if (!payload || !payload.hasOwnProperty('questionIndex')) {
                         return { ...state }
                     }
                     return { ...state, [payload.questionIndex]: true }
->>>>>>> b75813b9
                 },
             },
         ],
