--- conflicted
+++ resolved
@@ -385,7 +385,6 @@
                             AND properties.${SurveyEventProperties.SURVEY_ID} = '${props.id}'
                             AND timestamp >= '${startDate}'
                             AND timestamp <= '${endDate}'
-<<<<<<< HEAD
                             AND {filters} -- Apply property filters here to the main query
                             -- Main condition for handling partial responses and answer filters:
                             AND (
@@ -405,11 +404,6 @@
                                     uniqueSurveySubmissionsFilter('${props.id}')
                                 )
                             )
-=======
-                            AND {filters} -- Apply property filters here
-                            -- Apply answer filters only to ${SurveyEventName.SENT} events
-                            AND (event != '${SurveyEventName.SENT}' OR (${answerFilterCondition}))
->>>>>>> 38460326
                         GROUP BY event
                     `,
                     filters: {
@@ -1347,11 +1341,7 @@
                 const startDate = getSurveyStartDateForQuery(survey)
                 const endDate = getSurveyEndDateForQuery(survey)
 
-<<<<<<< HEAD
                 const where = [`event == 'survey sent'`, `uniqueSurveySubmissionsFilter('${survey.id}')`]
-=======
-                const where = [`event == '${SurveyEventName.SENT}'`]
->>>>>>> 38460326
 
                 if (answerFilterHogQLExpression !== '') {
                     // skip the 'AND ' prefix
