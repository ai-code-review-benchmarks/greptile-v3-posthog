--- conflicted
+++ resolved
@@ -1,18 +1,10 @@
 import { hot } from 'react-hot-loader/root'
-
 import React, { useEffect } from 'react'
 import { useActions, useValues } from 'kea'
 import { Alert, Layout } from 'antd'
 import { ToastContainer, Slide } from 'react-toastify'
-
 import { MainNavigation, TopNavigation } from '~/layout/navigation'
-<<<<<<< HEAD
-import { TopContent } from '~/layout/TopContent'
 import { BillingAlerts } from 'lib/components/BillingAlerts'
-=======
-import { BillingToolbar } from 'lib/components/BillingToolbar'
->>>>>>> 4c98e78c
-
 import { userLogic } from 'scenes/userLogic'
 import { sceneLogic, Scene } from 'scenes/sceneLogic'
 import { SceneLoading } from 'lib/utils'
@@ -127,13 +119,8 @@
                     <Layout.Content className="main-app-content" data-attr="layout-content">
                         {!sceneConfig.hideDemoWarnings && <DemoWarning />}
 
-<<<<<<< HEAD
                         <BillingAlerts />
-                        {featureFlags['navigation-1775'] ? <BackTo /> : null}
-=======
-                        {!featureFlags['hide-billing-toolbar'] && <BillingToolbar />}
                         <BackTo />
->>>>>>> 4c98e78c
                         {currentTeam && !sceneConfig.hideDemoWarnings && !currentTeam.ingested_event && (
                             <Alert
                                 type="warning"
