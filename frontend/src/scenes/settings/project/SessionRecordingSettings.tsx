import { LemonBanner, LemonButton, LemonSelect, LemonSwitch, Link } from '@posthog/lemon-ui'
import { useActions, useValues } from 'kea'
import { AuthorizedUrlList } from 'lib/components/AuthorizedUrlList/AuthorizedUrlList'
import { AuthorizedUrlListType } from 'lib/components/AuthorizedUrlList/authorizedUrlListLogic'
import { FlaggedFeature } from 'lib/components/FlaggedFeature'
import { FlagSelector } from 'lib/components/FlagSelector'
import { FEATURE_FLAGS, SESSION_REPLAY_MINIMUM_DURATION_OPTIONS } from 'lib/constants'
import { IconCancel } from 'lib/lemon-ui/icons'
import { LemonLabel } from 'lib/lemon-ui/LemonLabel/LemonLabel'
import { featureFlagLogic } from 'lib/logic/featureFlagLogic'
import { teamLogic } from 'scenes/teamLogic'
import { urls } from 'scenes/urls'
import { userLogic } from 'scenes/userLogic'

import { AvailableFeature } from '~/types'

export function ReplayGeneral(): JSX.Element {
    const { updateCurrentTeam } = useActions(teamLogic)

    const { currentTeam } = useValues(teamLogic)

    return (
        <div className="space-y-4">
            <p>Watch recordings of how users interact with your web app to see what can be improved.</p>

            <div className="space-y-2">
                <LemonSwitch
                    data-attr="opt-in-session-recording-switch"
                    onChange={(checked) => {
                        updateCurrentTeam({
                            session_recording_opt_in: checked,
                            capture_console_log_opt_in: checked,
                            capture_performance_opt_in: checked,
                        })
                    }}
                    label="Record user sessions"
                    bordered
                    checked={!!currentTeam?.session_recording_opt_in}
                />

                <p>
                    Please note your website needs to have the{' '}
                    <Link to={urls.settings('project', 'snippet')}>PostHog snippet</Link> or the latest version of{' '}
                    <Link
                        to="https://posthog.com/docs/libraries/js?utm_campaign=session-recording&utm_medium=in-product"
                        target="_blank"
                    >
                        posthog-js
                    </Link>{' '}
                    directly installed. For more details, check out our{' '}
                    <Link
                        to="https://posthog.com/docs/user-guides/recordings?utm_campaign=session-recording&utm_medium=in-product"
                        target="_blank"
                    >
                        docs
                    </Link>
                    .
                </p>
            </div>
            <div className="space-y-2">
                <LemonSwitch
                    data-attr="opt-in-capture-console-log-switch"
                    onChange={(checked) => {
                        updateCurrentTeam({ capture_console_log_opt_in: checked })
                    }}
                    label="Capture console logs"
                    bordered
                    checked={currentTeam?.session_recording_opt_in ? !!currentTeam?.capture_console_log_opt_in : false}
                    disabled={!currentTeam?.session_recording_opt_in}
                />
                <p>
                    This setting controls if browser console logs will be captured as a part of recordings. The console
                    logs will be shown in the recording player to help you debug any issues.
                </p>
            </div>
            <div className="space-y-2">
                <NetworkCaptureSettings />
            </div>
        </div>
    )
}

function NetworkCaptureSettings(): JSX.Element {
    const { updateCurrentTeam } = useActions(teamLogic)

    const { currentTeam } = useValues(teamLogic)

    return (
        <>
            <h4>Network capture</h4>
            <LemonSwitch
                data-attr="opt-in-capture-performance-switch"
                onChange={(checked) => {
                    updateCurrentTeam({ capture_performance_opt_in: checked })
                }}
                label="Capture network performance"
                bordered
                checked={currentTeam?.session_recording_opt_in ? !!currentTeam?.capture_performance_opt_in : false}
                disabled={!currentTeam?.session_recording_opt_in}
            />
            <p>
                This setting controls if performance and network information will be captured alongside recordings. The
                network requests and timings will be shown in the recording player to help you debug any issues.
            </p>
            <FlaggedFeature flag={FEATURE_FLAGS.NETWORK_PAYLOAD_CAPTURE} match={true}>
                <h5>Network payloads</h5>
                <div className={'flex flex-row space-x-2'}>
                    <LemonSwitch
                        data-attr="opt-in-capture-network-headers-switch"
                        onChange={(checked) => {
                            updateCurrentTeam({
                                session_recording_network_payload_capture_config: {
                                    ...currentTeam?.session_recording_network_payload_capture_config,
                                    recordHeaders: checked,
                                },
                            })
                        }}
                        label="Capture headers"
                        bordered
                        checked={
                            currentTeam?.session_recording_opt_in
                                ? !!currentTeam?.session_recording_network_payload_capture_config?.recordHeaders
                                : false
                        }
                        disabledReason={
                            !currentTeam?.session_recording_opt_in || !currentTeam?.capture_performance_opt_in
                                ? 'session and network performance capture must be enabled'
                                : undefined
                        }
                    />
                    <LemonSwitch
                        data-attr="opt-in-capture-network-body-switch"
                        onChange={(checked) => {
                            updateCurrentTeam({
                                session_recording_network_payload_capture_config: {
                                    ...currentTeam?.session_recording_network_payload_capture_config,
                                    recordBody: checked,
                                },
                            })
                        }}
                        label="Capture body"
                        bordered
                        checked={
                            currentTeam?.session_recording_opt_in
                                ? !!currentTeam?.session_recording_network_payload_capture_config?.recordBody
                                : false
                        }
                        disabledReason={
                            !currentTeam?.session_recording_opt_in || !currentTeam?.capture_performance_opt_in
                                ? 'session and network performance capture must be enabled'
                                : undefined
                        }
                    />
                </div>
                <p>
                    When network capture is enabled, we always captured network timings. Use these switches to choose
                    whether to capture headers and payloads of requests
                </p>
            </FlaggedFeature>
        </>
    )
}

export function ReplayAuthorizedDomains(): JSX.Element {
    return (
        <div className="space-y-2">
            <p>
                Use the settings below to restrict the domains where recordings will be captured. If no domains are
                selected, then there will be no domain restriction.
            </p>
            <p>
                Domains and wildcard subdomains are allowed (e.g. <code>https://*.example.com</code>). However,
                wildcarded top-level domains cannot be used (for security reasons).
            </p>
            <AuthorizedUrlList type={AuthorizedUrlListType.RECORDING_DOMAINS} />
        </div>
    )
}

export function ReplayCostControl(): JSX.Element {
    const { updateCurrentTeam } = useActions(teamLogic)
    const { currentTeam } = useValues(teamLogic)
    const { hasAvailableFeature } = useValues(userLogic)
    const { featureFlags } = useValues(featureFlagLogic)
    const samplingControlFeatureEnabled = hasAvailableFeature(AvailableFeature.SESSION_REPLAY_SAMPLING)
    const recordingDurationMinimumFeatureEnabled = hasAvailableFeature(AvailableFeature.RECORDING_DURATION_MINIMUM)
    const featureFlagRecordingFeatureEnabled = hasAvailableFeature(AvailableFeature.FEATURE_FLAG_BASED_RECORDING)
    const costControlFeaturesEnabled =
        featureFlags[FEATURE_FLAGS.SESSION_RECORDING_SAMPLING] ||
        samplingControlFeatureEnabled ||
        recordingDurationMinimumFeatureEnabled ||
        featureFlagRecordingFeatureEnabled

    return (
        <>
            <p>
                PostHog offers several tools to let you control the number of recordings you collect and which users you
                collect recordings for.{' '}
                <Link
                    to={'https://posthog.com/docs/session-replay/how-to-control-which-sessions-you-record'}
                    target={'blank'}
                >
                    Learn more in our docs
                </Link>
            </p>
            <LemonBanner className="mb-4" type={'info'}>
                Requires posthog-js version 1.88.2 or greater
            </LemonBanner>
<<<<<<< HEAD
            <>
                <div className={'flex flex-row justify-between'}>
                    <LemonLabel className="text-base">Sampling</LemonLabel>
                    <LemonSelect
                        disabledReason={!costControlFeaturesEnabled && 'Please contact support to enable this feature'}
                        onChange={(v) => {
                            updateCurrentTeam({ session_recording_sample_rate: v })
                        }}
                        dropdownMatchSelectWidth={false}
                        options={[
                            {
                                label: '100% (no sampling)',
                                value: '1.00',
                            },
                            {
                                label: '95%',
                                value: '0.95',
                            },
                            {
                                label: '90%',
                                value: '0.90',
                            },
                            {
                                label: '85%',
                                value: '0.85',
                            },
                            {
                                label: '80%',
                                value: '0.80',
                            },
                            {
                                label: '75%',
                                value: '0.75',
                            },
                            {
                                label: '70%',
                                value: '0.70',
                            },
                            {
                                label: '65%',
                                value: '0.65',
                            },
                            {
                                label: '60%',
                                value: '0.60',
                            },
                            {
                                label: '55%',
                                value: '0.55',
                            },
                            {
                                label: '50%',
                                value: '0.50',
                            },
                            {
                                label: '45%',
                                value: '0.45',
                            },
                            {
                                label: '40%',
                                value: '0.40',
                            },
                            {
                                label: '35%',
                                value: '0.35',
                            },
                            {
                                label: '30%',
                                value: '0.30',
                            },
                            {
                                label: '25%',
                                value: '0.25',
                            },
                            {
                                label: '20%',
                                value: '0.20',
                            },
                            {
                                label: '15%',
                                value: '0.15',
                            },
                            {
                                label: '10%',
                                value: '0.10',
                            },
                            {
                                label: '5%',
                                value: '0.05',
                            },
                            {
                                label: '0% (replay disabled)',
                                value: '0.00',
                            },
                        ]}
                        value={
                            typeof currentTeam?.session_recording_sample_rate === 'string'
                                ? currentTeam?.session_recording_sample_rate
                                : '1.00'
                        }
                    />
                </div>
                <p>
                    Use this setting to restrict the percentage of sessions that will be recorded. This is useful if you
                    want to reduce the amount of data you collect. 100% means all sessions will be collected. 50% means
                    roughly half of sessions will be collected.
                </p>
            </>
            <>
                <div className={'flex flex-row justify-between'}>
                    <LemonLabel className="text-base">Minimum session duration (seconds)</LemonLabel>
                    <LemonSelect
                        disabledReason={!costControlFeaturesEnabled && 'Please contact support to enable this feature.'}
                        dropdownMatchSelectWidth={false}
                        onChange={(v) => {
                            updateCurrentTeam({ session_recording_minimum_duration_milliseconds: v })
                        }}
                        options={SESSION_REPLAY_MINIMUM_DURATION_OPTIONS}
                        value={currentTeam?.session_recording_minimum_duration_milliseconds}
                    />
                </div>
                <p>
                    Setting a minimum session duration will ensure that only sessions that last longer than that value
                    are collected. This helps you avoid collecting sessions that are too short to be useful.
                </p>
            </>
            <>
                <div className={'flex flex-col space-y-2'}>
                    <LemonLabel className="text-base">Enable recordings using feature flag</LemonLabel>
                    <div className={'flex flex-row justify-start'}>
                        <FlagSelector
                            value={currentTeam?.session_recording_linked_flag?.id ?? undefined}
                            onChange={(id, key) => {
                                updateCurrentTeam({ session_recording_linked_flag: { id, key } })
=======
            {(featureFlags[FEATURE_FLAGS.SESSION_RECORDING_SAMPLING] || samplingControlFeatureEnabled) && (
                <>
                    <div className={'flex flex-row justify-between'}>
                        <LemonLabel className="text-base">Sampling</LemonLabel>
                        <LemonSelect
                            data-attr={'session-recording-config-sampling'}
                            onChange={(v) => {
                                updateCurrentTeam({ session_recording_sample_rate: v })
                            }}
                            dropdownMatchSelectWidth={false}
                            options={[
                                {
                                    label: '100% (no sampling)',
                                    value: '1.00',
                                },
                                {
                                    label: '95%',
                                    value: '0.95',
                                },
                                {
                                    label: '90%',
                                    value: '0.90',
                                },
                                {
                                    label: '85%',
                                    value: '0.85',
                                },
                                {
                                    label: '80%',
                                    value: '0.80',
                                },
                                {
                                    label: '75%',
                                    value: '0.75',
                                },
                                {
                                    label: '70%',
                                    value: '0.70',
                                },
                                {
                                    label: '65%',
                                    value: '0.65',
                                },
                                {
                                    label: '60%',
                                    value: '0.60',
                                },
                                {
                                    label: '55%',
                                    value: '0.55',
                                },
                                {
                                    label: '50%',
                                    value: '0.50',
                                },
                                {
                                    label: '45%',
                                    value: '0.45',
                                },
                                {
                                    label: '40%',
                                    value: '0.40',
                                },
                                {
                                    label: '35%',
                                    value: '0.35',
                                },
                                {
                                    label: '30%',
                                    value: '0.30',
                                },
                                {
                                    label: '25%',
                                    value: '0.25',
                                },
                                {
                                    label: '20%',
                                    value: '0.20',
                                },
                                {
                                    label: '15%',
                                    value: '0.15',
                                },
                                {
                                    label: '10%',
                                    value: '0.10',
                                },
                                {
                                    label: '5%',
                                    value: '0.05',
                                },
                                {
                                    label: '0% (replay disabled)',
                                    value: '0.00',
                                },
                            ]}
                            value={
                                typeof currentTeam?.session_recording_sample_rate === 'string'
                                    ? currentTeam?.session_recording_sample_rate
                                    : '1.00'
                            }
                        />
                    </div>
                    <p>
                        Use this setting to restrict the percentage of sessions that will be recorded. This is useful if
                        you want to reduce the amount of data you collect. 100% means all sessions will be collected.
                        50% means roughly half of sessions will be collected.
                    </p>
                </>
            )}
            {(featureFlags[FEATURE_FLAGS.SESSION_RECORDING_SAMPLING] || recordingDurationMinimumFeatureEnabled) && (
                <>
                    <div className={'flex flex-row justify-between'}>
                        <LemonLabel className="text-base">Minimum session duration (seconds)</LemonLabel>
                        <LemonSelect
                            data-attr={'session-recording-config-minimum-duration'}
                            dropdownMatchSelectWidth={false}
                            onChange={(v) => {
                                updateCurrentTeam({ session_recording_minimum_duration_milliseconds: v })
>>>>>>> dbbf4679
                            }}
                            readOnly={!costControlFeaturesEnabled}
                            disabledReason="Please contact support to enable this feature."
                        />
                        {currentTeam?.session_recording_linked_flag && (
                            <LemonButton
                                className="ml-2"
                                icon={<IconCancel />}
                                size="small"
                                type="secondary"
                                onClick={() => updateCurrentTeam({ session_recording_linked_flag: null })}
                                title="Clear selected flag"
                            />
<<<<<<< HEAD
                        )}
=======
                            {currentTeam?.session_recording_linked_flag && (
                                <LemonButton
                                    className="ml-2"
                                    icon={<IconCancel />}
                                    size="small"
                                    type="secondary"
                                    onClick={() => updateCurrentTeam({ session_recording_linked_flag: null })}
                                    title="Clear selected flag"
                                    data-attr={'session-recording-config-clear-linked-flag'}
                                />
                            )}
                        </div>
>>>>>>> dbbf4679
                    </div>
                </div>
                <p>
                    Linking a flag means that recordings will only be collected for users who have the flag enabled.
                    Only supports release toggles (boolean flags).
                </p>
            </>
        </>
    )
}<|MERGE_RESOLUTION|>--- conflicted
+++ resolved
@@ -206,7 +206,6 @@
             <LemonBanner className="mb-4" type={'info'}>
                 Requires posthog-js version 1.88.2 or greater
             </LemonBanner>
-<<<<<<< HEAD
             <>
                 <div className={'flex flex-row justify-between'}>
                     <LemonLabel className="text-base">Sampling</LemonLabel>
@@ -341,127 +340,6 @@
                             value={currentTeam?.session_recording_linked_flag?.id ?? undefined}
                             onChange={(id, key) => {
                                 updateCurrentTeam({ session_recording_linked_flag: { id, key } })
-=======
-            {(featureFlags[FEATURE_FLAGS.SESSION_RECORDING_SAMPLING] || samplingControlFeatureEnabled) && (
-                <>
-                    <div className={'flex flex-row justify-between'}>
-                        <LemonLabel className="text-base">Sampling</LemonLabel>
-                        <LemonSelect
-                            data-attr={'session-recording-config-sampling'}
-                            onChange={(v) => {
-                                updateCurrentTeam({ session_recording_sample_rate: v })
-                            }}
-                            dropdownMatchSelectWidth={false}
-                            options={[
-                                {
-                                    label: '100% (no sampling)',
-                                    value: '1.00',
-                                },
-                                {
-                                    label: '95%',
-                                    value: '0.95',
-                                },
-                                {
-                                    label: '90%',
-                                    value: '0.90',
-                                },
-                                {
-                                    label: '85%',
-                                    value: '0.85',
-                                },
-                                {
-                                    label: '80%',
-                                    value: '0.80',
-                                },
-                                {
-                                    label: '75%',
-                                    value: '0.75',
-                                },
-                                {
-                                    label: '70%',
-                                    value: '0.70',
-                                },
-                                {
-                                    label: '65%',
-                                    value: '0.65',
-                                },
-                                {
-                                    label: '60%',
-                                    value: '0.60',
-                                },
-                                {
-                                    label: '55%',
-                                    value: '0.55',
-                                },
-                                {
-                                    label: '50%',
-                                    value: '0.50',
-                                },
-                                {
-                                    label: '45%',
-                                    value: '0.45',
-                                },
-                                {
-                                    label: '40%',
-                                    value: '0.40',
-                                },
-                                {
-                                    label: '35%',
-                                    value: '0.35',
-                                },
-                                {
-                                    label: '30%',
-                                    value: '0.30',
-                                },
-                                {
-                                    label: '25%',
-                                    value: '0.25',
-                                },
-                                {
-                                    label: '20%',
-                                    value: '0.20',
-                                },
-                                {
-                                    label: '15%',
-                                    value: '0.15',
-                                },
-                                {
-                                    label: '10%',
-                                    value: '0.10',
-                                },
-                                {
-                                    label: '5%',
-                                    value: '0.05',
-                                },
-                                {
-                                    label: '0% (replay disabled)',
-                                    value: '0.00',
-                                },
-                            ]}
-                            value={
-                                typeof currentTeam?.session_recording_sample_rate === 'string'
-                                    ? currentTeam?.session_recording_sample_rate
-                                    : '1.00'
-                            }
-                        />
-                    </div>
-                    <p>
-                        Use this setting to restrict the percentage of sessions that will be recorded. This is useful if
-                        you want to reduce the amount of data you collect. 100% means all sessions will be collected.
-                        50% means roughly half of sessions will be collected.
-                    </p>
-                </>
-            )}
-            {(featureFlags[FEATURE_FLAGS.SESSION_RECORDING_SAMPLING] || recordingDurationMinimumFeatureEnabled) && (
-                <>
-                    <div className={'flex flex-row justify-between'}>
-                        <LemonLabel className="text-base">Minimum session duration (seconds)</LemonLabel>
-                        <LemonSelect
-                            data-attr={'session-recording-config-minimum-duration'}
-                            dropdownMatchSelectWidth={false}
-                            onChange={(v) => {
-                                updateCurrentTeam({ session_recording_minimum_duration_milliseconds: v })
->>>>>>> dbbf4679
                             }}
                             readOnly={!costControlFeaturesEnabled}
                             disabledReason="Please contact support to enable this feature."
@@ -475,22 +353,7 @@
                                 onClick={() => updateCurrentTeam({ session_recording_linked_flag: null })}
                                 title="Clear selected flag"
                             />
-<<<<<<< HEAD
                         )}
-=======
-                            {currentTeam?.session_recording_linked_flag && (
-                                <LemonButton
-                                    className="ml-2"
-                                    icon={<IconCancel />}
-                                    size="small"
-                                    type="secondary"
-                                    onClick={() => updateCurrentTeam({ session_recording_linked_flag: null })}
-                                    title="Clear selected flag"
-                                    data-attr={'session-recording-config-clear-linked-flag'}
-                                />
-                            )}
-                        </div>
->>>>>>> dbbf4679
                     </div>
                 </div>
                 <p>
