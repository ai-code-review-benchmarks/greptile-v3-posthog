--- conflicted
+++ resolved
@@ -143,14 +143,11 @@
     const { currentOrganization } = useValues(organizationLogic)
     const { preflight } = useValues(preflightLogic)
     const { user } = useValues(userLogic)
-
-<<<<<<< HEAD
-    const twoFactorRestrictionReason = useRestrictedArea({ minimumAccessLevel: OrganizationMembershipLevel.Admin })
-=======
     const { setSearch, ensureAllMembersLoaded, loadAllMembers } = useActions(membersLogic)
     const { updateOrganization } = useActions(organizationLogic)
     const { toggleTwoFactorSetupModal } = useActions(twoFactorLogic)
->>>>>>> c488a4c5
+
+    const twoFactorRestrictionReason = useRestrictedArea({ minimumAccessLevel: OrganizationMembershipLevel.Admin })
 
     useEffect(() => {
         ensureAllMembersLoaded()
