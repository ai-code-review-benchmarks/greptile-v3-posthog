--- conflicted
+++ resolved
@@ -1,12 +1,6 @@
-<<<<<<< HEAD
-import { IconLock } from '@posthog/icons'
 import { LemonButton, Popover, PopoverProps, Tooltip, Link } from '@posthog/lemon-ui'
-import { useActions, useValues } from 'kea'
-=======
 import { IconArrowRight, IconLock } from '@posthog/icons'
-import { LemonButton, Popover, PopoverProps, Tooltip } from '@posthog/lemon-ui'
 import { useAsyncActions, useValues } from 'kea'
->>>>>>> 5b0c0bb8
 import { dayjs } from 'lib/dayjs'
 import { maxGlobalLogic } from 'scenes/max/maxGlobalLogic'
 
@@ -44,18 +38,12 @@
                             )}: OpenAI for core analysis, Perplexity for fetching product information`}
                         >
                             <dfn>external AI services</dfn>
-<<<<<<< HEAD
                         </Tooltip>
                         , which can mean identifying data is shared with these services. We recommend{' '}
                         <Link to="https://posthog.com/dpa" target="_blank" targetBlankIcon>
                             signing a DPA
                         </Link>{' '}
                         if needed, but data is never used for training models.
-=======
-                        </Tooltip>{' '}
-                        <br />
-                        <em>Your data won't be used for training models.</em>
->>>>>>> 5b0c0bb8
                     </p>
                     <div className="flex gap-1.5">
                         <LemonButton type="secondary" size="xsmall" onClick={onDismiss}>
