--- conflicted
+++ resolved
@@ -275,25 +275,9 @@
         flag: 'WEB_ANALYTICS_MARKETING',
         settings: [
             {
-<<<<<<< HEAD
-                id: 'base-currency',
-                title: 'Base currency',
-                component: <BaseCurrency hideTitle />,
-            },
-            {
-                id: 'marketing-analytics-external-data-sources',
-                title: 'External data sources',
-                component: <NonNativeExternalDataSourceConfiguration />,
-            },
-            {
-                id: 'marketing-analytics-self-managed-external-data-sources',
-                title: 'Self-managed external data sources',
-                component: <SelfManagedExternalDataSourceConfiguration />,
-=======
                 id: 'marketing-settings',
                 title: 'Marketing settings',
                 component: <MarketingAnalyticsSettings />,
->>>>>>> 94a447e2
             },
         ],
     },
