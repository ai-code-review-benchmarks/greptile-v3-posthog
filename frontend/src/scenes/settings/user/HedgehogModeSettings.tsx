--- conflicted
+++ resolved
@@ -1,14 +1,6 @@
 import { useActions, useValues } from 'kea'
-<<<<<<< HEAD
 import { hedgehogModeLogic } from 'lib/components/HedgehogMode/hedgehogModeLogic'
 import { HedgehogModeProfile } from 'lib/components/HedgehogMode/HedgehogModeStatic'
-=======
-
-import { LemonSwitch } from '@posthog/lemon-ui'
-
-import { HedgehogOptions } from 'lib/components/HedgehogBuddy/HedgehogOptions'
-import { hedgehogBuddyLogic } from 'lib/components/HedgehogBuddy/hedgehogBuddyLogic'
->>>>>>> bf1b8a2a
 
 export function HedgehogModeSettings(): JSX.Element {
     const { hedgehogConfig } = useValues(hedgehogModeLogic)
