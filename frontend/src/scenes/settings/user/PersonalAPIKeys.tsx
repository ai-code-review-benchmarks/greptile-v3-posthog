--- conflicted
+++ resolved
@@ -1,5 +1,5 @@
-<<<<<<< HEAD
 import { IconWarning } from '@posthog/icons'
+import { IconEllipsis, IconInfo, IconPlus } from '@posthog/icons'
 import {
     LemonBanner,
     LemonDialog,
@@ -18,13 +18,7 @@
 import clsx from 'clsx'
 import { useActions, useValues } from 'kea'
 import { Form } from 'kea-forms'
-import { IconEllipsis, IconErrorOutline, IconInfo, IconPlus } from 'lib/lemon-ui/icons'
-=======
-import { IconPlus } from '@posthog/icons'
-import { LemonDialog, LemonInput, LemonModal, LemonTable, Link } from '@posthog/lemon-ui'
-import { useActions, useValues } from 'kea'
-import { LemonBanner } from 'lib/lemon-ui/LemonBanner'
->>>>>>> b5d158a2
+import { IconErrorOutline } from 'lib/lemon-ui/icons'
 import { LemonButton } from 'lib/lemon-ui/LemonButton'
 import { LemonField } from 'lib/lemon-ui/LemonField'
 import { capitalizeFirstLetter, humanFriendlyDetailedTime } from 'lib/utils'
