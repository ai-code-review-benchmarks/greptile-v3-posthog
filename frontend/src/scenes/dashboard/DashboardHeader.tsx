--- conflicted
+++ resolved
@@ -35,13 +35,8 @@
     const { addNewDashboard, triggerDashboardUpdate, setDashboardMode, addGraph, saveNewTag, deleteTag } =
         useActions(dashboardLogic)
     const { dashboardTags } = useValues(dashboardsLogic)
-<<<<<<< HEAD
-    const { dashboards, dashboardsLoading, dashboardLoading } = useValues(dashboardsModel)
+    const { nameSortedDashboards, dashboardsLoading, dashboardLoading } = useValues(dashboardsModel)
     const { pinDashboard, unpinDashboard, deleteDashboard, duplicateDashboard } = useActions(dashboardsModel)
-=======
-    const { nameSortedDashboards, dashboardsLoading, dashboardLoading } = useValues(dashboardsModel)
-    const { pinDashboard, unpinDashboard, deleteDashboard } = useActions(dashboardsModel)
->>>>>>> faa6377a
     const { user } = useValues(userLogic)
     const [newName, setNewName] = useState(dashboard?.name || null) // Used to update the input immediately, debouncing API calls
 
