import { useActions, useValues } from 'kea'
import { EditableField } from 'lib/components/EditableField/EditableField'
import { FullScreen } from 'lib/components/FullScreen'
import { LemonButton, LemonButtonWithSideAction } from 'lib/components/LemonButton'
import { More } from 'lib/components/LemonButton/More'
import { LemonDivider } from 'lib/components/LemonDivider'
import { ObjectTags } from 'lib/components/ObjectTags/ObjectTags'
import { PageHeader } from 'lib/components/PageHeader'
import { humanFriendlyDetailedTime } from 'lib/utils'
import { DashboardEventSource } from 'lib/utils/eventUsageLogic'
import { dashboardsModel } from '~/models/dashboardsModel'
import { AvailableFeature, DashboardMode, DashboardType, ExporterFormat } from '~/types'
import { dashboardLogic } from './dashboardLogic'
import { dashboardsLogic } from './dashboardsLogic'
import { DASHBOARD_RESTRICTION_OPTIONS } from './DashboardCollaborators'
import { userLogic } from 'scenes/userLogic'
import { privilegeLevelToName } from 'lib/constants'
import { ProfileBubbles } from 'lib/components/ProfilePicture/ProfileBubbles'
import { dashboardCollaboratorsLogic } from './dashboardCollaboratorsLogic'
import { IconLock } from 'lib/components/icons'
import { urls } from 'scenes/urls'
import { ExportButton } from 'lib/components/ExportButton/ExportButton'
import { SubscribeButton, SubscriptionsModal } from 'lib/components/Subscriptions/SubscriptionsModal'
import { router } from 'kea-router'
import { SharingModal } from 'lib/components/Sharing/SharingModal'
import { isLemonSelectSection } from 'lib/components/LemonSelect'
import { LemonTag } from 'lib/components/LemonTag/LemonTag'
import { TextCardModal } from 'lib/components/Cards/TextCard/TextCardModal'
import { DeleteDashboardModal } from 'scenes/dashboard/DeleteDashboardModal'
import { deleteDashboardLogic } from 'scenes/dashboard/deleteDashboardLogic'
import { DuplicateDashboardModal } from 'scenes/dashboard/DuplicateDashboardModal'
import { duplicateDashboardLogic } from 'scenes/dashboard/duplicateDashboardLogic'

export function DashboardHeader(): JSX.Element | null {
    const {
        allItems: dashboard, // dashboard but directly on dashboardLogic not via dashboardsModel
        allItemsLoading: dashboardLoading,
        dashboardMode,
        canEditDashboard,
        showSubscriptions,
        subscriptionId,
        apiUrl,
        showTextTileModal,
        textTileId,
    } = useValues(dashboardLogic)
    const { setDashboardMode, triggerDashboardUpdate } = useActions(dashboardLogic)
    const { dashboardTags } = useValues(dashboardsLogic)
    const { updateDashboard, pinDashboard, unpinDashboard } = useActions(dashboardsModel)

    const { hasAvailableFeature } = useValues(userLogic)

    const { showDuplicateDashboardModal } = useActions(duplicateDashboardLogic)
    const { showDeleteDashboardModal } = useActions(deleteDashboardLogic)
<<<<<<< HEAD
=======

    const { push } = useActions(router)
    const { featureFlags } = useValues(featureFlagLogic)
    const showTextCards = featureFlags[FEATURE_FLAGS.TEXT_CARDS]
>>>>>>> 86e570bb

    return dashboard || dashboardLoading ? (
        <>
            {dashboardMode === DashboardMode.Fullscreen && (
                <FullScreen onExit={() => setDashboardMode(null, DashboardEventSource.Browser)} />
            )}
            {dashboard && (
                <>
                    <SubscriptionsModal
                        isOpen={showSubscriptions}
                        closeModal={() => push(urls.dashboard(dashboard.id))}
                        dashboardId={dashboard.id}
                        subscriptionId={subscriptionId}
                    />
                    <SharingModal
                        isOpen={dashboardMode === DashboardMode.Sharing}
                        closeModal={() => push(urls.dashboard(dashboard.id))}
                        dashboardId={dashboard.id}
                    />
                    {canEditDashboard && (
                        <TextCardModal
                            isOpen={showTextTileModal}
                            onClose={() => push(urls.dashboard(dashboard.id))}
                            dashboard={dashboard}
                            textTileId={textTileId}
                        />
                    )}
                    {canEditDashboard && <DeleteDashboardModal />}
                    {canEditDashboard && <DuplicateDashboardModal />}
                </>
            )}

            <PageHeader
                title={
                    <div className="flex items-center">
                        <EditableField
                            name="name"
                            value={dashboard?.name || (dashboardLoading ? 'Loading…' : '')}
                            placeholder="Name this dashboard"
                            onSave={
                                dashboard
                                    ? (value) => updateDashboard({ id: dashboard.id, name: value, allowUndo: true })
                                    : undefined
                            }
                            saveOnBlur={true}
                            minLength={1}
                            maxLength={400} // Sync with Dashboard model
                            mode={!canEditDashboard ? 'view' : undefined}
                            notice={
                                dashboard && !canEditDashboard
                                    ? {
                                          icon: <IconLock />,
                                          tooltip:
                                              "You don't have edit permissions in this dashboard. Ask a dashboard collaborator with edit access to add you.",
                                      }
                                    : undefined
                            }
                        />
                    </div>
                }
                buttons={
                    dashboardMode === DashboardMode.Edit ? (
                        <LemonButton
                            data-attr="dashboard-edit-mode-save"
                            type="primary"
                            onClick={() => setDashboardMode(null, DashboardEventSource.DashboardHeader)}
                            tabIndex={10}
                            disabled={dashboardLoading}
                        >
                            Done editing
                        </LemonButton>
                    ) : dashboardMode === DashboardMode.Fullscreen ? (
                        <LemonButton
                            type="secondary"
                            onClick={() => setDashboardMode(null, DashboardEventSource.DashboardHeader)}
                            data-attr="dashboard-exit-presentation-mode"
                            disabled={dashboardLoading}
                        >
                            Exit full screen
                        </LemonButton>
                    ) : (
                        <>
                            <More
                                data-attr="dashboard-three-dots-options-menu"
                                overlay={
                                    dashboard ? (
                                        <>
                                            {dashboard.created_by && (
                                                <>
                                                    <div className="flex p-2 text-muted-alt">
                                                        Created by{' '}
                                                        {dashboard.created_by.first_name ||
                                                            dashboard.created_by.email ||
                                                            '-'}{' '}
                                                        on {humanFriendlyDetailedTime(dashboard.created_at)}
                                                    </div>
                                                    <LemonDivider />
                                                </>
                                            )}
                                            {canEditDashboard && (
                                                <LemonButton
                                                    onClick={() =>
                                                        setDashboardMode(
                                                            DashboardMode.Edit,
                                                            DashboardEventSource.MoreDropdown
                                                        )
                                                    }
                                                    status="stealth"
                                                    fullWidth
                                                >
                                                    Edit layout (E)
                                                </LemonButton>
                                            )}
                                            <LemonButton
                                                onClick={() =>
                                                    setDashboardMode(
                                                        DashboardMode.Fullscreen,
                                                        DashboardEventSource.MoreDropdown
                                                    )
                                                }
                                                status="stealth"
                                                fullWidth
                                            >
                                                Go full screen (F)
                                            </LemonButton>
                                            {canEditDashboard &&
                                                (dashboard.pinned ? (
                                                    <LemonButton
                                                        onClick={() =>
                                                            unpinDashboard(
                                                                dashboard.id,
                                                                DashboardEventSource.MoreDropdown
                                                            )
                                                        }
                                                        status="stealth"
                                                        fullWidth
                                                    >
                                                        Unpin dashboard
                                                    </LemonButton>
                                                ) : (
                                                    <LemonButton
                                                        onClick={() =>
                                                            pinDashboard(
                                                                dashboard.id,
                                                                DashboardEventSource.MoreDropdown
                                                            )
                                                        }
                                                        status="stealth"
                                                        fullWidth
                                                    >
                                                        Pin dashboard
                                                    </LemonButton>
                                                ))}
                                            <SubscribeButton dashboardId={dashboard.id} />
                                            <ExportButton
                                                fullWidth
                                                status="stealth"
                                                items={[
                                                    {
                                                        export_format: ExporterFormat.PNG,
                                                        dashboard: dashboard?.id,
                                                        export_context: {
                                                            path: apiUrl(),
                                                        },
                                                    },
                                                ]}
                                            />
                                            <LemonDivider />
                                            <LemonButton
                                                onClick={() => {
                                                    showDuplicateDashboardModal(dashboard.id, dashboard.name)
                                                }}
                                                status="stealth"
                                                fullWidth
                                            >
                                                Duplicate dashboard
                                            </LemonButton>
                                            {canEditDashboard && (
                                                <LemonButton
                                                    onClick={() => {
                                                        showDeleteDashboardModal(dashboard.id)
                                                    }}
                                                    status="danger"
                                                    fullWidth
                                                >
                                                    Delete dashboard
                                                </LemonButton>
                                            )}
                                        </>
                                    ) : undefined
                                }
                            />
                            <LemonDivider vertical />
                            {dashboard && (
                                <>
                                    <CollaboratorBubbles
                                        dashboard={dashboard}
                                        onClick={() => push(urls.dashboardSharing(dashboard.id))}
                                    />
                                    <LemonButton
                                        type="secondary"
                                        data-attr="dashboard-share-button"
                                        onClick={() => push(urls.dashboardSharing(dashboard.id))}
                                    >
                                        Share
                                    </LemonButton>
                                </>
                            )}
                            {dashboard ? (
                                <LemonButtonWithSideAction
                                    to={urls.insightNew(undefined, dashboard.id)}
                                    type="primary"
                                    data-attr="dashboard-add-graph-header"
                                    disabled={!canEditDashboard}
                                    sideAction={{
                                        popup: {
                                            placement: 'bottom-end',
                                            overlay: (
                                                <>
                                                    <LemonButton
                                                        status="stealth"
                                                        fullWidth
                                                        onClick={() => {
                                                            push(urls.dashboardTextTile(dashboard.id, 'new'))
                                                        }}
                                                        data-attr="add-text-tile-to-dashboard"
                                                    >
                                                        Add text card &nbsp;
                                                        <LemonTag type="warning">BETA</LemonTag>
                                                    </LemonButton>
                                                </>
                                            ),
                                        },
                                        disabled: false,
                                        'data-attr': 'dashboard-add-dropdown',
                                    }}
                                >
                                    Add insight
                                </LemonButtonWithSideAction>
                            ) : null}
                        </>
                    )
                }
                caption={
                    <>
                        {dashboard && !!(canEditDashboard || dashboard.description) && (
                            <EditableField
                                multiline
                                name="description"
                                value={dashboard.description || ''}
                                placeholder="Description (optional)"
                                onSave={(value) =>
                                    updateDashboard({ id: dashboard.id, description: value, allowUndo: true })
                                }
                                saveOnBlur={true}
                                compactButtons
                                mode={!canEditDashboard ? 'view' : undefined}
                                paywall={!hasAvailableFeature(AvailableFeature.DASHBOARD_COLLABORATION)}
                            />
                        )}
                        {dashboard?.tags && (
                            <>
                                {canEditDashboard ? (
                                    <ObjectTags
                                        tags={dashboard.tags}
                                        onChange={(_, tags) => triggerDashboardUpdate({ tags })}
                                        saving={dashboardLoading}
                                        tagsAvailable={dashboardTags.filter((tag) => !dashboard.tags?.includes(tag))}
                                        className="insight-metadata-tags"
                                    />
                                ) : dashboard.tags.length ? (
                                    <ObjectTags
                                        tags={dashboard.tags}
                                        saving={dashboardLoading}
                                        staticOnly
                                        className="insight-metadata-tags"
                                    />
                                ) : null}
                            </>
                        )}
                    </>
                }
                delimited
            />
        </>
    ) : null
}

function CollaboratorBubbles({
    dashboard,
    onClick,
}: {
    dashboard: DashboardType
    onClick: () => void
}): JSX.Element | null {
    const { allCollaborators } = useValues(dashboardCollaboratorsLogic({ dashboardId: dashboard.id }))

    if (!dashboard) {
        return null
    }

    const effectiveRestrictionLevelOption = DASHBOARD_RESTRICTION_OPTIONS[dashboard.effective_restriction_level]
    const tooltipParts: string[] = []
    if (
        isLemonSelectSection(effectiveRestrictionLevelOption) &&
        typeof effectiveRestrictionLevelOption?.title === 'string'
    ) {
        tooltipParts.push(effectiveRestrictionLevelOption.title)
    }
    if (dashboard.is_shared) {
        tooltipParts.push('Shared publicly')
    }

    return (
        <ProfileBubbles
            people={allCollaborators.map((collaborator) => ({
                email: collaborator.user.email,
                name: collaborator.user.first_name,
                title: `${collaborator.user.first_name} <${collaborator.user.email}> (${
                    privilegeLevelToName[collaborator.level]
                })`,
            }))}
            tooltip={tooltipParts.join(' • ')}
            onClick={onClick}
        />
    )
}<|MERGE_RESOLUTION|>--- conflicted
+++ resolved
@@ -51,13 +51,8 @@
 
     const { showDuplicateDashboardModal } = useActions(duplicateDashboardLogic)
     const { showDeleteDashboardModal } = useActions(deleteDashboardLogic)
-<<<<<<< HEAD
-=======
 
     const { push } = useActions(router)
-    const { featureFlags } = useValues(featureFlagLogic)
-    const showTextCards = featureFlags[FEATURE_FLAGS.TEXT_CARDS]
->>>>>>> 86e570bb
 
     return dashboard || dashboardLoading ? (
         <>
