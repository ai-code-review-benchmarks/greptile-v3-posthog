import './DashboardItems.scss'

import clsx from 'clsx'
import { useActions, useValues } from 'kea'
import { InsightCard } from 'lib/components/Cards/InsightCard'
import { TextCard } from 'lib/components/Cards/TextCard/TextCard'
import { useResizeObserver } from 'lib/hooks/useResizeObserver'
import { LemonButton } from 'lib/lemon-ui/LemonButton'
import { DashboardEventSource } from 'lib/utils/eventUsageLogic'
import { useRef, useState } from 'react'
import { Responsive as ReactGridLayout } from 'react-grid-layout'
import { BREAKPOINT_COLUMN_COUNTS, BREAKPOINTS, dashboardLogic } from 'scenes/dashboard/dashboardLogic'

import { insightsModel } from '~/models/insightsModel'
import { DashboardMode, DashboardPlacement, DashboardType } from '~/types'

export function DashboardItems(): JSX.Element {
    const {
        dashboard,
        tiles,
        layouts,
        dashboardMode,
        placement,
        isRefreshingQueued,
        isRefreshing,
        highlightedInsightId,
        refreshStatus,
        canEditDashboard,
        itemsLoading,
<<<<<<< HEAD
        temporaryFilters,
        temporaryVariables,
=======
>>>>>>> 6d0dc464
    } = useValues(dashboardLogic)
    const {
        updateLayouts,
        updateContainerWidth,
        updateTileColor,
        removeTile,
        duplicateTile,
        refreshDashboardItem,
        moveToDashboard,
        setDashboardMode,
    } = useActions(dashboardLogic)
    const { duplicateInsight, renameInsight } = useActions(insightsModel)

    const [resizingItem, setResizingItem] = useState<any>(null)

    // cannot click links when dragging and 250ms after
    const isDragging = useRef(false)
    const dragEndTimeout = useRef<number | null>(null)
    const className = clsx({
        'dashboard-view-mode': dashboardMode !== DashboardMode.Edit,
        'dashboard-edit-mode': dashboardMode === DashboardMode.Edit,
    })

    const { width: gridWrapperWidth, ref: gridWrapperRef } = useResizeObserver()
    const canResizeWidth = !gridWrapperWidth || gridWrapperWidth > BREAKPOINTS['sm']

    return (
        <div className="dashboard-items-wrapper" ref={gridWrapperRef}>
            {gridWrapperWidth && (
                <ReactGridLayout
                    width={gridWrapperWidth}
                    className={className}
                    draggableHandle=".CardMeta,.TextCard__body"
                    isDraggable={dashboardMode === DashboardMode.Edit}
                    isResizable={dashboardMode === DashboardMode.Edit}
                    layouts={layouts}
                    rowHeight={80}
                    margin={[16, 16]}
                    containerPadding={[0, 0]}
                    onLayoutChange={(_, newLayouts) => {
                        if (dashboardMode === DashboardMode.Edit) {
                            updateLayouts(newLayouts)
                        }
                    }}
                    onWidthChange={(containerWidth, _, newCols) => {
                        updateContainerWidth(containerWidth, newCols)
                    }}
                    breakpoints={BREAKPOINTS}
                    resizeHandles={canResizeWidth ? ['s', 'e', 'se'] : ['s']}
                    cols={BREAKPOINT_COLUMN_COUNTS}
                    onResize={(_layout: any, _oldItem: any, newItem: any) => {
                        if (!resizingItem || resizingItem.w !== newItem.w || resizingItem.h !== newItem.h) {
                            setResizingItem(newItem)
                        }
                    }}
                    onResizeStop={() => {
                        setResizingItem(null)
                    }}
                    onDrag={() => {
                        isDragging.current = true
                        if (dragEndTimeout.current) {
                            window.clearTimeout(dragEndTimeout.current)
                        }
                    }}
                    onDragStop={() => {
                        if (dragEndTimeout.current) {
                            window.clearTimeout(dragEndTimeout.current)
                        }
                        dragEndTimeout.current = window.setTimeout(() => {
                            isDragging.current = false
                        }, 250)
                    }}
                    draggableCancel="a,table,button,.Popover"
                >
                    {tiles?.map((tile) => {
                        const { insight, text } = tile
                        const smLayout = layouts['sm']?.find((l) => {
                            return l.i == tile.id.toString()
                        })

                        const commonTileProps = {
                            dashboardId: dashboard?.id,
                            showResizeHandles: dashboardMode === DashboardMode.Edit,
                            canResizeWidth: canResizeWidth,
                            showEditingControls: [
                                DashboardPlacement.Dashboard,
                                DashboardPlacement.ProjectHomepage,
                            ].includes(placement),
                            moreButtons: canEditDashboard ? (
                                <LemonButton
                                    onClick={() =>
                                        setDashboardMode(DashboardMode.Edit, DashboardEventSource.MoreDropdown)
                                    }
                                    fullWidth
                                >
                                    Edit layout (E)
                                </LemonButton>
                            ) : null,
                            moveToDashboard: ({ id, name }: Pick<DashboardType, 'id' | 'name'>) => {
                                if (!dashboard) {
                                    throw new Error('must be on a dashboard to move this tile')
                                }
                                moveToDashboard(tile, dashboard.id, id, name)
                            },
                            removeFromDashboard: () => removeTile(tile),
                        }

                        if (insight) {
                            return (
                                <InsightCard
                                    key={tile.id}
                                    insight={insight}
                                    loadingQueued={isRefreshingQueued(insight.short_id)}
                                    loading={isRefreshing(insight.short_id)}
                                    apiErrored={refreshStatus[insight.short_id]?.error || false}
                                    highlighted={highlightedInsightId && insight.short_id === highlightedInsightId}
                                    updateColor={(color) => updateTileColor(tile.id, color)}
                                    ribbonColor={tile.color}
                                    refresh={() => refreshDashboardItem({ tile })}
                                    refreshEnabled={!itemsLoading}
                                    rename={() => renameInsight(insight)}
                                    duplicate={() => duplicateInsight(insight)}
                                    showDetailsControls={placement != DashboardPlacement.Export}
                                    placement={placement}
                                    loadPriority={smLayout ? smLayout.y * 1000 + smLayout.x : undefined}
<<<<<<< HEAD
                                    filtersOverride={temporaryFilters}
                                    variablesOverride={temporaryVariables}
=======
>>>>>>> 6d0dc464
                                    {...commonTileProps}
                                />
                            )
                        }
                        if (text) {
                            return (
                                <TextCard
                                    key={tile.id}
                                    textTile={tile}
                                    duplicate={() => duplicateTile(tile)}
                                    {...commonTileProps}
                                />
                            )
                        }
                    })}
                </ReactGridLayout>
            )}
        </div>
    )
}<|MERGE_RESOLUTION|>--- conflicted
+++ resolved
@@ -27,11 +27,7 @@
         refreshStatus,
         canEditDashboard,
         itemsLoading,
-<<<<<<< HEAD
-        temporaryFilters,
         temporaryVariables,
-=======
->>>>>>> 6d0dc464
     } = useValues(dashboardLogic)
     const {
         updateLayouts,
@@ -157,11 +153,7 @@
                                     showDetailsControls={placement != DashboardPlacement.Export}
                                     placement={placement}
                                     loadPriority={smLayout ? smLayout.y * 1000 + smLayout.x : undefined}
-<<<<<<< HEAD
-                                    filtersOverride={temporaryFilters}
                                     variablesOverride={temporaryVariables}
-=======
->>>>>>> 6d0dc464
                                     {...commonTileProps}
                                 />
                             )
