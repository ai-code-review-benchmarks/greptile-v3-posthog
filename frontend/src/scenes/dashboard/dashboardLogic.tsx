import { actions, connect, events, kea, key, listeners, path, props, reducers, selectors, sharedListeners } from 'kea'
import { loaders } from 'kea-loaders'
import { actionToUrl, router, urlToAction } from 'kea-router'
import { subscriptions } from 'kea-subscriptions'
import uniqBy from 'lodash.uniqby'
import { Layout, Layouts } from 'react-grid-layout'

import { lemonToast } from '@posthog/lemon-ui'

import api, { ApiMethodOptions, getJSONOrNull } from 'lib/api'
import { DataColorTheme } from 'lib/colors'
import { accessLevelSatisfied } from 'lib/components/AccessControlAction'
import { OrganizationMembershipLevel } from 'lib/constants'
import { FEATURE_FLAGS } from 'lib/constants'
import { Dayjs, dayjs, now } from 'lib/dayjs'
import { Link } from 'lib/lemon-ui/Link'
import { featureFlagLogic } from 'lib/logic/featureFlagLogic'
import { clearDOMTextSelection, getJSHeapMemory, shouldCancelQuery, toParams, uuid } from 'lib/utils'
import { DashboardEventSource, eventUsageLogic } from 'lib/utils/eventUsageLogic'
import { BREAKPOINTS } from 'scenes/dashboard/dashboardUtils'
import { calculateLayouts } from 'scenes/dashboard/tileLayouts'
import { dataThemeLogic } from 'scenes/dataThemeLogic'
import { MaxContextInput, createMaxContextHelpers } from 'scenes/max/maxTypes'
import { Scene } from 'scenes/sceneTypes'
import { urls } from 'scenes/urls'
import { userLogic } from 'scenes/userLogic'

import { SIDE_PANEL_CONTEXT_KEY, SidePanelSceneContext } from '~/layout/navigation-3000/sidepanel/types'
import { dashboardsModel } from '~/models/dashboardsModel'
import { insightsModel } from '~/models/insightsModel'
import { variableDataLogic } from '~/queries/nodes/DataVisualization/Components/Variables/variableDataLogic'
import { Variable } from '~/queries/nodes/DataVisualization/types'
import { getQueryBasedDashboard } from '~/queries/nodes/InsightViz/utils'
import {
    BreakdownFilter,
    DashboardFilter,
    DataVisualizationNode,
    HogQLVariable,
    NodeKind,
    RefreshType,
} from '~/queries/schema/schema-general'
import {
    AccessControlResourceType,
    ActivityScope,
    AnyPropertyFilter,
    Breadcrumb,
    DashboardLayoutSize,
    DashboardMode,
    DashboardPlacement,
    DashboardTemplateEditorType,
    DashboardTile,
    DashboardType,
    InsightColor,
    InsightModel,
    InsightShortId,
    ProjectTreeRef,
    QueryBasedInsightModel,
    TextModel,
} from '~/types'

import { getResponseBytes, sortDayJsDates } from '../insights/utils'
import { teamLogic } from '../teamLogic'
import { BreakdownColorConfig } from './DashboardInsightColorsModal'
import type { dashboardLogicType } from './dashboardLogicType'
import {
    AUTO_REFRESH_INITIAL_INTERVAL_SECONDS,
    BREAKPOINT_COLUMN_COUNTS,
    DASHBOARD_MIN_REFRESH_INTERVAL_MINUTES,
    IS_TEST_MODE,
    MAX_TILES_FOR_AUTOPREVIEW,
    SEARCH_PARAM_FILTERS_KEY,
    SEARCH_PARAM_QUERY_VARIABLES_KEY,
    combineDashboardFilters,
    encodeURLFilters,
    encodeURLVariables,
    getInsightWithRetry,
    layoutsByTile,
    parseURLFilters,
    parseURLVariables,
    runWithLimit,
} from './dashboardUtils'

export interface DashboardLogicProps {
    id: number
    dashboard?: DashboardType<QueryBasedInsightModel>
    placement?: DashboardPlacement
}

export interface RefreshStatus {
    /** Insight is about to be loaded */
    queued?: boolean
    /** Insight is currently loading */
    loading?: boolean
    refreshed?: boolean
    error?: Error
    errored?: boolean
    timer?: Date | null
}

/**
 * Loading the dashboard serves two separate purposes:
 * 1. Fetching dashboard metadata (name, description, settings, etc.)
 * 2. Retrieving an initial cached version of its insights for fast display.
 */
export enum DashboardLoadAction {
    /** Initial dashboard load, when no variables are present. */
    InitialLoad = 'initial_load',
    /** Initial dashboard load, when variables are present in the URL. Deferred until variables are loaded. */
    InitialLoadWithVariables = 'initial_load_with_variables',
    /** Get a fresh copy of the dashboard after it was updated (e.g. a tile was duplicated or removed). */
    Update = 'update',
}

export enum RefreshDashboardItemsAction {
    /** Automatic or manual refresh of the dashboard. */
    Refresh = 'refresh',
    /** Refresh to apply temporary filters and variables. */
    Preview = 'preview',
}

// to stop kea typegen getting confused
export type DashboardTileLayoutUpdatePayload = Pick<DashboardTile, 'id' | 'layouts'>

export const dashboardLogic = kea<dashboardLogicType>([
    path(['scenes', 'dashboard', 'dashboardLogic']),
    connect(() => ({
        values: [
            teamLogic,
            ['currentTeamId'],
            featureFlagLogic,
            ['featureFlags'],
            variableDataLogic,
            ['variables'],
            dataThemeLogic,
            ['getTheme'],
            featureFlagLogic,
            ['featureFlags'],
            variableDataLogic,
            ['variables'],
            dataThemeLogic,
            ['getTheme'],
        ],
        logic: [dashboardsModel, insightsModel, eventUsageLogic],
    })),

    props({} as DashboardLogicProps),

    key((props) => {
        if (typeof props.id !== 'number') {
            throw Error('Must init dashboardLogic with a numeric ID key')
        }
        return props.id
    }),

    actions(() => ({
        /**
         * Dashboard loading and dashboard tile refreshes.
         */
<<<<<<< HEAD
        loadDashboard: (payload: {
            action: DashboardLoadAction
            manualDashboardRefresh?: boolean // whether the dashboard is being refreshed manually
            limitTiles?: number // optional limit for progressive loading
        }) => payload,
        /** Load remaining tiles after partial dashboard load. */
        loadRemainingTiles: true,
=======
        loadDashboard: (payload: { action: DashboardLoadAction }) => payload,
>>>>>>> 3a6a88e0
        /** Expose additional information about the current dashboard load in dashboardLoadData. */
        loadingDashboardItemsStarted: (action: DashboardLoadAction) => ({ action }),
        /** Expose response size information about the current dashboard load in dashboardLoadData. */
        setInitialLoadResponseBytes: (responseBytes: number) => ({ responseBytes }),
        /** Manually refresh the entire dashboard. */
        triggerDashboardRefresh: true,
        /** Manually refresh a single insight from the insight card on the dashboard. */
        refreshDashboardItem: (payload: { tile: DashboardTile<QueryBasedInsightModel> }) => payload,
        /** Refresh tiles of a loaded dashboard e.g. stale tiles after initial load, previewed tiles after applying filters, etc. */
        refreshDashboardItems: (payload: {
            action: RefreshDashboardItemsAction | DashboardLoadAction
            forceRefresh?: boolean
        }) => payload,
        /** Update a single refresh status. */
        setRefreshStatus: (shortId: InsightShortId, loading = false, queued = false) => ({ shortId, loading, queued }),
        /** Update multiple refresh statuses. */
        setRefreshStatuses: (shortIds: InsightShortId[], loading = false, queued = false) => ({
            shortIds,
            loading,
            queued,
        }),
        setRefreshError: (shortId: InsightShortId, error?: Error) => ({ shortId, error }),
        abortQuery: (payload: { queryId: string; queryStartTime: number }) => payload,
        abortAnyRunningQuery: true,

        /**
         * Auto-refresh while on page.
         **/
        setAutoRefresh: (enabled: boolean, interval: number) => ({ enabled, interval }),
        resetInterval: true,

        /*
         * Dashboard filters & variables.
         */
        setDates: (date_from: string | null, date_to: string | null) => ({
            date_from,
            date_to,
        }),
        setProperties: (properties: AnyPropertyFilter[] | null) => ({ properties }),
        setBreakdownFilter: (breakdown_filter: BreakdownFilter | null) => ({ breakdown_filter }),
        saveEditModeChanges: () => true,
        resetUrlFilters: () => true,
        resetIntermittentFilters: () => true,
        applyFilters: true,
        resetUrlVariables: true,
        setInitialVariablesLoaded: (initialVariablesLoaded: boolean) => ({ initialVariablesLoaded }),
        updateDashboardLastRefresh: (lastDashboardRefresh: Dayjs) => ({ lastDashboardRefresh }),
        overrideVariableValue: (variableId: string, value: any, isNull: boolean) => ({
            variableId,
            value,
            isNull,
        }),

        /**
         * Dashboard state.
         */
        setAccessDeniedToDashboard: true,
        /** Update the dashboard in dashboardsModel with given payload. */
        triggerDashboardUpdate: (payload) => ({ payload }),
        /** Update page visibility for virtualized rendering. */
        setPageVisibility: (visible: boolean) => ({ visible }),
        setSubscriptionMode: (enabled: boolean, id?: number | 'new') => ({ enabled, id }),
        /** Set the dashboard mode, see DashboardMode for details. */
        setDashboardMode: (mode: DashboardMode | null, source: DashboardEventSource | null) => ({ mode, source }),

        /**
         * Dashboard layout & tiles.
         */
        updateLayouts: (layouts: Layouts) => ({ layouts }),
        updateContainerWidth: (containerWidth: number, columns: number) => ({ containerWidth, columns }),
        updateTileColor: (tileId: number, color: string | null) => ({ tileId, color }),
        duplicateTile: (tile: DashboardTile<QueryBasedInsightModel>) => ({ tile }),
        removeTile: (tile: DashboardTile<QueryBasedInsightModel>) => ({ tile }),
        moveToDashboard: (
            tile: DashboardTile<QueryBasedInsightModel>,
            fromDashboard: number,
            toDashboard: number,
            toDashboardName: string,
            allowUndo?: boolean
        ) => ({
            tile,
            fromDashboard,
            toDashboard,
            toDashboardName,
            allowUndo: allowUndo === undefined ? true : allowUndo,
        }),
        setTextTileId: (textTileId: number | 'new' | null) => ({ textTileId }),

        /**
         * Usage tracking.
         */
        setShouldReportOnAPILoad: (shouldReport: boolean) => ({ shouldReport }), // See reducer for details
        reportDashboardViewed: true, // Reports `viewed dashboard` and `dashboard analyzed` events

        /**
         * Dashboard result colors.
         */
        setBreakdownColorConfig: (config: BreakdownColorConfig) => ({ config }),
        setDataColorThemeId: (dataColorThemeId: number | null) => ({ dataColorThemeId }),

        setLoadLayoutFromServerOnPreview: (loadLayoutFromServerOnPreview: boolean) => ({
            loadLayoutFromServerOnPreview,
        }),
        dashboardNotFound: true,
    })),

    loaders(({ actions, props, values }) => ({
        dashboard: [
            null as DashboardType<QueryBasedInsightModel> | null,
            {
<<<<<<< HEAD
                /**
                 * TRICKY: Load dashboard only gets the dashboard meta + cached insights (as we pass `force_cache`)
                 * if manualDashboardRefresh is passed then in loadDashboardSuccess we trigger
                 * updateDashboardItems to refresh all insights with `force_blocking`
                 */
                loadDashboard: async ({ action, manualDashboardRefresh, limitTiles }, breakpoint) => {
                    actions.loadingDashboardItemsStarted(action, manualDashboardRefresh ?? false)
=======
                loadDashboard: async ({ action }, breakpoint) => {
                    actions.loadingDashboardItemsStarted(action)
>>>>>>> 3a6a88e0

                    await breakpoint(200)

                    try {
<<<<<<< HEAD
                        const apiUrl = values.apiUrl(
                            'force_cache',
                            values.temporaryFilters,
                            values.temporaryVariables,
                            values.currentLayoutSize,
                            limitTiles
                        )
=======
                        const apiUrl = values.apiUrl('force_cache', values.urlFilters, values.urlVariables)
>>>>>>> 3a6a88e0
                        const dashboardResponse: Response = await api.getResponse(apiUrl)
                        const dashboard: DashboardType<InsightModel> | null = await getJSONOrNull(dashboardResponse)

                        actions.setInitialLoadResponseBytes(getResponseBytes(dashboardResponse))

                        return getQueryBasedDashboard(dashboard)
                    } catch (error: any) {
                        if (error.status === 404) {
                            return null
                        }
                        if (error.status === 403 && error.code === 'permission_denied') {
                            actions.setAccessDeniedToDashboard()
                        }
                        throw error
                    }
                },
<<<<<<< HEAD
                loadRemainingTiles: async (_, breakpoint) => {
                    if (!values.dashboard) {
                        return values.dashboard
                    }

                    await breakpoint(200)

                    try {
                        const apiUrl = values.apiUrl(
                            'force_cache',
                            values.temporaryFilters,
                            values.temporaryVariables,
                            values.currentLayoutSize
                        )
                        const dashboardResponse: Response = await api.getResponse(apiUrl)
                        const dashboard: DashboardType<InsightModel> | null = await getJSONOrNull(dashboardResponse)
                        return getQueryBasedDashboard(dashboard)
                    } catch (error: any) {
                        // If loading remaining tiles fails, just return current dashboard
                        console.warn('Failed to load remaining tiles:', error)
                        return values.dashboard
                    }
                },
                updateFiltersAndLayoutsAndVariables: async (_, breakpoint) => {
=======
                saveEditModeChanges: async (_, breakpoint) => {
>>>>>>> 3a6a88e0
                    actions.abortAnyRunningQuery()

                    try {
                        const layoutsToUpdate = (values.dashboard?.tiles || []).map((tile) => ({
                            id: tile.id,
                            layouts: tile.layouts,
                        }))

                        breakpoint()

                        const dashboard: DashboardType<InsightModel> = await api.update(
                            `api/environments/${values.currentTeamId}/dashboards/${props.id}`,
                            {
                                filters: values.effectiveEditBarFilters,
                                variables: values.effectiveDashboardVariableOverrides,
                                breakdown_colors: values.temporaryBreakdownColors,
                                data_color_theme_id: values.dataColorThemeId,
                                tiles: layoutsToUpdate,
                            }
                        )
                        actions.resetUrlFilters()
                        actions.resetUrlVariables()
                        return getQueryBasedDashboard(dashboard)
                    } catch (e) {
                        lemonToast.error('Could not update dashboard: ' + String(e))
                        return values.dashboard
                    }
                },
                updateTileColor: async ({ tileId, color }) => {
                    await api.update(`api/environments/${values.currentTeamId}/dashboards/${props.id}`, {
                        tiles: [{ id: tileId, color }],
                    })
                    const matchingTile = values.tiles.find((tile) => tile.id === tileId)
                    if (matchingTile) {
                        matchingTile.color = color as InsightColor
                    }
                    return values.dashboard
                },
                removeTile: async ({ tile }) => {
                    try {
                        await api.update(`api/environments/${values.currentTeamId}/dashboards/${props.id}`, {
                            tiles: [{ id: tile.id, deleted: true }],
                        })
                        dashboardsModel.actions.tileRemovedFromDashboard({
                            tile: tile,
                            dashboardId: props.id,
                        })

                        return {
                            ...values.dashboard,
                            tiles: values.tiles.filter((t) => t.id !== tile.id),
                        } as DashboardType<QueryBasedInsightModel>
                    } catch (e) {
                        lemonToast.error('Could not remove tile from dashboard: ' + String(e))
                        return values.dashboard
                    }
                },
                setDashboardMode: async ({ mode, source }) => {
                    if (
                        mode === null &&
                        source === DashboardEventSource.DashboardHeaderDiscardChanges &&
                        values.dashboard?.tiles
                    ) {
                        // layout changes were discarded so need to reset to original state
                        const restoredTiles = values.dashboard?.tiles?.map((tile) => ({
                            ...tile,
                            layouts: values.dashboardLayouts?.[tile.id],
                        }))

                        values.dashboard.tiles = restoredTiles
                    }

                    return values.dashboard
                },
                duplicateTile: async ({ tile }) => {
                    try {
                        const newTile = { ...tile } as Partial<DashboardTile<QueryBasedInsightModel>>
                        delete newTile.id
                        if (newTile.text) {
                            newTile.text = { body: newTile.text.body } as TextModel
                        }

                        const dashboard: DashboardType<InsightModel> = await api.update(
                            `api/environments/${values.currentTeamId}/dashboards/${props.id}`,
                            {
                                tiles: [newTile],
                            }
                        )
                        return getQueryBasedDashboard(dashboard)
                    } catch (e) {
                        lemonToast.error('Could not duplicate tile: ' + String(e))
                        return values.dashboard
                    }
                },
                moveToDashboard: async ({ tile, fromDashboard, toDashboard }) => {
                    if (!tile || fromDashboard === toDashboard) {
                        return values.dashboard
                    }

                    if (fromDashboard !== props.id) {
                        return values.dashboard
                    }
                    const dashboard: DashboardType<InsightModel> = await api.update(
                        `api/environments/${teamLogic.values.currentTeamId}/dashboards/${props.id}/move_tile`,
                        {
                            tile,
                            toDashboard,
                        }
                    )
                    return getQueryBasedDashboard(dashboard)
                },
            },
        ],
    })),
    reducers(({ props }) => ({
        dashboardLoading: [
            false,
            {
                loadDashboard: () => true,
                loadDashboardSuccess: () => false,
                loadDashboardFailure: () => false,
            },
        ],
        loadingPreview: [
            false,
            {
                setDates: () => false,
                setProperties: () => false,
                setBreakdownFilter: () => false,
                loadDashboardSuccess: () => false,
                loadDashboardFailure: () => false,
                applyFilters: () => true,
            },
        ],
        cancellingPreview: [
            false,
            {
                // have to reload dashboard when when cancelling preview
                // and resetting filters
                loadDashboard: () => true,
                loadDashboardSuccess: () => false,
                loadDashboardFailure: () => false,
            },
        ],
        pageVisibility: [
            true,
            {
                setPageVisibility: (_, { visible }) => visible,
            },
        ],
        accessDeniedToDashboard: [
            false,
            {
                setAccessDeniedToDashboard: () => true,
            },
        ],
        dashboardFailedToLoad: [
            false,
            {
                loadDashboardSuccess: () => false,
                loadDashboardFailure: () => true,
            },
        ],
        dashboardLayouts: [
            {} as Record<DashboardTile['id'], DashboardTile['layouts']>,
            {
                loadDashboardSuccess: (_, { dashboard }) => {
                    const tileIdToLayouts: Record<number, DashboardTile['layouts']> = {}
                    dashboard?.tiles.forEach((tile: DashboardTile<QueryBasedInsightModel>) => {
                        tileIdToLayouts[tile.id] = tile.layouts
                    })

                    return tileIdToLayouts
                },
            },
        ],
        temporaryBreakdownColors: [
            [] as BreakdownColorConfig[],
            {
                setBreakdownColorConfig: (state, { config }) => {
                    const existingConfigIndex = state.findIndex((c) => c.breakdownValue === config.breakdownValue)
                    if (existingConfigIndex >= 0) {
                        return [...state.slice(0, existingConfigIndex), config, ...state.slice(existingConfigIndex + 1)]
                    }
                    return [...state, config]
                },
                loadDashboardSuccess: (state, { dashboard }) => {
                    return [...state, ...(dashboard?.breakdown_colors ?? [])]
                },
            },
        ],
        dataColorThemeId: [
            null as number | null,
            {
                setDataColorThemeId: (_, { dataColorThemeId }) => dataColorThemeId || null,
                loadDashboardSuccess: (_, { dashboard }) => dashboard?.data_color_theme_id || null,
            },
        ],
        dashboard: [
            null as DashboardType<QueryBasedInsightModel> | null,
            {
                updateLayouts: (state, { layouts }) => {
                    const itemLayouts = layoutsByTile(layouts)

                    return {
                        ...state,
                        tiles: state?.tiles?.map((tile) => ({ ...tile, layouts: itemLayouts[tile.id] })),
                    } as DashboardType<QueryBasedInsightModel>
                },
                [dashboardsModel.actionTypes.tileMovedToDashboard]: (state, { tile, dashboardId }) => {
                    if (state?.id === dashboardId) {
                        return {
                            ...state,
                            tiles: [...state.tiles, tile],
                        }
                    }
                    return state
                },
                [dashboardsModel.actionTypes.updateDashboardInsight]: (state, { insight, extraDashboardIds }) => {
                    const targetDashboards = (insight.dashboard_tiles || [])
                        .map((tile) => tile.dashboard_id)
                        .concat(extraDashboardIds || [])
                    if (!targetDashboards.includes(props.id)) {
                        // this update is not for this dashboard
                        return state
                    }

                    if (state) {
                        const tileIndex = state.tiles.findIndex(
                            (t) => !!t.insight && t.insight.short_id === insight.short_id
                        )

                        const newTiles = state.tiles.slice()

                        if (tileIndex >= 0) {
                            if (insight.dashboards?.includes(props.id)) {
                                newTiles[tileIndex] = {
                                    ...newTiles[tileIndex],
                                    insight: insight,
                                }
                            } else if (!insight.dashboards?.includes(props.id)) {
                                newTiles.splice(tileIndex, 1)
                            }
                        } else {
                            // we can't create tiles in this reducer
                            // will reload all items in a listener to pick up the new tile
                        }

                        return {
                            ...state,
                            tiles: newTiles.filter((t) => !t.deleted || !t.insight?.deleted),
                        } as DashboardType<QueryBasedInsightModel>
                    }

                    return null
                },
                [dashboardsModel.actionTypes.updateDashboardSuccess]: (state, { dashboard }) => {
                    return state && dashboard && state.id === dashboard.id ? dashboard : state
                },
                [insightsModel.actionTypes.renameInsightSuccess]: (
                    state,
                    { item }
                ): DashboardType<QueryBasedInsightModel> | null => {
                    const tileIndex = state?.tiles.findIndex((t) => !!t.insight && t.insight.short_id === item.short_id)
                    const tiles = state?.tiles.slice(0)

                    if (tileIndex === undefined || tileIndex === -1 || !tiles) {
                        return state
                    }

                    tiles[tileIndex] = {
                        ...tiles[tileIndex],
                        insight: {
                            ...(tiles[tileIndex].insight as QueryBasedInsightModel),
                            name: item.name,
                            last_modified_at: item.last_modified_at,
                        },
                    }

                    return {
                        ...state,
                        tiles,
                    } as DashboardType<QueryBasedInsightModel>
                },
            },
        ],
        loadTimer: [null as Date | null, { loadDashboard: () => new Date() }],
        dashboardLoadData: [
            {
                action: undefined,
                dashboardQueryId: '',
                startTime: 0,
                responseBytes: 0,
            } as {
                action: DashboardLoadAction | undefined
                dashboardQueryId: string
                startTime: number
                responseBytes: number
            },
            {
                loadingDashboardItemsStarted: (_, { action }) => ({
                    action,
                    dashboardQueryId: uuid(), // generate new query id for the refresh
                    startTime: performance.now(),
                    responseBytes: 0,
                }),
                setInitialLoadResponseBytes: (state, { responseBytes }) => ({
                    ...state,
                    responseBytes,
                }),
            },
        ],
        refreshStatus: [
            {} as Record<string, RefreshStatus>,
            {
                setRefreshStatus: (state, { shortId, loading, queued }) => ({
                    ...state,
                    [shortId]: loading
                        ? { loading: true, queued: true, timer: new Date() }
                        : queued
                          ? { loading: false, queued: true, timer: null }
                          : { refreshed: true, timer: state[shortId]?.timer || null },
                }),
                setRefreshStatuses: (state, { shortIds, loading, queued }) =>
                    Object.fromEntries(
                        shortIds.map((shortId) => [
                            shortId,
                            loading
                                ? { loading: true, queued: true, timer: new Date() }
                                : queued
                                  ? { loading: false, queued: true, timer: null }
                                  : { refreshed: true, timer: state[shortId]?.timer || null },
                        ])
                    ) as Record<string, RefreshStatus>,
                setRefreshError: (state, { shortId, error }) => ({
                    ...state,
                    [shortId]: { errored: true, error, timer: state[shortId]?.timer || null },
                }),
                refreshDashboardItems: () => ({}),
                abortQuery: () => ({}),
            },
        ],
        columns: [
            null as number | null,
            {
                updateContainerWidth: (_, { columns }) => columns,
            },
        ],
        containerWidth: [
            null as number | null,
            {
                updateContainerWidth: (_, { containerWidth }) => containerWidth,
            },
        ],
        dashboardMode: [
            null as DashboardMode | null,
            {
                setDashboardMode: (_, { mode }) => mode,
            },
        ],
        loadLayoutFromServerOnPreview: [
            false,
            {
                setLoadLayoutFromServerOnPreview: (_, { loadLayoutFromServerOnPreview }) =>
                    loadLayoutFromServerOnPreview,
            },
        ],
        autoRefresh: [
            {
                interval: AUTO_REFRESH_INITIAL_INTERVAL_SECONDS,
                enabled: false,
            } as {
                interval: number
                enabled: boolean
            },
            { persist: true, prefix: '2_' },
            {
                setAutoRefresh: (_, { enabled, interval }) => ({ enabled, interval }),
            },
        ],
        shouldReportOnAPILoad: [
            /* Whether to report viewed/analyzed events after the API is loaded (and this logic is mounted).
            We need this because the DashboardView component might be mounted (and subsequent `useEffect`) before the API request
            to `loadDashboard` is completed (e.g. if you open PH directly to a dashboard)
            */
            false,
            {
                setShouldReportOnAPILoad: (_, { shouldReport }) => shouldReport,
            },
        ],

        showSubscriptions: [
            false,
            {
                setSubscriptionMode: (_, { enabled }) => enabled,
            },
        ],
        subscriptionId: [
            null as number | 'new' | null,
            {
                setSubscriptionMode: (_, { id }) => id || null,
            },
        ],

        showTextTileModal: [
            false,
            {
                setTextTileId: (_, { textTileId }) => !!textTileId,
            },
        ],
        textTileId: [
            null as number | 'new' | null,
            {
                setTextTileId: (_, { textTileId }) => textTileId,
            },
        ],

        lastDashboardRefresh: [
            null as Dayjs | null,
            {
                loadDashboardSuccess: (_, { dashboard }) => {
                    return dashboard?.last_refresh ? dayjs(dashboard.last_refresh) : null
                },
                updateDashboardLastRefresh: (_, { lastDashboardRefresh }) => lastDashboardRefresh,
            },
        ],
        error404: [
            false,
            {
                dashboardNotFound: () => true,
                loadDashboardSuccess: () => false,
                loadDashboardFailure: () => false,
            },
        ],
        loadingRemainingTiles: [
            false,
            {
                loadRemainingTiles: () => true,
                loadRemainingTilesSuccess: () => false,
                loadRemainingTilesFailure: () => false,
            },
        ],
        /** Dashboard variables */
        initialVariablesLoaded: [
            false,
            {
                setInitialVariablesLoaded: (_, { initialVariablesLoaded }) => initialVariablesLoaded,
            },
        ],
        intermittentFilters: [
            {
                date_from: undefined,
                date_to: undefined,
                properties: undefined,
                breakdown_filter: undefined,
            } as DashboardFilter,
            {
                setDates: (state, { date_from, date_to }) => ({
                    ...state,
                    date_from,
                    date_to,
                }),
                setProperties: (state, { properties }) => ({
                    ...state,
                    properties,
                }),
                setBreakdownFilter: (state, { breakdown_filter }) => ({
                    ...state,
                    breakdown_filter,
                }),
                resetIntermittentFilters: () => ({
                    date_from: undefined,
                    date_to: undefined,
                    properties: undefined,
                    breakdown_filter: undefined,
                }),
            },
        ],
    })),
    selectors(() => ({
        canAutoPreview: [
            (s) => [s.dashboard],
            (dashboard) => (dashboard?.tiles.length || 0) < MAX_TILES_FOR_AUTOPREVIEW,
        ],
        hasIntermittentFilters: [
            (s) => [s.intermittentFilters],
            (intermittentFilters) => Object.values(intermittentFilters).some((filter) => filter !== undefined),
        ],
        hasUrlFilters: [
            (s) => [s.urlFilters],
            (urlFilters) => Object.values(urlFilters).some((filter) => filter !== undefined),
        ],
        showEditBarApplyPopover: [
            (s) => [s.canAutoPreview, s.hasIntermittentFilters],
            (canAutoPreview, hasIntermittentFilters) => !canAutoPreview && hasIntermittentFilters,
        ],
        urlFilters: [() => [router.selectors.searchParams], (searchParams) => parseURLFilters(searchParams)],
        effectiveEditBarFilters: [
            (s) => [s.dashboard, s.urlFilters, s.intermittentFilters],
            (dashboard, urlFilters, intermittentFilters) => {
                const effectiveEditBarFilters = combineDashboardFilters(
                    dashboard?.persisted_filters || {},
                    urlFilters,
                    intermittentFilters
                )
                return effectiveEditBarFilters
            },
        ],
        effectiveDashboardVariableOverrides: [
            (s) => [s.dashboard, s.urlVariables],
            (dashboard, urlVariables) => ({ ...dashboard?.variables, ...urlVariables }),
        ],
        effectiveVariablesAndAssociatedInsights: [
            (s) => [s.dashboard, s.variables],
            (dashboard: DashboardType, variables: Variable[]): { variable: Variable; insightNames: string[] }[] => {
                const dataVizNodes = (dashboard?.tiles ?? [])
                    .map((n) => ({ query: n.insight?.query, title: n.insight?.name }))
                    .filter((n) => n.query?.kind === NodeKind.DataVisualizationNode)
                    .filter(
                        (n): n is { query: DataVisualizationNode; title: string } =>
                            Boolean(n.query) && Boolean(n.title)
                    )

                const usedVariables = dataVizNodes
                    .map((n) => n.query.source.variables)
                    .filter((n): n is Record<string, HogQLVariable> => Boolean(n))
                    .flatMap((n) => Object.values(n))
                const uniqueVariables = uniqBy(usedVariables, (n) => n.variableId)

                const effectiveVariables = uniqueVariables
                    .map((v) => {
                        const variable = variables.find((n) => n.id === v.variableId)

                        if (!variable) {
                            return null
                        }

                        // determine effective variable state
                        const resultVar: Variable = {
                            ...variable,
                            value: dashboard.variables?.[v.variableId]?.value || v.value || variable.default_value,
                            isNull: dashboard.variables?.[v.variableId]?.isNull || variable.isNull,
                        }

                        // get insights using variable
                        const insightsUsingVariable = dataVizNodes
                            .filter((n) => {
                                const vars = n.query.source.variables
                                if (!vars) {
                                    return false
                                }

                                return !!vars[v.variableId]
                            })
                            .map((n) => n.title)

                        return { variable: resultVar, insightNames: insightsUsingVariable }
                    })
                    .filter((n): n is { variable: Variable; insightNames: string[] } => Boolean(n?.variable))

                return effectiveVariables
            },
        ],
        urlVariables: [
            (s) => [router.selectors.searchParams, s.variables, s.initialVariablesLoaded],
            (searchParams, variables, initialVariablesLoaded): Record<string, HogQLVariable> => {
                if (!initialVariablesLoaded) {
                    // if initial variables are not loaded yet, we can't map the variables in the url
                    return {}
                }

                // try to convert url variables to variables
                const urlVariablesRaw = parseURLVariables(searchParams)
                const urlVariables: Record<string, HogQLVariable> = {}

                for (const [key, value] of Object.entries(urlVariablesRaw)) {
                    const variable = variables.find((variable: Variable) => variable.code_name === key)
                    if (variable) {
                        urlVariables[variable.id] = {
                            code_name: variable.code_name,
                            variableId: variable.id,
                            value,
                            isNull: value === null,
                        }
                    }
                }

                return urlVariables
            },
        ],
        hasVariables: [
            (s) => [s.effectiveVariablesAndAssociatedInsights],
            (effectiveVariablesAndAssociatedInsights) =>
                Object.keys(effectiveVariablesAndAssociatedInsights).length > 0,
        ],
        asDashboardTemplate: [
            (s) => [s.dashboard],
            (dashboard: DashboardType): DashboardTemplateEditorType | undefined => {
                return dashboard
                    ? {
                          template_name: dashboard.name,
                          dashboard_description: dashboard.description,
                          dashboard_filters: dashboard.filters,
                          tags: dashboard.tags || [],
                          tiles: dashboard.tiles
                              .filter((tile) => !tile.error) // Skip error tiles when creating templates
                              .map((tile) => {
                                  if (tile.text) {
                                      return {
                                          type: 'TEXT',
                                          body: tile.text.body,
                                          layouts: tile.layouts,
                                          color: tile.color,
                                      }
                                  }
                                  if (tile.insight) {
                                      return {
                                          type: 'INSIGHT',
                                          name: tile.insight.name,
                                          description: tile.insight.description || '',
                                          query: tile.insight.query,
                                          layouts: tile.layouts,
                                          color: tile.color,
                                      }
                                  }
                                  throw new Error('Unknown tile type')
                              }),
                          variables: [],
                      }
                    : undefined
            },
        ],
        placement: [
            () => [(_, props) => props.placement],
            (placement): DashboardPlacement => placement || DashboardPlacement.Dashboard,
        ],
        apiUrl: [
            (_, p) => [p.id],
            (id) => {
                return (
                    refresh?: RefreshType,
                    filtersOverride?: DashboardFilter,
                    variablesOverride?: Record<string, HogQLVariable>,
                    layoutSize?: 'sm' | 'xs',
                    limitTiles?: number
                ) =>
                    `api/environments/${teamLogic.values.currentTeamId}/dashboards/${id}/?${toParams({
                        refresh,
                        filters_override: filtersOverride,
                        variables_override: variablesOverride,
                        layout_size: layoutSize,
                        limit_tiles: limitTiles,
                    })}`
            },
        ],
        currentLayoutSize: [
            (s) => [s.containerWidth],
            (containerWidth): 'sm' | 'xs' => {
                // Use precise container width when available, otherwise estimate from window width
                if (containerWidth !== null) {
                    return containerWidth > BREAKPOINTS.sm ? 'sm' : 'xs'
                }
                // Estimate from window width, accounting for ~300px of sidebars
                const windowWidth = typeof window !== 'undefined' ? window.innerWidth : 1200
                const estimatedContainerWidth = windowWidth - 300
                return estimatedContainerWidth > BREAKPOINTS.sm ? 'sm' : 'xs'
            },
        ],
        tiles: [(s) => [s.dashboard], (dashboard) => dashboard?.tiles?.filter((t) => !t.deleted) || []],
        insightTiles: [
            (s) => [s.tiles],
            (tiles) => tiles.filter((t) => !!t.insight).filter((i) => !i.insight?.deleted),
        ],
        textTiles: [(s) => [s.tiles], (tiles) => tiles.filter((t) => !!t.text)],
        itemsLoading: [
            (s) => [s.dashboardLoading, s.refreshStatus, s.initialVariablesLoaded],
            (dashboardLoading, refreshStatus, initialVariablesLoaded) => {
                return (
                    dashboardLoading ||
                    Object.values(refreshStatus).some((s) => s.loading || s.queued) ||
                    (SEARCH_PARAM_QUERY_VARIABLES_KEY in router.values.searchParams && !initialVariablesLoaded)
                )
            },
        ],
        isRefreshingQueued: [(s) => [s.refreshStatus], (refreshStatus) => (id: string) => !!refreshStatus[id]?.queued],
        isRefreshing: [(s) => [s.refreshStatus], (refreshStatus) => (id: string) => !!refreshStatus[id]?.loading],
        highlightedInsightId: [
            () => [router.selectors.searchParams],
            (searchParams) => searchParams.highlightInsightId,
        ],
        sortedDates: [
            (s) => [s.insightTiles],
            (insightTiles): Dayjs[] => {
                if (!insightTiles || !insightTiles.length) {
                    return []
                }

                const validDates = insightTiles
                    .map((i) => dayjs(i.insight?.last_refresh))
                    .filter((date) => date.isValid())
                return sortDayJsDates(validDates)
            },
        ],
        oldestRefreshed: [
            // selecting page visibility to update the refresh when a page comes back into view
            (s) => [s.sortedDates, s.pageVisibility],
            (sortedDates): Dayjs | null => {
                if (!sortedDates.length) {
                    return null
                }

                return sortedDates[0]
            },
        ],
        effectiveLastRefresh: [
            (s) => [s.lastDashboardRefresh, s.oldestRefreshed],
            (lastDashboardRefresh, oldestRefreshed): Dayjs | null => {
                const dates = [lastDashboardRefresh, oldestRefreshed].filter((d): d is Dayjs => d != null)
                return sortDayJsDates(dates)[dates.length - 1]
            },
        ],

        nextAllowedDashboardRefresh: [
            (s) => [s.lastDashboardRefresh],
            (lastDashboardRefresh): Dayjs | null => {
                if (!lastDashboardRefresh) {
                    return null
                }

                return lastDashboardRefresh.add(DASHBOARD_MIN_REFRESH_INTERVAL_MINUTES, 'minutes')
            },
        ],
        blockRefresh: [
            // page visibility is only here to trigger a recompute when the page is hidden/shown
            (s) => [s.nextAllowedDashboardRefresh, s.placement, s.pageVisibility],
            (nextAllowedDashboardRefresh: Dayjs, placement: DashboardPlacement) => {
                return (
                    !(placement === DashboardPlacement.FeatureFlag) &&
                    !(placement === DashboardPlacement.Group) &&
                    !!nextAllowedDashboardRefresh &&
                    nextAllowedDashboardRefresh?.isAfter(now())
                )
            },
        ],
        canEditDashboard: [
            (s) => [s.dashboard],
            (dashboard) => {
                return dashboard?.user_access_level
                    ? accessLevelSatisfied(AccessControlResourceType.Dashboard, dashboard.user_access_level, 'editor')
                    : true
            },
        ],
        canRestrictDashboard: [
            // Sync conditions with backend can_user_restrict
            (s) => [s.dashboard, userLogic.selectors.user, teamLogic.selectors.currentTeam],
            (dashboard, user, currentTeam): boolean =>
                !!dashboard &&
                !!user &&
                (user.uuid === dashboard.created_by?.uuid ||
                    (!!currentTeam?.effective_membership_level &&
                        currentTeam.effective_membership_level >= OrganizationMembershipLevel.Admin)),
        ],
        sizeKey: [
            (s) => [s.columns],
            (columns): DashboardLayoutSize | undefined => {
                const [size] = (Object.entries(BREAKPOINT_COLUMN_COUNTS).find(([, value]) => value === columns) ||
                    []) as [DashboardLayoutSize, number]
                return size
            },
        ],
        layouts: [(s) => [s.tiles], (tiles) => calculateLayouts(tiles)],
        layout: [(s) => [s.layouts, s.sizeKey], (layouts, sizeKey) => (sizeKey ? layouts[sizeKey] : undefined)],
        layoutForItem: [
            (s) => [s.layout],
            (layout) => {
                const layoutForItem: Record<string, Layout> = {}
                if (layout) {
                    for (const obj of layout) {
                        layoutForItem[obj.i] = obj
                    }
                }
                return layoutForItem
            },
        ],
        refreshMetrics: [
            (s) => [s.refreshStatus],
            (refreshStatus) => {
                const total = Object.keys(refreshStatus).length ?? 0
                return {
                    completed: total - (Object.values(refreshStatus).filter((s) => s.loading || s.queued).length ?? 0),
                    total,
                }
            },
        ],
        breadcrumbs: [
            (s) => [s.dashboard, s.error404, s.dashboardFailedToLoad, s.canEditDashboard, s.featureFlags],
            (dashboard, error404, dashboardFailedToLoad, canEditDashboard, featureFlags): Breadcrumb[] => {
                const newSceneLayout = featureFlags[FEATURE_FLAGS.NEW_SCENE_LAYOUT]
                return [
                    {
                        key: Scene.Dashboards,
                        name: 'Dashboards',
                        path: urls.dashboards(),
                    },
                    {
                        key: [Scene.Dashboard, dashboard?.id || 'new'],
                        name: dashboard?.id
                            ? dashboard.name
                            : dashboardFailedToLoad
                              ? 'Could not load'
                              : error404
                                ? 'Not found'
                                : '...',
                        onRename:
                            canEditDashboard && !newSceneLayout
                                ? async (name) => {
                                      if (dashboard) {
                                          await dashboardsModel.asyncActions.updateDashboard({
                                              id: dashboard.id,
                                              name,
                                              allowUndo: true,
                                          })
                                      }
                                  }
                                : undefined,
                    },
                ]
            },
        ],
        projectTreeRef: [
            () => [(_, props: DashboardLogicProps) => props.id],
            (id): ProjectTreeRef => {
                return { type: 'dashboard', ref: String(id) }
            },
        ],
        [SIDE_PANEL_CONTEXT_KEY]: [
            (s) => [s.dashboard],
            (dashboard): SidePanelSceneContext | null => {
                // Only render the new access control  on side panel if they are not using the old dashboard permissions (v1)
                return dashboard && dashboard.access_control_version === 'v2'
                    ? {
                          activity_scope: ActivityScope.DASHBOARD,
                          activity_item_id: `${dashboard.id}`,
                          access_control_resource: 'dashboard',
                          access_control_resource_id: `${dashboard.id}`,
                      }
                    : null
            },
        ],
        dataColorTheme: [
            (s) => [s.dataColorThemeId, s.getTheme],
            (dataColorThemeId, getTheme): DataColorTheme | null => getTheme(dataColorThemeId),
        ],
        maxContext: [
            (s) => [s.dashboard],
            (dashboard): MaxContextInput[] => {
                if (!dashboard) {
                    return []
                }

                return [createMaxContextHelpers.dashboard(dashboard)]
            },
        ],
    })),
    events(({ actions, cache, props }) => ({
        afterMount: () => {
            // NOTE: initial dashboard load is done after variables are loaded in initialVariablesLoaded
            if (props.id) {
                if (props.dashboard) {
                    // If we already have dashboard data, use it. Should the data turn out to be stale,
                    // the loadDashboardSuccess listener will initiate a refresh
                    actions.loadDashboardSuccess(props.dashboard)
                } else {
                    if (!(SEARCH_PARAM_QUERY_VARIABLES_KEY in router.values.searchParams)) {
<<<<<<< HEAD
                        // Progressive loading: load first 4 tiles initially
                        actions.loadDashboard({
                            action: DashboardLoadAction.InitialLoad,
                            limitTiles: 4,
                        })
=======
                        actions.loadDashboard({ action: DashboardLoadAction.InitialLoad })
>>>>>>> 3a6a88e0
                    }
                }
            }
        },
        beforeUnmount: () => {
            actions.abortAnyRunningQuery()
            if (cache.autoRefreshInterval) {
                window.clearInterval(cache.autoRefreshInterval)
                cache.autoRefreshInterval = null
            }
        },
    })),
    sharedListeners(({ values, props }) => ({
        reportRefreshTiming: ({ shortId }) => {
            const refreshStatus = values.refreshStatus[shortId]

            if (refreshStatus?.timer) {
                const loadingMilliseconds = new Date().getTime() - refreshStatus.timer.getTime()
                eventUsageLogic.actions.reportInsightRefreshTime(loadingMilliseconds, shortId)
            }
        },
        reportLoadTiming: () => {
            if (values.loadTimer) {
                const loadingMilliseconds = new Date().getTime() - values.loadTimer.getTime()
                eventUsageLogic.actions.reportDashboardLoadingTime(loadingMilliseconds, props.id)
            }
        },
    })),
    listeners(({ actions, values, cache, props, sharedListeners }) => ({
        setRefreshError: sharedListeners.reportRefreshTiming,
        setRefreshStatuses: sharedListeners.reportRefreshTiming,
        setRefreshStatus: sharedListeners.reportRefreshTiming,
        loadDashboardFailure: () => {
            const { action, dashboardQueryId, startTime } = values.dashboardLoadData

            eventUsageLogic.actions.reportTimeToSeeData({
                team_id: values.currentTeamId,
                type: 'dashboard_load',
                context: 'dashboard',
                status: 'failure',
                action,
                primary_interaction_id: dashboardQueryId,
                time_to_see_data_ms: Math.floor(performance.now() - startTime),
            })
        },

        [insightsModel.actionTypes.duplicateInsightSuccess]: () => {
            // TODO this is a bit hacky, but we need to reload the dashboard to get the new insight
            // TODO when duplicated from a dashboard we should carry the context so only one logic needs to reload
            // TODO or we should duplicate the tile (and implicitly the insight)
            actions.loadDashboard({ action: DashboardLoadAction.Update })
        },
        [dashboardsModel.actionTypes.tileAddedToDashboard]: ({ dashboardId }) => {
            // when adding an insight to a dashboard, we need to reload the dashboard to get the new insight
            if (dashboardId === props.id) {
                actions.loadDashboard({ action: DashboardLoadAction.Update })
            }
        },
        [dashboardsModel.actionTypes.updateDashboardInsight]: ({ insight, extraDashboardIds }) => {
            const targetDashboards = (insight.dashboard_tiles || [])
                .map((tile) => tile.dashboard_id)
                .concat(extraDashboardIds || [])
            if (!targetDashboards.includes(props.id)) {
                // this update is not for this dashboard
                return
            }

            const tileIndex = values.tiles.findIndex((t) => !!t.insight && t.insight.short_id === insight.short_id)

            if (tileIndex === -1) {
                // this is a new tile created from an insight context we need to reload the dashboard
                actions.loadDashboard({ action: DashboardLoadAction.Update })
            }
        },
        moveToDashboardSuccess: ({ payload }) => {
            if (payload?.toDashboard === undefined || payload?.tile === undefined) {
                return
            }

            const updatedTile = { ...payload.tile }
            if (updatedTile.insight !== undefined && updatedTile.insight !== null) {
                updatedTile.insight.dashboards =
                    payload.tile.insight?.dashboards?.filter((d) => d !== payload.fromDashboard) || []
                updatedTile.insight.dashboards.push(payload.toDashboard)
            }
            if (updatedTile) {
                dashboardsModel.actions.tileMovedToDashboard(updatedTile, payload.toDashboard)

                lemonToast.success(
                    <>
                        Insight moved to{' '}
                        <b>
                            <Link to={urls.dashboard(payload?.toDashboard)}>{payload?.toDashboardName}</Link>
                        </b>
                    </>
                    // TODO implement undo for move to dashboard
                )
            }
        },
        triggerDashboardUpdate: ({ payload }) => {
            if (values.dashboard) {
                dashboardsModel.actions.updateDashboard({ id: values.dashboard.id, ...payload })
            }
        },
        /** Triggered from dashboard refresh button, when user refreshes entire dashboard */
        triggerDashboardRefresh: () => {
            // reset auto refresh interval
            actions.resetInterval()
            actions.refreshDashboardItems({ action: RefreshDashboardItemsAction.Refresh, forceRefresh: true })
        },
        /** Called when a single insight is refreshed manually on the dashboard */
        refreshDashboardItem: async ({ tile }, breakpoint) => {
            const dashboardId: number = props.id
            const insight = tile.insight

            if (!insight) {
                return
            }

            actions.setRefreshStatus(insight.short_id, true, true)

            try {
                breakpoint()

                // when one insight is refreshed manually, we want to avoid cache and force a refresh of the insight
                // hence using 'force_blocking', small cost to give latest data for the insight
                // also it's then consistent with the dashboard refresh button
                const refreshedInsight = await getInsightWithRetry(
                    values.currentTeamId,
                    insight,
                    dashboardId,
                    uuid(),
                    'force_blocking',
                    undefined,
                    values.urlFilters,
                    values.urlVariables
                )

                if (refreshedInsight) {
                    dashboardsModel.actions.updateDashboardInsight(refreshedInsight)
                    actions.setRefreshStatus(insight.short_id)
                } else {
                    actions.setRefreshError(insight.short_id)
                }
            } catch (e: any) {
                actions.setRefreshError(insight.short_id, e)
            }
        },
        refreshDashboardItems: async ({ action, forceRefresh }, breakpoint) => {
            const isInitialLoad =
                action === DashboardLoadAction.InitialLoad || action === DashboardLoadAction.InitialLoadWithVariables
            const isInitialLoadOrUpdate = isInitialLoad || action === DashboardLoadAction.Update

            const dashboardId: number = props.id
            const sortedInsights = (values.insightTiles || [])
                // sort tiles so we poll them in the exact order they are computed on the backend
                .sort((a, b) => (a.order ?? 0) - (b.order ?? 0))
                .map((t) => t.insight)
                .filter((i): i is QueryBasedInsightModel => !!i)
                // only refresh stale insights
                .filter(
                    (i) =>
                        forceRefresh ||
                        !isInitialLoadOrUpdate ||
                        !i.cache_target_age ||
                        dayjs(i.cache_target_age).isBefore(dayjs())
                )

            if (sortedInsights.length > 0) {
                await breakpoint()
                actions.resetIntermittentFilters()

                // Set refresh status for all insights
                actions.setRefreshStatuses(
                    sortedInsights.map((item) => item.short_id),
                    false,
                    true
                )

                actions.abortAnyRunningQuery()
                cache.abortController = new AbortController()
                const methodOptions: ApiMethodOptions = { signal: cache.abortController.signal }

                const fetchSyncInsightFunctions = sortedInsights.map((insight) => async () => {
                    const queryId = uuid()
                    const queryStartTime = performance.now()
                    const dashboardId: number = props.id

                    // Set insight as refreshing
                    actions.setRefreshStatus(insight.short_id, true, true)

                    try {
                        const refreshedInsight = await getInsightWithRetry(
                            values.currentTeamId,
                            insight,
                            dashboardId,
                            queryId,
                            forceRefresh ? 'force_blocking' : 'blocking', // 'blocking' returns cached data if available, when manual refresh is triggered we want fresh results
                            methodOptions,
                            values.urlFilters,
                            values.urlVariables
                        )

                        if (refreshedInsight) {
                            dashboardsModel.actions.updateDashboardInsight(refreshedInsight)
                            actions.setRefreshStatus(insight.short_id)
                        } else {
                            actions.setRefreshError(insight.short_id)
                        }
                    } catch (e: any) {
                        if (shouldCancelQuery(e)) {
                            console.warn(`Insight refresh cancelled for ${insight.short_id} due to abort signal:`, e)
                            actions.abortQuery({ queryId, queryStartTime })
                        } else {
                            actions.setRefreshError(insight.short_id, e)
                        }
                    }
                })

                // Execute the fetches with concurrency limit of 4
                await runWithLimit(fetchSyncInsightFunctions, 4)
                breakpoint()

                // REFRESH DONE: all insights have been refreshed

                // update last refresh time, only if we've forced a blocking refresh of the dashboard
                if (forceRefresh) {
                    actions.updateDashboardLastRefresh(dayjs())
                }

                if (isInitialLoad) {
                    // capture time to see data
                    const { dashboardQueryId, startTime, responseBytes } = values.dashboardLoadData
                    eventUsageLogic.actions.reportTimeToSeeData({
                        team_id: values.currentTeamId,
                        type: 'dashboard_load',
                        context: 'dashboard',
                        action,
                        status: 'success',
                        primary_interaction_id: dashboardQueryId,
                        time_to_see_data_ms: Math.floor(performance.now() - startTime),
                        api_response_bytes: responseBytes,
                        insights_fetched: sortedInsights.length,
                        insights_fetched_cached: values.dashboard?.tiles.reduce(
                            (acc, curr) => acc + (curr.is_cached ? 1 : 0),
                            0
                        ),
                        ...getJSHeapMemory(),
                    })
                }

                eventUsageLogic.actions.reportDashboardRefreshed(dashboardId, values.lastDashboardRefresh)
            }
        },
        saveEditModeChanges: () => {
            if (
                values.dashboard?.persisted_filters?.date_from !== values.effectiveEditBarFilters.date_from ||
                values.dashboard?.persisted_filters?.date_to !== values.effectiveEditBarFilters.date_to
            ) {
                eventUsageLogic.actions.reportDashboardDateRangeChanged(
                    values.effectiveEditBarFilters.date_from,
                    values.effectiveEditBarFilters.date_to
                )
            }
            if (
                JSON.stringify(values.dashboard?.persisted_filters?.properties) !==
                JSON.stringify(values.effectiveEditBarFilters.properties)
            ) {
                eventUsageLogic.actions.reportDashboardPropertiesChanged()
            }
        },
        setDashboardMode: async ({ mode, source }) => {
            if (mode === DashboardMode.Edit && source !== DashboardEventSource.DashboardHeaderDiscardChanges) {
                // Note: handled in subscriptions
            } else if (source === DashboardEventSource.DashboardHeaderDiscardChanges) {
                // cancel edit mode changesdashboardLogi

                // reset filters to that before previewing
                actions.resetIntermittentFilters()
                actions.resetUrlVariables()

                // reset tile data by reloading dashboard
                actions.refreshDashboardItems({
                    action: RefreshDashboardItemsAction.Preview,
                    forceRefresh: false,
                })

                // also reset layout to that we stored in dashboardLayouts
                // this is done in the reducer for dashboard
            } else if (mode === null && source === DashboardEventSource.DashboardHeaderOverridesBanner) {
                // discard overrides when opening a dashboard from a link with overrides

                // remove overrides from url
                actions.resetUrlFilters()
                actions.resetUrlVariables()

                // reset tile data by reloading dashboard
                actions.refreshDashboardItems({
                    action: RefreshDashboardItemsAction.Refresh,
                    forceRefresh: false,
                })
            } else if (mode === null && source === DashboardEventSource.DashboardHeaderSaveDashboard) {
                // save edit mode changes
                actions.saveEditModeChanges()
            }

            if (mode) {
                eventUsageLogic.actions.reportDashboardModeToggled(mode, source)
            }
        },
        setAutoRefresh: () => {
            actions.resetInterval()
        },
        resetInterval: () => {
            if (cache.autoRefreshInterval) {
                window.clearInterval(cache.autoRefreshInterval)
                cache.autoRefreshInterval = null
            }

            if (values.autoRefresh.enabled) {
                // Refresh right now after enabling if we haven't refreshed recently
                if (
                    !values.itemsLoading &&
                    values.lastDashboardRefresh &&
                    values.lastDashboardRefresh.isBefore(now().subtract(values.autoRefresh.interval, 'seconds'))
                ) {
                    actions.refreshDashboardItems({
                        action: RefreshDashboardItemsAction.Refresh,
                        forceRefresh: true,
                    })
                }
                cache.autoRefreshInterval = window.setInterval(() => {
                    actions.refreshDashboardItems({
                        action: RefreshDashboardItemsAction.Refresh,
                        forceRefresh: true,
                    })
                }, values.autoRefresh.interval * 1000)
            }
        },
        loadDashboardSuccess: (...args) => {
            void sharedListeners.reportLoadTiming(...args)

            if (!values.dashboard) {
                actions.dashboardNotFound()
                return // We hit a 404
            }

            if (values.dashboard.has_more_tiles) {
                actions.loadRemainingTiles()
            }

            if (values.placement !== DashboardPlacement.Export) {
                // access stored values from dashboardLoadData
                // as we can't pass them down to this listener
                const action = values.dashboardLoadData.action!
                actions.refreshDashboardItems({ action, forceRefresh: false })
            }

            if (values.shouldReportOnAPILoad) {
                actions.setShouldReportOnAPILoad(false)
                actions.reportDashboardViewed()
            }
        },
        loadRemainingTilesSuccess: () => {
            // Refresh all tiles using the same logic as initial dashboard load
            if (values.placement !== DashboardPlacement.Export) {
                const { action, manualDashboardRefresh } = values.dashboardLoadData
                actions.updateDashboardItems({ action, manualDashboardRefresh })
            }
        },
        reportDashboardViewed: async (_, breakpoint) => {
            // Caching `dashboard`, as the dashboard might have unmounted after the breakpoint,
            // and "values.dashboard" will then fail
            const { dashboard, lastDashboardRefresh } = values
            if (dashboard) {
                void api.create(`api/environments/${teamLogic.values.currentTeamId}/dashboards/${dashboard.id}/viewed`)
                eventUsageLogic.actions.reportDashboardViewed(dashboard, lastDashboardRefresh)
                await breakpoint(IS_TEST_MODE ? 1 : 10000) // Tests will wait for all breakpoints to finish
                if (
                    router.values.location.pathname === urls.dashboard(dashboard.id) ||
                    router.values.location.pathname === urls.projectHomepage() ||
                    router.values.location.pathname.startsWith(urls.sharedDashboard(''))
                ) {
                    eventUsageLogic.actions.reportDashboardViewed(dashboard, lastDashboardRefresh, 10)
                }
            } else {
                // dashboard has not loaded yet, report after API request is completed
                actions.setShouldReportOnAPILoad(true)
            }
        },
        abortAnyRunningQuery: () => {
            if (cache.abortController) {
                cache.abortController.abort()
                cache.abortController = null
            }
        },
        abortQuery: async ({ queryId, queryStartTime }) => {
            const { currentTeamId } = values
            try {
                await api.insights.cancelQuery(queryId, currentTeamId ?? undefined)
            } catch (e) {
                console.warn('Failed cancelling query', e)
            }

            const { dashboardQueryId } = values.dashboardLoadData
            eventUsageLogic.actions.reportTimeToSeeData({
                team_id: values.currentTeamId,
                type: 'insight_load',
                context: 'dashboard',
                primary_interaction_id: dashboardQueryId,
                query_id: queryId,
                status: 'cancelled',
                time_to_see_data_ms: Math.floor(performance.now() - queryStartTime),
                insights_fetched: 0,
                insights_fetched_cached: 0,
            })
        },
        applyFilters: () => {
            actions.refreshDashboardItems({
                action: RefreshDashboardItemsAction.Preview,
                forceRefresh: false,
            })
        },
        setProperties: () => {
            if (values.canAutoPreview) {
                actions.refreshDashboardItems({
                    action: RefreshDashboardItemsAction.Preview,
                    forceRefresh: false,
                })
            }
        },
        setDates: () => {
            if (values.canAutoPreview) {
                actions.refreshDashboardItems({
                    action: RefreshDashboardItemsAction.Preview,
                    forceRefresh: false,
                })
            }
        },
        setBreakdownFilter: () => {
            if (values.canAutoPreview) {
                actions.refreshDashboardItems({
                    action: RefreshDashboardItemsAction.Preview,
                    forceRefresh: false,
                })
            }
        },
        overrideVariableValue: () => {
            actions.refreshDashboardItems({
                action: RefreshDashboardItemsAction.Preview,
                forceRefresh: false,
            })
            actions.setDashboardMode(DashboardMode.Edit, null)
        },
        [variableDataLogic.actionTypes.getVariablesSuccess]: () => {
            // Only run this handler once on startup
            // This ensures variables are loaded before the dashboard is loaded and insights are refreshed
            if (values.initialVariablesLoaded) {
                return
            }

            if (SEARCH_PARAM_QUERY_VARIABLES_KEY in router.values.searchParams) {
<<<<<<< HEAD
                actions.loadDashboard({
                    action: DashboardLoadAction.InitialLoadWithVariables,
                    limitTiles: 3,
                })
=======
                actions.loadDashboard({ action: DashboardLoadAction.InitialLoadWithVariables })
>>>>>>> 3a6a88e0
            }

            actions.setInitialVariablesLoaded(true)
        },
        updateDashboardLastRefresh: ({ lastDashboardRefresh }) => {
            dashboardsModel.actions.updateDashboard({
                id: props.id,
                last_refresh: lastDashboardRefresh.toISOString(),
                discardResult: true,
            })
        },
    })),

    subscriptions(() => ({
        dashboardMode: (dashboardMode, previousDashboardMode) => {
            if (previousDashboardMode !== DashboardMode.Edit && dashboardMode === DashboardMode.Edit) {
                clearDOMTextSelection()
                lemonToast.info('Now editing the dashboard – save to persist changes')
            }
        },
    })),

    actionToUrl(({ values }) => ({
        applyFilters: () => {
            const { currentLocation } = router.values

            const urlFilters = parseURLFilters(currentLocation.searchParams)
            const newUrlFilters: DashboardFilter = combineDashboardFilters(urlFilters, values.intermittentFilters)

            const newSearchParams = {
                ...currentLocation.searchParams,
            }

            return [
                currentLocation.pathname,
                { ...newSearchParams, ...encodeURLFilters(newUrlFilters) },
                currentLocation.hashParams,
            ]
        },
        setProperties: ({ properties }) => {
            if (!values.canAutoPreview) {
                return
            }

            const { currentLocation } = router.values

            const urlFilters = parseURLFilters(currentLocation.searchParams)
            const newUrlFilters: DashboardFilter = {
                ...urlFilters,
                properties,
            }

            const newSearchParams = {
                ...currentLocation.searchParams,
            }

            return [
                currentLocation.pathname,
                { ...newSearchParams, ...encodeURLFilters(newUrlFilters) },
                currentLocation.hashParams,
            ]
        },
        setDates: ({ date_from, date_to }) => {
            if (!values.canAutoPreview) {
                return
            }

            const { currentLocation } = router.values

            const urlFilters = parseURLFilters(currentLocation.searchParams)
            const newUrlFilters: DashboardFilter = {
                ...urlFilters,
                date_from,
                date_to,
            }

            const newSearchParams = {
                ...currentLocation.searchParams,
            }

            return [
                currentLocation.pathname,
                { ...newSearchParams, ...encodeURLFilters(newUrlFilters) },
                currentLocation.hashParams,
            ]
        },
        setBreakdownFilter: ({ breakdown_filter }) => {
            if (!values.canAutoPreview) {
                return
            }

            const { currentLocation } = router.values

            const urlFilters = parseURLFilters(currentLocation.searchParams)
            const newUrlFilters: DashboardFilter = {
                ...urlFilters,
                breakdown_filter,
            }

            const newSearchParams = {
                ...currentLocation.searchParams,
            }

            return [
                currentLocation.pathname,
                { ...newSearchParams, ...encodeURLFilters(newUrlFilters) },
                currentLocation.hashParams,
            ]
        },
        overrideVariableValue: ({ variableId, value }) => {
            const { currentLocation } = router.values

            const currentVariable = values.variables.find((variable: Variable) => variable.id === variableId)

            if (!currentVariable) {
                return [currentLocation.pathname, currentLocation.searchParams, currentLocation.hashParams]
            }

            const urlVariables = parseURLVariables(currentLocation.searchParams)
            const newUrlVariables: Record<string, string> = {
                ...urlVariables,
                [currentVariable.code_name]: value,
            }

            const newSearchParams = {
                ...currentLocation.searchParams,
            }

            return [
                currentLocation.pathname,
                { ...newSearchParams, ...encodeURLVariables(newUrlVariables) },
                currentLocation.hashParams,
            ]
        },
        resetUrlVariables: () => {
            const { currentLocation } = router.values
            const newSearchParams = { ...currentLocation.searchParams }
            delete newSearchParams[SEARCH_PARAM_QUERY_VARIABLES_KEY]
            return [currentLocation.pathname, newSearchParams, currentLocation.hashParams]
        },
        resetUrlFilters: () => {
            const { currentLocation } = router.values
            const newSearchParams = { ...currentLocation.searchParams }
            delete newSearchParams[SEARCH_PARAM_FILTERS_KEY]
            return [currentLocation.pathname, newSearchParams, currentLocation.hashParams]
        },
    })),

    urlToAction(({ values, actions }) => ({
        '/dashboard/:id/subscriptions(/:subscriptionId)': ({ subscriptionId }) => {
            const id = subscriptionId
                ? subscriptionId == 'new'
                    ? subscriptionId
                    : parseInt(subscriptionId, 10)
                : undefined
            actions.setSubscriptionMode(true, id)
            actions.setTextTileId(null)
            actions.setDashboardMode(null, null)
        },

        '/dashboard/:id': () => {
            actions.setSubscriptionMode(false, undefined)
            actions.setTextTileId(null)
            if (values.dashboardMode === DashboardMode.Sharing) {
                actions.setDashboardMode(null, null)
            }
        },
        '/dashboard/:id/sharing': () => {
            actions.setSubscriptionMode(false, undefined)
            actions.setTextTileId(null)
            actions.setDashboardMode(DashboardMode.Sharing, null)
        },
        '/dashboard/:id/text-tiles/:textTileId': ({ textTileId }) => {
            actions.setSubscriptionMode(false, undefined)
            actions.setDashboardMode(null, null)
            actions.setTextTileId(textTileId === undefined ? 'new' : textTileId !== 'new' ? Number(textTileId) : 'new')
        },
    })),
])<|MERGE_RESOLUTION|>--- conflicted
+++ resolved
@@ -156,17 +156,12 @@
         /**
          * Dashboard loading and dashboard tile refreshes.
          */
-<<<<<<< HEAD
         loadDashboard: (payload: {
             action: DashboardLoadAction
-            manualDashboardRefresh?: boolean // whether the dashboard is being refreshed manually
             limitTiles?: number // optional limit for progressive loading
         }) => payload,
         /** Load remaining tiles after partial dashboard load. */
         loadRemainingTiles: true,
-=======
-        loadDashboard: (payload: { action: DashboardLoadAction }) => payload,
->>>>>>> 3a6a88e0
         /** Expose additional information about the current dashboard load in dashboardLoadData. */
         loadingDashboardItemsStarted: (action: DashboardLoadAction) => ({ action }),
         /** Expose response size information about the current dashboard load in dashboardLoadData. */
@@ -277,33 +272,19 @@
         dashboard: [
             null as DashboardType<QueryBasedInsightModel> | null,
             {
-<<<<<<< HEAD
-                /**
-                 * TRICKY: Load dashboard only gets the dashboard meta + cached insights (as we pass `force_cache`)
-                 * if manualDashboardRefresh is passed then in loadDashboardSuccess we trigger
-                 * updateDashboardItems to refresh all insights with `force_blocking`
-                 */
-                loadDashboard: async ({ action, manualDashboardRefresh, limitTiles }, breakpoint) => {
-                    actions.loadingDashboardItemsStarted(action, manualDashboardRefresh ?? false)
-=======
-                loadDashboard: async ({ action }, breakpoint) => {
+                loadDashboard: async ({ action, limitTiles }, breakpoint) => {
                     actions.loadingDashboardItemsStarted(action)
->>>>>>> 3a6a88e0
 
                     await breakpoint(200)
 
                     try {
-<<<<<<< HEAD
                         const apiUrl = values.apiUrl(
                             'force_cache',
-                            values.temporaryFilters,
-                            values.temporaryVariables,
+                            values.urlFilters,
+                            values.urlVariables,
                             values.currentLayoutSize,
                             limitTiles
                         )
-=======
-                        const apiUrl = values.apiUrl('force_cache', values.urlFilters, values.urlVariables)
->>>>>>> 3a6a88e0
                         const dashboardResponse: Response = await api.getResponse(apiUrl)
                         const dashboard: DashboardType<InsightModel> | null = await getJSONOrNull(dashboardResponse)
 
@@ -320,7 +301,6 @@
                         throw error
                     }
                 },
-<<<<<<< HEAD
                 loadRemainingTiles: async (_, breakpoint) => {
                     if (!values.dashboard) {
                         return values.dashboard
@@ -331,8 +311,8 @@
                     try {
                         const apiUrl = values.apiUrl(
                             'force_cache',
-                            values.temporaryFilters,
-                            values.temporaryVariables,
+                            values.urlFilters,
+                            values.urlVariables,
                             values.currentLayoutSize
                         )
                         const dashboardResponse: Response = await api.getResponse(apiUrl)
@@ -344,10 +324,7 @@
                         return values.dashboard
                     }
                 },
-                updateFiltersAndLayoutsAndVariables: async (_, breakpoint) => {
-=======
                 saveEditModeChanges: async (_, breakpoint) => {
->>>>>>> 3a6a88e0
                     actions.abortAnyRunningQuery()
 
                     try {
@@ -1222,15 +1199,7 @@
                     actions.loadDashboardSuccess(props.dashboard)
                 } else {
                     if (!(SEARCH_PARAM_QUERY_VARIABLES_KEY in router.values.searchParams)) {
-<<<<<<< HEAD
-                        // Progressive loading: load first 4 tiles initially
-                        actions.loadDashboard({
-                            action: DashboardLoadAction.InitialLoad,
-                            limitTiles: 4,
-                        })
-=======
-                        actions.loadDashboard({ action: DashboardLoadAction.InitialLoad })
->>>>>>> 3a6a88e0
+                        actions.loadDashboard({ action: DashboardLoadAction.InitialLoad, limitTiles: 4 })
                     }
                 }
             }
@@ -1597,8 +1566,8 @@
         loadRemainingTilesSuccess: () => {
             // Refresh all tiles using the same logic as initial dashboard load
             if (values.placement !== DashboardPlacement.Export) {
-                const { action, manualDashboardRefresh } = values.dashboardLoadData
-                actions.updateDashboardItems({ action, manualDashboardRefresh })
+                const action = values.dashboardLoadData.action!
+                actions.refreshDashboardItems({ action, forceRefresh: false })
             }
         },
         reportDashboardViewed: async (_, breakpoint) => {
@@ -1693,14 +1662,7 @@
             }
 
             if (SEARCH_PARAM_QUERY_VARIABLES_KEY in router.values.searchParams) {
-<<<<<<< HEAD
-                actions.loadDashboard({
-                    action: DashboardLoadAction.InitialLoadWithVariables,
-                    limitTiles: 3,
-                })
-=======
-                actions.loadDashboard({ action: DashboardLoadAction.InitialLoadWithVariables })
->>>>>>> 3a6a88e0
+                actions.loadDashboard({ action: DashboardLoadAction.InitialLoadWithVariables, limitTiles: 4 })
             }
 
             actions.setInitialVariablesLoaded(true)
