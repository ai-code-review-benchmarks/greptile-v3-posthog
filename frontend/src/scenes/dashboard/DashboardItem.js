--- conflicted
+++ resolved
@@ -259,8 +259,7 @@
                 </div>
                 <div className="dashboard-item-content">
                     {Element ? (
-<<<<<<< HEAD
-                        <div className="graph-container">
+                        <span>
                             {inSharedMode && !item.result ? (
                                 <span>This item is still being calculated, please check back later.</span>
                             ) : (
@@ -272,15 +271,7 @@
                                     theme={color === 'white' ? 'light' : 'dark'}
                                 />
                             )}
-                        </div>
-=======
-                        <Element
-                            dashboardItemId={item.id}
-                            filters={filters}
-                            color={color}
-                            theme={color === 'white' ? 'light' : 'dark'}
-                        />
->>>>>>> f8f27316
+                        </span>
                     ) : (
                         <Loading />
                     )}
