--- conflicted
+++ resolved
@@ -194,18 +194,7 @@
     const { renameDashboardItem } = useActions(dashboardItemsModel)
     const { featureFlags } = useValues(featureFlagLogic)
 
-<<<<<<< HEAD
-    const _type: DisplayedType = getDisplayedType(item.filters)
-=======
-    const _type =
-        item.filters.insight === ViewType.RETENTION
-            ? 'RetentionContainer'
-            : item.filters.insight === ViewType.PATHS
-            ? 'PathsViz'
-            : item.filters.insight === ViewType.FUNNELS
-            ? 'FunnelViz'
-            : item.filters.display || 'ActionsLineGraph'
->>>>>>> 152dfae5
+    const _type = getDisplayedType(item.filters)
 
     const insightTypeDisplayName =
         item.filters.insight === ViewType.RETENTION
