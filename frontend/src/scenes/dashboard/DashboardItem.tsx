import './DashboardItems.scss'
import { Link } from 'lib/components/Link'
import { useActions, useValues, BindLogic } from 'kea'
import { Dropdown, Menu, Alert, Skeleton } from 'antd'
import { combineUrl, router } from 'kea-router'
import { deleteWithUndo, Loading } from 'lib/utils'
import React, { RefObject, useEffect, useState } from 'react'
import { ActionsLineGraph } from 'scenes/trends/viz/ActionsLineGraph'
import { ActionsTable } from 'scenes/trends/viz/ActionsTable'
import { ActionsPie } from 'scenes/trends/viz/ActionsPie'
import { Paths } from 'scenes/paths/Paths'
import { EllipsisOutlined, SaveOutlined, EyeOutlined } from '@ant-design/icons'
import { dashboardColorNames, dashboardColors } from 'lib/colors'
import { useLongPress } from 'lib/hooks/useLongPress'
import { usePrevious } from 'lib/hooks/usePrevious'
import dayjs from 'dayjs'
import relativeTime from 'dayjs/plugin/relativeTime'
import { dashboardsModel } from '~/models/dashboardsModel'
import { RetentionContainer } from 'scenes/retention/RetentionContainer'
import { SaveModal } from 'scenes/insights/SaveModal'
import { dashboardItemsModel } from '~/models/dashboardItemsModel'
import {
    DashboardItemType,
    DashboardMode,
    DashboardType,
    ChartDisplayType,
    ViewType,
    FilterType,
    InsightLogicProps,
} from '~/types'
import { ActionsBarValueGraph } from 'scenes/trends/viz'
import { eventUsageLogic } from 'lib/utils/eventUsageLogic'
import { Funnel } from 'scenes/funnels/Funnel'
import { Tooltip } from 'lib/components/Tooltip'
import {
    ErrorMessage,
    FunnelEmptyState,
    FunnelInvalidExclusionFiltersEmptyState,
    FunnelInvalidFiltersEmptyState,
    TimeOut,
} from 'scenes/insights/EmptyStates'
import { funnelLogic } from 'scenes/funnels/funnelLogic'
import { insightLogic } from 'scenes/insights/insightLogic'
import { featureFlagLogic } from 'lib/logic/featureFlagLogic'
import { FEATURE_FLAGS } from 'lib/constants'
import { LinkButton } from 'lib/components/LinkButton'
import { DiveIcon } from 'lib/components/icons'
import { teamLogic } from '../teamLogic'

dayjs.extend(relativeTime)

interface Props {
    item: DashboardItemType
    dashboardId?: number
    updateItemColor?: (id: number, itemClassName: string) => void
    setDiveDashboard?: (id: number, dashboardId: number | null) => void
    loadDashboardItems?: () => void
    isDraggingRef?: RefObject<boolean>
    isReloading?: boolean
    reload?: () => void
    dashboardMode: DashboardMode | null
    isOnEditMode: boolean
    setEditMode?: () => void
    index: number
    layout?: any
    footer?: JSX.Element
    onClick?: () => void
    moveDashboardItem?: (it: DashboardItemType, dashboardId: number) => void
    saveDashboardItem?: (it: DashboardItemType) => void
    duplicateDashboardItem?: (it: DashboardItemType, dashboardId?: number) => void
    isHighlighted?: boolean
    doNotLoad?: boolean
}

export type DisplayedType = ChartDisplayType | 'RetentionContainer'

interface DisplayProps {
    className: string
    element: (props: any) => JSX.Element | null
    viewText: string
    link: (item: DashboardItemType) => string
}

export const displayMap: Record<DisplayedType, DisplayProps> = {
    ActionsLineGraph: {
        className: 'graph',
        element: ActionsLineGraph,
        viewText: 'View graph',
        link: ({ filters, id, dashboard, name }: DashboardItemType): string =>
            combineUrl('/insights', filters, { fromItem: id, fromItemName: name, fromDashboard: dashboard }).url,
    },
    ActionsLineGraphCumulative: {
        className: 'graph',
        element: ActionsLineGraph,
        viewText: 'View graph',
        link: ({ filters, id, dashboard, name }: DashboardItemType): string =>
            combineUrl('/insights', filters, { fromItem: id, fromItemName: name, fromDashboard: dashboard }).url,
    },
    ActionsBar: {
        className: 'bar',
        element: ActionsLineGraph,
        viewText: 'View graph',
        link: ({ filters, id, dashboard, name }: DashboardItemType): string =>
            combineUrl('/insights', filters, { fromItem: id, fromItemName: name, fromDashboard: dashboard }).url,
    },
    ActionsBarValue: {
        className: 'bar',
        element: ActionsBarValueGraph,
        viewText: 'View graph',
        link: ({ filters, id, dashboard, name }: DashboardItemType): string =>
            combineUrl('/insights', filters, { fromItem: id, fromItemName: name, fromDashboard: dashboard }).url,
    },
    ActionsTable: {
        className: 'table',
        element: ActionsTable,
        viewText: 'View table',
        link: ({ filters, id, dashboard, name }: DashboardItemType): string =>
            combineUrl('/insights', filters, { fromItem: id, fromItemName: name, fromDashboard: dashboard }).url,
    },
    ActionsPie: {
        className: 'pie',
        element: ActionsPie,
        viewText: 'View graph',
        link: ({ filters, id, dashboard, name }: DashboardItemType): string =>
            combineUrl('/insights', filters, { fromItem: id, fromItemName: name, fromDashboard: dashboard }).url,
    },
    FunnelViz: {
        className: 'funnel',
        element: Funnel,
        viewText: 'View funnel',
        link: ({ id, dashboard, name, filters }: DashboardItemType): string => {
            return combineUrl(
                `/insights`,
                { insight: ViewType.FUNNELS, ...filters },
                { fromItem: id, fromItemName: name, fromDashboard: dashboard }
            ).url
        },
    },
    RetentionContainer: {
        className: 'retention',
        element: RetentionContainer,
        viewText: 'View graph',
        link: ({ id, dashboard, name, filters }: DashboardItemType): string => {
            return combineUrl(
                `/insights`,
                { insight: ViewType.RETENTION, ...filters },
                { fromItem: id, fromItemName: name, fromDashboard: dashboard }
            ).url
        },
    },
    PathsViz: {
        className: 'paths-viz',
        element: Paths,
        viewText: 'View graph',
        link: ({ id, dashboard, name, filters }: DashboardItemType): string => {
            return combineUrl(
                `/insights`,
                { insight: ViewType.PATHS, ...filters },
                { fromItem: id, fromItemName: name, fromDashboard: dashboard }
            ).url
        },
    },
}

export function getDisplayedType(filters: Partial<FilterType>): DisplayedType {
    return (
        filters.insight === ViewType.RETENTION
            ? 'RetentionContainer'
            : filters.insight === ViewType.PATHS
            ? 'PathsViz'
            : filters.insight === ViewType.FUNNELS
            ? 'FunnelViz'
            : filters.display || 'ActionsLineGraph'
    ) as DisplayedType
}

const dashboardDiveLink = (dive_dashboard: number, dive_source_id: number): string => {
    return combineUrl(`/dashboard/${dive_dashboard}`, { dive_source_id: dive_source_id.toString() }).url
}

export function DashboardItem({
    item,
    dashboardId,
    updateItemColor,
    setDiveDashboard,
    loadDashboardItems,
    isDraggingRef,
    isReloading,
    reload,
    dashboardMode,
    isOnEditMode,
    setEditMode,
    index,
    layout,
    footer,
    onClick,
    moveDashboardItem,
    saveDashboardItem,
    duplicateDashboardItem,
    isHighlighted = false,
    doNotLoad = false,
}: Props): JSX.Element {
    const [initialLoaded, setInitialLoaded] = useState(false)
    const [showSaveModal, setShowSaveModal] = useState(false)
    const { nameSortedDashboards } = useValues(dashboardsModel)
    const { renameDashboardItem } = useActions(dashboardItemsModel)
    const { featureFlags } = useValues(featureFlagLogic)

    const _type = getDisplayedType(item.filters)

    const insightTypeDisplayName =
        item.filters.insight === ViewType.RETENTION
            ? 'Retention'
            : item.filters.insight === ViewType.PATHS
            ? 'Paths'
            : item.filters.insight === ViewType.FUNNELS
            ? 'Funnel'
            : item.filters.insight === ViewType.SESSIONS
            ? 'Sessions'
            : item.filters.insight === ViewType.STICKINESS
            ? 'Stickiness'
            : 'Trends'

    const className = displayMap[_type].className
    const Element = displayMap[_type].element
    const viewText = displayMap[_type].viewText
    const link = displayMap[_type].link(item)
    const color = item.color || 'white'
    const otherDashboards: DashboardType[] = nameSortedDashboards.filter((d: DashboardType) => d.id !== dashboardId)
    const getDashboard = (id: number): DashboardType | undefined => nameSortedDashboards.find((d) => d.id === id)

    const longPressProps = useLongPress(setEditMode, {
        ms: 500,
        touch: true,
        click: false,
        exclude: 'table, table *',
    })

    const { currentTeamId } = useValues(teamLogic)
    const filters = { ...item.filters, from_dashboard: item.id }
    const logicProps: InsightLogicProps = {
<<<<<<< HEAD
        teamId: currentTeamId,
=======
>>>>>>> 9142386d
        dashboardItemId: item.id,
        filters: filters,
        cachedResults: (item as any).result,
        doNotLoad,
    }
    const { insightProps, showTimeoutMessage, showErrorMessage, insight, insightLoading, isLoading } = useValues(
        insightLogic(logicProps)
    )
    const { loadResults } = useActions(insightLogic(logicProps))

    const { reportDashboardItemRefreshed } = useActions(eventUsageLogic)
    const { areFiltersValid, isValidFunnel, areExclusionFiltersValid } = useValues(funnelLogic(insightProps))
    const previousLoading = usePrevious(insightLoading)
    const diveDashboard = item.dive_dashboard ? getDashboard(item.dive_dashboard) : null

    // if a load is performed and returns that is not the initial load, we refresh dashboard item to update timestamp
    useEffect(() => {
        if (previousLoading && !insightLoading && !initialLoaded) {
            setInitialLoaded(true)
        }
    }, [insightLoading])

    // Empty states that completely replace the graph
    const BlockingEmptyState = (() => {
        // Insight specific empty states - note order is important here
        if (item.filters.insight === ViewType.FUNNELS) {
            if (!areFiltersValid) {
                return <FunnelInvalidFiltersEmptyState />
            }
            if (!areExclusionFiltersValid) {
                return <FunnelInvalidExclusionFiltersEmptyState />
            }
            if (!isValidFunnel && !(insightLoading || isLoading)) {
                return <FunnelEmptyState />
            }
        }

        // Insight agnostic empty states
        if (showErrorMessage) {
            return <ErrorMessage />
        }
        if (showTimeoutMessage) {
            return <TimeOut isLoading={isLoading} />
        }

        return null
    })()

    // Empty states that can coexist with the graph (e.g. Loading)
    const CoexistingEmptyState = (() => {
        if (isLoading || insightLoading) {
            return <Loading />
        }
        return null
    })()

    const response = (
        <div
            key={item.id}
            className={`dashboard-item ${item.color || 'white'} di-width-${layout?.w || 0} di-height-${
                layout?.h || 0
            } ph-no-capture`}
            {...longPressProps}
            data-attr={'dashboard-item-' + index}
            style={{ border: isHighlighted ? '2px solid var(--primary)' : undefined, opacity: isReloading ? 0.5 : 1 }}
        >
            <div className={`dashboard-item-container ${className}`}>
                <div className="dashboard-item-header" style={{ cursor: isOnEditMode ? 'move' : 'inherit' }}>
                    <div className="dashboard-item-title" data-attr="dashboard-item-title">
                        {dashboardMode === DashboardMode.Public ? (
                            item.name
                        ) : (
                            <Link
                                draggable={false}
                                to={link}
                                title={item.name}
                                preventClick
                                onClick={() => {
                                    if (!isDraggingRef?.current) {
                                        onClick ? onClick() : router.actions.push(link)
                                    }
                                }}
                                style={{ fontSize: 16, fontWeight: 500 }}
                            >
                                {item.name || `Untitled ${insightTypeDisplayName} Query`}
                            </Link>
                        )}
                    </div>
                    {dashboardMode !== DashboardMode.Public && (
                        <div className="dashboard-item-settings">
                            {saveDashboardItem &&
                                dashboardMode !== DashboardMode.Internal &&
                                (!item.saved && item.dashboard ? (
                                    <Link to={'/dashboard/' + item.dashboard}>
                                        <small>View dashboard</small>
                                    </Link>
                                ) : (
                                    <Tooltip title="Save insight">
                                        <SaveOutlined
                                            style={{
                                                cursor: 'pointer',
                                                marginTop: -3,
                                                ...(item.saved
                                                    ? {
                                                          background: 'var(--primary)',
                                                          color: 'white',
                                                      }
                                                    : {}),
                                            }}
                                            onClick={() => {
                                                if (item.saved) {
                                                    return saveDashboardItem({ ...item, saved: false })
                                                }
                                                if (item.name) {
                                                    // If item already has a name we don't have to ask for it again
                                                    return saveDashboardItem({ ...item, saved: true })
                                                }
                                                setShowSaveModal(true)
                                            }}
                                        />
                                    </Tooltip>
                                ))}
                            {dashboardMode !== DashboardMode.Internal && (
                                <>
                                    {featureFlags[FEATURE_FLAGS.DIVE_DASHBOARDS] && (
                                        <>
                                            <LinkButton
                                                to={link}
                                                icon={<EyeOutlined />}
                                                data-attr="dive-btn-view"
                                                className="dive-btn dive-btn-view"
                                            >
                                                View
                                            </LinkButton>
                                            {typeof item.dive_dashboard === 'number' && (
                                                <Tooltip
                                                    title={`Dive to ${diveDashboard?.name || 'connected dashboard'}`}
                                                >
                                                    <LinkButton
                                                        to={dashboardDiveLink(item.dive_dashboard, item.id)}
                                                        icon={
                                                            <span role="img" aria-label="dive" className="anticon">
                                                                <DiveIcon />
                                                            </span>
                                                        }
                                                        data-attr="dive-btn-dive"
                                                        className="dive-btn dive-btn-dive"
                                                    >
                                                        Dive
                                                    </LinkButton>
                                                </Tooltip>
                                            )}
                                        </>
                                    )}
                                    <Dropdown
                                        overlayStyle={{ minWidth: 240, border: '1px solid var(--primary)' }}
                                        placement="bottomRight"
                                        trigger={['click']}
                                        overlay={
                                            <Menu
                                                data-attr={'dashboard-item-' + index + '-dropdown-menu'}
                                                style={{ padding: '12px 4px' }}
                                            >
                                                <Menu.Item data-attr={'dashboard-item-' + index + '-dropdown-view'}>
                                                    <Link to={link}>{viewText}</Link>
                                                </Menu.Item>
                                                <Menu.Item
                                                    data-attr={'dashboard-item-' + index + '-dropdown-refresh'}
                                                    onClick={() => {
                                                        // On dashboards we use custom reloading logic, which updates a
                                                        // global "loading 1 out of n" label, and loads 4 items at a time
                                                        if (reload) {
                                                            reload()
                                                        } else {
                                                            loadResults(true)
                                                        }
                                                        reportDashboardItemRefreshed(item)
                                                    }}
                                                >
                                                    <Tooltip
                                                        placement="left"
                                                        title={
                                                            <i>
                                                                Last updated:{' '}
                                                                {item.last_refresh
                                                                    ? dayjs(item.last_refresh).fromNow()
                                                                    : 'recently'}
                                                            </i>
                                                        }
                                                    >
                                                        Refresh
                                                    </Tooltip>
                                                </Menu.Item>
                                                <Menu.Item
                                                    data-attr={'dashboard-item-' + index + '-dropdown-rename'}
                                                    onClick={() => renameDashboardItem(item)}
                                                >
                                                    Rename
                                                </Menu.Item>
                                                {updateItemColor && (
                                                    <Menu.SubMenu
                                                        data-attr={'dashboard-item-' + index + '-dropdown-color'}
                                                        key="colors"
                                                        title="Set color"
                                                    >
                                                        {Object.entries(dashboardColorNames).map(
                                                            ([itemClassName, itemColor], colorIndex) => (
                                                                <Menu.Item
                                                                    key={itemClassName}
                                                                    onClick={() =>
                                                                        updateItemColor(item.id, itemClassName)
                                                                    }
                                                                    data-attr={
                                                                        'dashboard-item-' +
                                                                        index +
                                                                        '-dropdown-color-' +
                                                                        colorIndex
                                                                    }
                                                                >
                                                                    <span
                                                                        style={{
                                                                            background: dashboardColors[itemClassName],
                                                                            border: '1px solid #eee',
                                                                            display: 'inline-block',
                                                                            width: 13,
                                                                            height: 13,
                                                                            verticalAlign: 'middle',
                                                                            marginRight: 5,
                                                                            marginBottom: 1,
                                                                        }}
                                                                    />
                                                                    {itemColor}
                                                                </Menu.Item>
                                                            )
                                                        )}
                                                    </Menu.SubMenu>
                                                )}
                                                {featureFlags[FEATURE_FLAGS.DIVE_DASHBOARDS] && setDiveDashboard && (
                                                    <Menu.SubMenu
                                                        data-attr={'dashboard-item-' + index + '-dive-dashboard'}
                                                        key="dive"
                                                        title={`Set dive dashboard`}
                                                    >
                                                        {otherDashboards.map((dashboard, diveIndex) => (
                                                            <Menu.Item
                                                                data-attr={
                                                                    'dashboard-item-' +
                                                                    index +
                                                                    '-dive-dashboard-' +
                                                                    diveIndex
                                                                }
                                                                key={dashboard.id}
                                                                onClick={() => setDiveDashboard(item.id, dashboard.id)}
                                                                disabled={dashboard.id === item.dive_dashboard}
                                                            >
                                                                {dashboard.name}
                                                            </Menu.Item>
                                                        ))}
                                                        <Menu.Item
                                                            data-attr={
                                                                'dashboard-item-' + index + '-dive-dashboard-remove'
                                                            }
                                                            key="remove"
                                                            onClick={() => setDiveDashboard(item.id, null)}
                                                            className="text-danger"
                                                        >
                                                            Remove
                                                        </Menu.Item>
                                                    </Menu.SubMenu>
                                                )}
                                                {duplicateDashboardItem && otherDashboards.length > 0 && (
                                                    <Menu.SubMenu
                                                        data-attr={'dashboard-item-' + index + '-dropdown-copy'}
                                                        key="copy"
                                                        title="Copy to"
                                                    >
                                                        {otherDashboards.map((dashboard, copyIndex) => (
                                                            <Menu.Item
                                                                data-attr={
                                                                    'dashboard-item-' +
                                                                    index +
                                                                    '-dropdown-copy-' +
                                                                    copyIndex
                                                                }
                                                                key={dashboard.id}
                                                                onClick={() =>
                                                                    duplicateDashboardItem(item, dashboard.id)
                                                                }
                                                            >
                                                                <span
                                                                    style={{
                                                                        background: dashboardColors[className],
                                                                        border: '1px solid #eee',
                                                                        display: 'inline-block',
                                                                        width: 13,
                                                                        height: 13,
                                                                        verticalAlign: 'middle',
                                                                        marginRight: 5,
                                                                        marginBottom: 1,
                                                                    }}
                                                                />
                                                                {dashboard.name}
                                                            </Menu.Item>
                                                        ))}
                                                    </Menu.SubMenu>
                                                )}
                                                {moveDashboardItem &&
                                                    (otherDashboards.length > 0 ? (
                                                        <Menu.SubMenu
                                                            data-attr={'dashboard-item-' + index + '-dropdown-move'}
                                                            key="move"
                                                            title="Move to"
                                                        >
                                                            {otherDashboards.map((dashboard, moveIndex) => (
                                                                <Menu.Item
                                                                    data-attr={
                                                                        'dashboard-item-' +
                                                                        index +
                                                                        '-dropdown-move-' +
                                                                        moveIndex
                                                                    }
                                                                    key={dashboard.id}
                                                                    onClick={() =>
                                                                        moveDashboardItem(item, dashboard.id)
                                                                    }
                                                                >
                                                                    {dashboard.name}
                                                                </Menu.Item>
                                                            ))}
                                                        </Menu.SubMenu>
                                                    ) : null)}
                                                {duplicateDashboardItem && (
                                                    <Menu.Item
                                                        data-attr={'dashboard-item-' + index + '-dropdown-duplicate'}
                                                        onClick={() => duplicateDashboardItem(item)}
                                                    >
                                                        Duplicate
                                                    </Menu.Item>
                                                )}
                                                <Menu.Item
                                                    data-attr={'dashboard-item-' + index + '-dropdown-delete'}
                                                    onClick={() =>
                                                        deleteWithUndo({
                                                            object: {
                                                                id: item.id,
                                                                name: item.name,
                                                            },
                                                            endpoint: 'insight',
                                                            callback: loadDashboardItems,
                                                        })
                                                    }
                                                    className="text-danger"
                                                >
                                                    Delete
                                                </Menu.Item>
                                            </Menu>
                                        }
                                    >
                                        <span
                                            data-attr={'dashboard-item-' + index + '-dropdown'}
                                            style={{ cursor: 'pointer', marginTop: -3 }}
                                        >
                                            <EllipsisOutlined />
                                        </span>
                                    </Dropdown>
                                </>
                            )}
                        </div>
                    )}
                </div>
                {item.description && (
                    <div style={{ padding: '0 16px', marginBottom: 16, fontSize: 12 }}>{item.description}</div>
                )}

                <div className={`dashboard-item-content ${_type}`} onClickCapture={onClick}>
                    {!BlockingEmptyState && CoexistingEmptyState}
                    {!!BlockingEmptyState ? (
                        BlockingEmptyState
                    ) : (
                        <Alert.ErrorBoundary message="Error rendering graph!">
                            {dashboardMode === DashboardMode.Public && !insight.result && !item.result ? (
                                <Skeleton />
                            ) : (
                                <Element
                                    dashboardItemId={item.id}
                                    cachedResults={item.result}
                                    filters={filters}
                                    color={color}
                                    theme={color === 'white' ? 'light' : 'dark'}
                                    inSharedMode={dashboardMode === DashboardMode.Public}
                                />
                            )}
                        </Alert.ErrorBoundary>
                    )}
                </div>
                {footer}
            </div>
            {showSaveModal && saveDashboardItem && (
                <SaveModal
                    title="Save Chart"
                    prompt="Name of Chart"
                    textLabel="Name"
                    textPlaceholder="DAUs Last 14 days"
                    visible={true}
                    onCancel={() => {
                        setShowSaveModal(false)
                    }}
                    onSubmit={(text) => {
                        saveDashboardItem({ ...item, name: text, saved: true })
                        setShowSaveModal(false)
                    }}
                />
            )}
        </div>
    )

    return (
        <BindLogic logic={insightLogic} props={insightProps}>
            {response}
        </BindLogic>
    )
}<|MERGE_RESOLUTION|>--- conflicted
+++ resolved
@@ -45,7 +45,6 @@
 import { FEATURE_FLAGS } from 'lib/constants'
 import { LinkButton } from 'lib/components/LinkButton'
 import { DiveIcon } from 'lib/components/icons'
-import { teamLogic } from '../teamLogic'
 
 dayjs.extend(relativeTime)
 
@@ -236,13 +235,8 @@
         exclude: 'table, table *',
     })
 
-    const { currentTeamId } = useValues(teamLogic)
     const filters = { ...item.filters, from_dashboard: item.id }
     const logicProps: InsightLogicProps = {
-<<<<<<< HEAD
-        teamId: currentTeamId,
-=======
->>>>>>> 9142386d
         dashboardItemId: item.id,
         filters: filters,
         cachedResults: (item as any).result,
