import './DashboardItems.scss'
import { Link } from 'lib/components/Link'
import { useActions, useValues } from 'kea'
import { Dropdown, Menu, Tooltip, Alert, Button, Skeleton } from 'antd'
import { combineUrl, router } from 'kea-router'
import { deleteWithUndo, Loading } from 'lib/utils'
import React, { RefObject, useEffect, useState } from 'react'
import { ActionsLineGraph } from 'scenes/trends/viz/ActionsLineGraph'
import { ActionsTable } from 'scenes/trends/viz/ActionsTable'
import { ActionsPie } from 'scenes/trends/viz/ActionsPie'
import { Paths } from 'scenes/paths/Paths'
import {
    EllipsisOutlined,
    EditOutlined,
    DeleteOutlined,
    LineChartOutlined,
    TableOutlined,
    PieChartOutlined,
    FunnelPlotOutlined,
    BgColorsOutlined,
    BlockOutlined,
    CopyOutlined,
    DeliveredProcedureOutlined,
    BarChartOutlined,
    SaveOutlined,
    ReloadOutlined,
} from '@ant-design/icons'
import { dashboardColorNames, dashboardColors } from 'lib/colors'
import { useLongPress } from 'lib/hooks/useLongPress'
import { usePrevious } from 'lib/hooks/usePrevious'
import dayjs from 'dayjs'
<<<<<<< HEAD
import { insightLogic, logicFromInsight } from 'scenes/insights/insightLogic'
=======
import relativeTime from 'dayjs/plugin/relativeTime'
import { logicFromInsight } from 'scenes/insights/insightLogic'
>>>>>>> 81348a04
import { dashboardsModel } from '~/models/dashboardsModel'
import { RetentionContainer } from 'scenes/retention/RetentionContainer'
import { SaveModal } from 'scenes/insights/SaveModal'
import { dashboardItemsModel } from '~/models/dashboardItemsModel'
import { DashboardItemType, DashboardMode, DashboardType, ChartDisplayType, ViewType } from '~/types'
import { ActionsBarValueGraph } from 'scenes/trends/viz'
import { eventUsageLogic } from 'lib/utils/eventUsageLogic'
import { Funnel } from 'scenes/funnels/Funnel'

dayjs.extend(relativeTime)

interface Props {
    item: DashboardItemType
    dashboardId?: number
    updateItemColor?: (id: number, itemClassName: string) => void
    loadDashboardItems?: () => void
    isDraggingRef?: RefObject<boolean>
    dashboardMode: DashboardMode | null
    isOnEditMode: boolean
    setEditMode?: () => void
    index: number
    layout?: any
    footer?: JSX.Element
    onClick?: () => void
    preventLoading?: boolean
    moveDashboardItem?: (it: DashboardItemType, dashboardId: number) => void
    saveDashboardItem?: (it: DashboardItemType) => void
    duplicateDashboardItem?: (it: DashboardItemType, dashboardId?: number) => void
}

export type DisplayedType = ChartDisplayType | 'RetentionContainer'

interface DisplayProps {
    className: string
    element: (props: any) => JSX.Element | null
    icon: (props: any) => JSX.Element | null
    viewText: string
    link: (item: DashboardItemType) => string
}

export const displayMap: Record<DisplayedType, DisplayProps> = {
    ActionsLineGraph: {
        className: 'graph',
        element: ActionsLineGraph,
        icon: LineChartOutlined,
        viewText: 'View graph',
        link: ({ filters, id, dashboard, name }: DashboardItemType): string =>
            combineUrl('/insights', filters, { fromItem: id, fromItemName: name, fromDashboard: dashboard }).url,
    },
    ActionsLineGraphCumulative: {
        className: 'graph',
        element: ActionsLineGraph,
        icon: LineChartOutlined,
        viewText: 'View graph',
        link: ({ filters, id, dashboard, name }: DashboardItemType): string =>
            combineUrl('/insights', filters, { fromItem: id, fromItemName: name, fromDashboard: dashboard }).url,
    },
    ActionsBar: {
        className: 'bar',
        element: ActionsLineGraph,
        icon: BarChartOutlined,
        viewText: 'View graph',
        link: ({ filters, id, dashboard, name }: DashboardItemType): string =>
            combineUrl('/insights', filters, { fromItem: id, fromItemName: name, fromDashboard: dashboard }).url,
    },
    ActionsBarValue: {
        className: 'bar',
        element: ActionsBarValueGraph,
        icon: BarChartOutlined,
        viewText: 'View graph',
        link: ({ filters, id, dashboard, name }: DashboardItemType): string =>
            combineUrl('/insights', filters, { fromItem: id, fromItemName: name, fromDashboard: dashboard }).url,
    },
    ActionsTable: {
        className: 'table',
        element: ActionsTable,
        icon: TableOutlined,
        viewText: 'View table',
        link: ({ filters, id, dashboard, name }: DashboardItemType): string =>
            combineUrl('/insights', filters, { fromItem: id, fromItemName: name, fromDashboard: dashboard }).url,
    },
    ActionsPie: {
        className: 'pie',
        element: ActionsPie,
        icon: PieChartOutlined,
        viewText: 'View graph',
        link: ({ filters, id, dashboard, name }: DashboardItemType): string =>
            combineUrl('/insights', filters, { fromItem: id, fromItemName: name, fromDashboard: dashboard }).url,
    },
    FunnelViz: {
        className: 'funnel',
        element: Funnel,
        icon: FunnelPlotOutlined,
        viewText: 'View funnel',
        link: ({ id, dashboard, name, filters }: DashboardItemType): string => {
            return combineUrl(
                `/insights`,
                { insight: ViewType.FUNNELS, ...filters },
                { fromItem: id, fromItemName: name, fromDashboard: dashboard }
            ).url
        },
    },
    RetentionContainer: {
        className: 'retention',
        element: RetentionContainer,
        icon: TableOutlined,
        viewText: 'View graph',
        link: ({ id, dashboard, name, filters }: DashboardItemType): string => {
            return combineUrl(
                `/insights`,
                { insight: ViewType.RETENTION, ...filters },
                { fromItem: id, fromItemName: name, fromDashboard: dashboard }
            ).url
        },
    },
    PathsViz: {
        className: 'paths-viz',
        element: Paths,
        icon: FunnelPlotOutlined,
        viewText: 'View graph',
        link: ({ id, dashboard, name, filters }: DashboardItemType): string => {
            return combineUrl(
                `/insights`,
                { insight: ViewType.PATHS, ...filters },
                { fromItem: id, fromItemName: name, fromDashboard: dashboard }
            ).url
        },
    },
}

export function DashboardItem({
    item,
    dashboardId,
    updateItemColor,
    loadDashboardItems,
    isDraggingRef,
    dashboardMode,
    isOnEditMode,
    setEditMode,
    index,
    layout,
    footer,
    onClick,
    preventLoading,
    moveDashboardItem,
    saveDashboardItem,
    duplicateDashboardItem,
}: Props): JSX.Element {
    const [initialLoaded, setInitialLoaded] = useState(false)
    const [showSaveModal, setShowSaveModal] = useState(false)
    const { dashboards } = useValues(dashboardsModel)
    /* FIXME (see #5454): const { refreshStatus } = useValues(dashboardLogic) */
    const { renameDashboardItem } = useActions(dashboardItemsModel)

    const _type: DisplayedType =
        item.filters.insight === ViewType.RETENTION
            ? 'RetentionContainer'
            : item.filters.insight === ViewType.PATHS
            ? 'PathsViz'
            : item.filters.insight === ViewType.FUNNELS
            ? 'FunnelViz'
            : item.filters.display || 'ActionsLineGraph'

    const insightTypeDisplayName =
        item.filters.insight === ViewType.RETENTION
            ? 'Retention'
            : item.filters.insight === ViewType.PATHS
            ? 'Paths'
            : item.filters.insight === ViewType.FUNNELS
            ? 'Funnel'
            : item.filters.insight === ViewType.SESSIONS
            ? 'Sessions'
            : item.filters.insight === ViewType.STICKINESS
            ? 'Stickiness'
            : 'Trends'

    const className = displayMap[_type].className
    const Element = displayMap[_type].element
    const Icon = displayMap[_type].icon
    const viewText = displayMap[_type].viewText
    const link = displayMap[_type].link(item)
    const color = item.color || 'white'
    const otherDashboards: DashboardType[] = dashboards.filter((d: DashboardType) => d.id !== dashboardId)

    const longPressProps = useLongPress(setEditMode, {
        ms: 500,
        touch: true,
        click: false,
        exclude: 'table, table *',
    })

    const filters = { ...item.filters, from_dashboard: item.id }
    const logicProps = {
        dashboardItemId: item.id,
        filters: filters,
        cachedResults: (item as any).result,
        preventLoading,
    }

    const { reportDashboardItemRefreshed } = useActions(eventUsageLogic)
    const { loadResults } = useActions(logicFromInsight(item.filters.insight, logicProps))
    const { results, resultsLoading } = useValues(logicFromInsight(item.filters.insight, logicProps))
    const previousLoading = usePrevious(resultsLoading)
    const { setInsight } = useActions(insightLogic)

    // if a load is performed and returns that is not the initial load, we refresh dashboard item to update timestamp
    useEffect(() => {
        if (previousLoading && !resultsLoading && !initialLoaded) {
            setInitialLoaded(true)
        }
    }, [resultsLoading])

    return (
        <div
            key={item.id}
            className={`dashboard-item ${item.color || 'white'} di-width-${layout?.w || 0} di-height-${
                layout?.h || 0
            } ph-no-capture`}
            {...longPressProps}
            data-attr={'dashboard-item-' + index}
        >
            {item.is_sample && (
                <div className="sample-dasbhoard-overlay">
                    <Button onClick={() => router.actions.push(link)}>Configure</Button>
                </div>
            )}
            <div className={`dashboard-item-container ${className}`}>
                <div className="dashboard-item-header" style={{ cursor: isOnEditMode ? 'move' : 'inherit' }}>
                    <div className="dashboard-item-title" data-attr="dashboard-item-title">
                        {dashboardMode === DashboardMode.Public ? (
                            item.name
                        ) : (
                            <Link
                                draggable={false}
                                to={link}
                                title={item.name}
                                preventClick
                                onClick={() => {
                                    if (!isDraggingRef?.current) {
                                        onClick ? onClick() : router.actions.push(link)
                                    }
                                    setInsight(item)
                                }}
                                style={{ fontSize: 16, fontWeight: 500 }}
                            >
                                {item.name || `Untitled ${insightTypeDisplayName} Query`}
                            </Link>
                        )}
                    </div>
                    {dashboardMode !== DashboardMode.Public && (
                        <div className="dashboard-item-settings">
                            {saveDashboardItem &&
                                dashboardMode !== DashboardMode.Internal &&
                                (!item.saved && item.dashboard ? (
                                    <Link to={'/dashboard/' + item.dashboard}>
                                        <small>View dashboard</small>
                                    </Link>
                                ) : (
                                    <Tooltip title="Save insight">
                                        <SaveOutlined
                                            style={{
                                                cursor: 'pointer',
                                                marginTop: -3,
                                                ...(item.saved
                                                    ? {
                                                          background: 'var(--primary)',
                                                          color: 'white',
                                                      }
                                                    : {}),
                                            }}
                                            onClick={() => {
                                                if (item.saved) {
                                                    return saveDashboardItem({ ...item, saved: false })
                                                }
                                                if (item.name) {
                                                    // If item already has a name we don't have to ask for it again
                                                    return saveDashboardItem({ ...item, saved: true })
                                                }
                                                setShowSaveModal(true)
                                            }}
                                        />
                                    </Tooltip>
                                ))}
                            {dashboardMode !== DashboardMode.Internal && (
                                <Dropdown
                                    placement="bottomRight"
                                    trigger={['click']}
                                    overlay={
                                        <Menu data-attr={'dashboard-item-' + index + '-dropdown-menu'}>
                                            <Menu.Item data-attr={'dashboard-item-' + index + '-dropdown-view'}>
                                                <Link to={link} onClick={() => setInsight(item)}>
                                                    <Icon /> {viewText}
                                                </Link>
                                            </Menu.Item>
                                            <Menu.Item
                                                data-attr={'dashboard-item-' + index + '-dropdown-refresh'}
                                                icon={<ReloadOutlined />}
                                                onClick={() => {
                                                    loadResults(true)
                                                    reportDashboardItemRefreshed(item)
                                                }}
                                            >
                                                <Tooltip
                                                    title={
                                                        <i>
                                                            Last updated:{' '}
                                                            {item.last_refresh
                                                                ? dayjs(item.last_refresh).fromNow()
                                                                : 'recently'}
                                                        </i>
                                                    }
                                                >
                                                    Refresh
                                                </Tooltip>
                                            </Menu.Item>
                                            <Menu.Item
                                                data-attr={'dashboard-item-' + index + '-dropdown-rename'}
                                                icon={<EditOutlined />}
                                                onClick={() => renameDashboardItem(item)}
                                            >
                                                Rename
                                            </Menu.Item>
                                            {updateItemColor && (
                                                <Menu.SubMenu
                                                    data-attr={'dashboard-item-' + index + '-dropdown-color'}
                                                    key="colors"
                                                    icon={<BgColorsOutlined />}
                                                    title="Set Color"
                                                >
                                                    {Object.entries(dashboardColorNames).map(
                                                        ([itemClassName, itemColor], colorIndex) => (
                                                            <Menu.Item
                                                                key={itemClassName}
                                                                onClick={() => updateItemColor(item.id, itemClassName)}
                                                                data-attr={
                                                                    'dashboard-item-' +
                                                                    index +
                                                                    '-dropdown-color-' +
                                                                    colorIndex
                                                                }
                                                            >
                                                                <span
                                                                    style={{
                                                                        background: dashboardColors[itemClassName],
                                                                        border: '1px solid #eee',
                                                                        display: 'inline-block',
                                                                        width: 13,
                                                                        height: 13,
                                                                        verticalAlign: 'middle',
                                                                        marginRight: 5,
                                                                        marginBottom: 1,
                                                                    }}
                                                                />
                                                                {itemColor}
                                                            </Menu.Item>
                                                        )
                                                    )}
                                                </Menu.SubMenu>
                                            )}
                                            {duplicateDashboardItem && otherDashboards.length > 0 && (
                                                <Menu.SubMenu
                                                    data-attr={'dashboard-item-' + index + '-dropdown-copy'}
                                                    key="copy"
                                                    icon={<CopyOutlined />}
                                                    title="Copy to..."
                                                >
                                                    {otherDashboards.map((dashboard, copyIndex) => (
                                                        <Menu.Item
                                                            data-attr={
                                                                'dashboard-item-' +
                                                                index +
                                                                '-dropdown-copy-' +
                                                                copyIndex
                                                            }
                                                            key={dashboard.id}
                                                            onClick={() => duplicateDashboardItem(item, dashboard.id)}
                                                        >
                                                            <span
                                                                style={{
                                                                    background: dashboardColors[className],
                                                                    border: '1px solid #eee',
                                                                    display: 'inline-block',
                                                                    width: 13,
                                                                    height: 13,
                                                                    verticalAlign: 'middle',
                                                                    marginRight: 5,
                                                                    marginBottom: 1,
                                                                }}
                                                            />
                                                            {dashboard.name}
                                                        </Menu.Item>
                                                    ))}
                                                </Menu.SubMenu>
                                            )}
                                            {moveDashboardItem &&
                                                (otherDashboards.length > 0 ? (
                                                    <Menu.SubMenu
                                                        data-attr={'dashboard-item-' + index + '-dropdown-move'}
                                                        key="move"
                                                        icon={<DeliveredProcedureOutlined />}
                                                        title="Move to..."
                                                    >
                                                        {otherDashboards.map((dashboard, moveIndex) => (
                                                            <Menu.Item
                                                                data-attr={
                                                                    'dashboard-item-' +
                                                                    index +
                                                                    '-dropdown-move-' +
                                                                    moveIndex
                                                                }
                                                                key={dashboard.id}
                                                                onClick={() => moveDashboardItem(item, dashboard.id)}
                                                            >
                                                                {dashboard.name}
                                                            </Menu.Item>
                                                        ))}
                                                    </Menu.SubMenu>
                                                ) : null)}
                                            {duplicateDashboardItem && (
                                                <Menu.Item
                                                    data-attr={'dashboard-item-' + index + '-dropdown-duplicate'}
                                                    icon={<BlockOutlined />}
                                                    onClick={() => duplicateDashboardItem(item)}
                                                >
                                                    Duplicate
                                                </Menu.Item>
                                            )}
                                            <Menu.Item
                                                data-attr={'dashboard-item-' + index + '-dropdown-delete'}
                                                icon={<DeleteOutlined />}
                                                onClick={() =>
                                                    deleteWithUndo({
                                                        object: item,
                                                        endpoint: 'insight',
                                                        callback: loadDashboardItems,
                                                    })
                                                }
                                                className="text-danger"
                                            >
                                                Delete
                                            </Menu.Item>
                                        </Menu>
                                    }
                                >
                                    <span
                                        data-attr={'dashboard-item-' + index + '-dropdown'}
                                        style={{ cursor: 'pointer', marginTop: -3 }}
                                    >
                                        <EllipsisOutlined />
                                    </span>
                                </Dropdown>
                            )}
                        </div>
                    )}
                </div>
                {item.description && (
                    <div style={{ padding: '0 16px', marginBottom: 16, fontSize: 12 }}>{item.description}</div>
                )}

                <div className={`dashboard-item-content ${_type}`} onClickCapture={onClick}>
                    {
                        /* FIXME (see #5454): !refreshStatus[item.id]?.loading && */ Element ? (
                            <Alert.ErrorBoundary message="Error rendering graph!">
                                {(dashboardMode === DashboardMode.Public || preventLoading) &&
                                !results &&
                                !item.result ? (
                                    <Skeleton />
                                ) : (
                                    <Element
                                        dashboardItemId={item.id}
                                        filters={filters}
                                        color={color}
                                        theme={color === 'white' ? 'light' : 'dark'}
                                        inSharedMode={dashboardMode === DashboardMode.Public}
                                    />
                                )}
                            </Alert.ErrorBoundary>
                        ) : (
                            <Loading />
                        )
                    }
                </div>
                {footer}
            </div>
            {showSaveModal && saveDashboardItem && (
                <SaveModal
                    title="Save Chart"
                    prompt="Name of Chart"
                    textLabel="Name"
                    textPlaceholder="DAUs Last 14 days"
                    visible={true}
                    onCancel={() => {
                        setShowSaveModal(false)
                    }}
                    onSubmit={(text) => {
                        saveDashboardItem({ ...item, name: text, saved: true })
                        setShowSaveModal(false)
                    }}
                />
            )}
        </div>
    )
}<|MERGE_RESOLUTION|>--- conflicted
+++ resolved
@@ -29,12 +29,8 @@
 import { useLongPress } from 'lib/hooks/useLongPress'
 import { usePrevious } from 'lib/hooks/usePrevious'
 import dayjs from 'dayjs'
-<<<<<<< HEAD
-import { insightLogic, logicFromInsight } from 'scenes/insights/insightLogic'
-=======
 import relativeTime from 'dayjs/plugin/relativeTime'
 import { logicFromInsight } from 'scenes/insights/insightLogic'
->>>>>>> 81348a04
 import { dashboardsModel } from '~/models/dashboardsModel'
 import { RetentionContainer } from 'scenes/retention/RetentionContainer'
 import { SaveModal } from 'scenes/insights/SaveModal'
@@ -238,7 +234,6 @@
     const { loadResults } = useActions(logicFromInsight(item.filters.insight, logicProps))
     const { results, resultsLoading } = useValues(logicFromInsight(item.filters.insight, logicProps))
     const previousLoading = usePrevious(resultsLoading)
-    const { setInsight } = useActions(insightLogic)
 
     // if a load is performed and returns that is not the initial load, we refresh dashboard item to update timestamp
     useEffect(() => {
@@ -276,7 +271,6 @@
                                     if (!isDraggingRef?.current) {
                                         onClick ? onClick() : router.actions.push(link)
                                     }
-                                    setInsight(item)
                                 }}
                                 style={{ fontSize: 16, fontWeight: 500 }}
                             >
@@ -325,7 +319,7 @@
                                     overlay={
                                         <Menu data-attr={'dashboard-item-' + index + '-dropdown-menu'}>
                                             <Menu.Item data-attr={'dashboard-item-' + index + '-dropdown-view'}>
-                                                <Link to={link} onClick={() => setInsight(item)}>
+                                                <Link to={link}>
                                                     <Icon /> {viewText}
                                                 </Link>
                                             </Menu.Item>
