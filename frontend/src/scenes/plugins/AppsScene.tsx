--- conflicted
+++ resolved
@@ -10,11 +10,8 @@
 import { urls } from 'scenes/urls'
 import { userLogic } from 'scenes/userLogic'
 
-<<<<<<< HEAD
 import { AvailableFeature } from '~/types'
-=======
 import { ActivityScope } from '~/types'
->>>>>>> dea65193
 
 import { canGloballyManagePlugins, canViewPlugins } from './access'
 import { pluginsLogic } from './pluginsLogic'
