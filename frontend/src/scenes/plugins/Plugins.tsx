--- conflicted
+++ resolved
@@ -13,12 +13,7 @@
 import { AdvancedTab } from 'scenes/plugins/tabs/advanced/AdvancedTab'
 import { PluginsAccessLevel } from '../../lib/constants'
 
-<<<<<<< HEAD
-export const Plugins = hot(_Plugins)
-function _Plugins(): JSX.Element | null {
-=======
-export function Plugins(): JSX.Element {
->>>>>>> 8c98e4f6
+export function Plugins(): JSX.Element | null {
     const { user } = useValues(userLogic)
     const { pluginTab } = useValues(pluginsLogic)
     const { setPluginTab } = useActions(pluginsLogic)
