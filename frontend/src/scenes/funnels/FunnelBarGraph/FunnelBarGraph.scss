@import '../../../styles/mixins';

$label_position_offset: 8px;
$series_container_width: 1.5rem;
$glyph_height: 23px; // Based on .funnel-step-glyph

.FunnelBarGraph {
    min-height: 100%;
    padding: 1rem;

    .InsightCard & {
        padding-right: 1rem;
        padding-left: 1rem;
    }

    .funnel-step {
        position: relative;
        padding-left: $series_container_width + 0.5rem;

        &:not(:first-child) {
            &,
            .funnel-series-container {
                padding-top: 0.75rem;
            }
        }

        .graph-series-glyph {
            z-index: 2;
        }

        .funnel-conversion-metadata {
            display: flex;
            align-items: center;
            justify-content: space-between;

            .funnel-inspect-button {
                line-height: 1.5rem;

                .value-inspector-button-icon {
                    margin-right: 0.25rem;
                    font-size: 1.5rem;
                    vertical-align: bottom;
                }
            }
        }

        .funnel-series-container {
            position: absolute;
            top: 0;
            left: 0;
            display: flex;
            flex-direction: column;
            align-items: center;
            width: $series_container_width;
            height: 100%;

            .graph-series-glyph {
                user-select: none;
            }

            .funnel-series-linebox {
                position: absolute;
                left: 0;
                box-sizing: border-box;
<<<<<<< HEAD
                border-right: 2px solid var(--border);
                opacity: 0.5;
=======
                width: calc(#{$series_container_width} / 2 + 1px);
                border-right: 2px solid var(--mid);
>>>>>>> 77433057

                &.before {
                    top: 0;
                    height: calc(#{$glyph_height} / 2);
                }

                &.after {
                    top: calc(#{$glyph_height} / 2);
                    bottom: 0;
                    height: calc(100% - #{$glyph_height} / 2);
                }
            }
        }

        .funnel-step-metadata {
            // .funnel-step-metadata reusable class for components that contain metadata for the funnel (e.g. time to convert or conversion steps)
            display: flex;
            flex-wrap: wrap;
        }

        header,
        footer {
            display: flex;
            align-items: center;
            line-height: $glyph_height;
        }

        header {
            position: relative;
            display: flex;
            flex-wrap: wrap;
            justify-content: space-between;

            .funnel-step-title {
                font-weight: bold;

                @extend %mixin-text-ellipsis;
            }

            button {
                margin-left: 0.375rem;
            }
        }
    }

    .funnel-bar-wrapper {
        display: flex;
        flex-direction: row;
        height: 32px;
        margin: 4px 0;
        background-color: var(--funnel-background);
        border-radius: 4px;

        .funnel-bar {
            position: relative;
            height: 100%;
            background: var(--primary-3000);
            transition: width 0.2s ease, height 0.2s ease;

            &.first {
                border-radius: 4px 0 0 4px;
            }

            &.last {
                border-radius: 0 4px 4px 0;
            }

            &.only {
                border-radius: 4px;
            }

            .funnel-bar-percentage {
                position: absolute;
                top: 8px;
                font-weight: bold;
                line-height: 16px;
                color: #fff;

                &.inside {
                    right: $label_position_offset;
                }

                &.outside {
                    left: calc(100% + #{$label_position_offset});
                    color: var(--primary-3000);
                }
            }
        }
    }
}<|MERGE_RESOLUTION|>--- conflicted
+++ resolved
@@ -62,13 +62,9 @@
                 position: absolute;
                 left: 0;
                 box-sizing: border-box;
-<<<<<<< HEAD
+                width: calc(#{$series_container_width} / 2 + 1px);
                 border-right: 2px solid var(--border);
                 opacity: 0.5;
-=======
-                width: calc(#{$series_container_width} / 2 + 1px);
-                border-right: 2px solid var(--mid);
->>>>>>> 77433057
 
                 &.before {
                     top: 0;
