--- conflicted
+++ resolved
@@ -10,11 +10,7 @@
 import { router } from 'kea-router'
 import { InputNumber, Row } from 'antd'
 import { preflightLogic } from 'scenes/PreflightCheck/logic'
-<<<<<<< HEAD
-import { ChartParams, FunnelStep, FunnelVizType } from '~/types'
-=======
-import { ChartDisplayType, ChartParams } from '~/types'
->>>>>>> d27f02f4
+import { ChartParams, FunnelVizType } from '~/types'
 import { featureFlagLogic } from 'lib/logic/featureFlagLogic'
 import { FunnelHistogram } from './FunnelHistogram'
 import { personsModalLogic } from 'scenes/trends/personsModalLogic'
@@ -41,14 +37,10 @@
         areFiltersValid,
     } = useValues(logic)
     const { loadResults: loadFunnel, loadConversionWindow } = useActions(logic)
-<<<<<<< HEAD
     const { loadPeople } = useActions(personsModalLogic)
-    const [{ fromItem }] = useState(router.values.hashParams)
-=======
     const {
         hashParams: { fromItem },
     } = useValues(router)
->>>>>>> d27f02f4
     const { preflight } = useValues(preflightLogic)
     const { featureFlags } = useValues(featureFlagLogic)
 
