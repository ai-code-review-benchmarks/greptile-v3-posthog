import React, { ForwardRefRenderFunction, useEffect, useRef, useState } from 'react'
import { humanFriendlyDuration, humanizeNumber } from 'lib/utils'
import { PropertyKeyInfo } from 'lib/components/PropertyKeyInfo'
import { Button, ButtonProps, Popover } from 'antd'
import { ArrowRightOutlined } from '@ant-design/icons'
import { useResizeObserver } from 'lib/utils/responsiveUtils'
import { SeriesGlyph } from 'lib/components/SeriesGlyph'
import { ArrowBottomRightOutlined } from 'lib/components/icons'
import { funnelLogic } from './funnelLogic'
import { useThrottledCallback } from 'use-debounce'
import './FunnelBarGraph.scss'
import { useActions, useValues } from 'kea'
import { FunnelStepReference } from 'scenes/insights/InsightTabs/FunnelTab/FunnelStepReferencePicker'
import { InsightTooltip } from 'scenes/insights/InsightTooltip'
import { FunnelLayout } from 'lib/constants'
import {
    calcPercentage,
    getReferenceStep,
    humanizeOrder,
    getSeriesColor,
    getBreakdownMaxIndex,
    getSeriesPositionName,
    humanizeStepCount,
} from './funnelUtils'
import { ChartParams, FunnelStepWithNestedBreakdown } from '~/types'

interface BarProps {
    percentage: number
    name?: string
    onBarClick?: () => void
    disabled?: boolean
    layout?: FunnelLayout
    isBreakdown?: boolean
    breakdownIndex?: number
    breakdownMaxIndex?: number
    breakdownSumPercentage?: number
    popoverTitle?: string | JSX.Element | null
    popoverMetrics?: { title: string; value: number | string; visible?: boolean }[]
}

type LabelPosition = 'inside' | 'outside'

function Bar({
    percentage,
    name,
    onBarClick,
    disabled,
    layout = FunnelLayout.horizontal,
    isBreakdown = false,
    breakdownIndex,
    breakdownMaxIndex,
    breakdownSumPercentage,
    popoverTitle = null,
    popoverMetrics = [],
}: BarProps): JSX.Element {
    const barRef = useRef<HTMLDivElement | null>(null)
    const labelRef = useRef<HTMLDivElement | null>(null)
    const [labelPosition, setLabelPosition] = useState<LabelPosition>('inside')
    const [labelVisible, setLabelVisible] = useState(true)
    const LABEL_POSITION_OFFSET = 8 // Defined here and in SCSS
<<<<<<< HEAD
    const { funnelPersonsEnabled } = useValues(funnelLogic)
    const cursorType = funnelPersonsEnabled ? 'pointer' : ''
=======
    const { clickhouseFeaturesEnabled } = useValues(funnelLogic)
    const dimensionProperty = layout === FunnelLayout.horizontal ? 'width' : 'height'
    const cursorType = clickhouseFeaturesEnabled && !disabled ? 'pointer' : ''
>>>>>>> bfb1a001
    const hasBreakdownSum = isBreakdown && typeof breakdownSumPercentage === 'number'
    const shouldShowLabel = !isBreakdown || (hasBreakdownSum && labelVisible)

    function decideLabelPosition(): void {
        if (hasBreakdownSum) {
            // Label is always outside for breakdowns, but don't show if it doesn't fit in the wrapper
            setLabelPosition('outside')
            if (layout === FunnelLayout.horizontal) {
                const barWidth = barRef.current?.clientWidth ?? null
                const barOffset = barRef.current?.offsetLeft ?? null
                const wrapperWidth = barRef.current?.parentElement?.clientWidth ?? null
                const labelWidth = labelRef.current?.clientWidth ?? null
                if (barWidth !== null && barOffset !== null && wrapperWidth !== null && labelWidth !== null) {
                    if (wrapperWidth - (barWidth + barOffset) < labelWidth + LABEL_POSITION_OFFSET * 2) {
                        setLabelVisible(false)
                    } else {
                        setLabelVisible(true)
                    }
                }
            } else {
                const barOffset = barRef.current?.offsetTop ?? null
                const labelHeight = labelRef.current?.clientHeight ?? null
                if (barOffset !== null && labelHeight !== null) {
                    if (barOffset < labelHeight + LABEL_POSITION_OFFSET * 2) {
                        setLabelVisible(false)
                    } else {
                        setLabelVisible(true)
                    }
                }
            }
            return
        }
        // Place label inside or outside bar, based on whether it fits
        if (layout === FunnelLayout.horizontal) {
            const barWidth = barRef.current?.clientWidth ?? null
            const labelWidth = labelRef.current?.clientWidth ?? null
            if (barWidth !== null && labelWidth !== null) {
                if (labelWidth + LABEL_POSITION_OFFSET * 2 > barWidth) {
                    setLabelPosition('outside')
                    return
                }
            }
        } else {
            const barHeight = barRef.current?.clientHeight ?? null
            const labelHeight = labelRef.current?.clientHeight ?? null
            if (barHeight !== null && labelHeight !== null) {
                if (labelHeight + LABEL_POSITION_OFFSET * 2 > barHeight) {
                    setLabelPosition('outside')
                    return
                }
            }
        }
        setLabelPosition('inside')
    }

    useResizeObserver({
        callback: useThrottledCallback(decideLabelPosition, 200),
        element: barRef,
    })

    return (
        <Popover
            trigger="hover"
            placement="right"
            content={
                <InsightTooltip chartType="funnel" altTitle={popoverTitle}>
                    {popoverMetrics.map(({ title, value, visible }, index) =>
                        visible !== false ? <MetricRow key={index} title={title} value={value} /> : null
                    )}
                </InsightTooltip>
            }
        >
            <div
                ref={barRef}
                className={`funnel-bar ${getSeriesPositionName(breakdownIndex, breakdownMaxIndex)}`}
                style={{
                    flex: `${percentage} 100 0`,
                    cursor: cursorType,
                    backgroundColor: getSeriesColor(breakdownIndex),
                }}
                onClick={() => {
                    if (clickhouseFeaturesEnabled && !disabled && onBarClick) {
                        onBarClick()
                    }
                }}
            >
                {shouldShowLabel && (
                    <div
                        ref={labelRef}
                        className={`funnel-bar-percentage ${labelPosition}`}
                        title={name ? `Users who did ${name}` : undefined}
                        role="progressbar"
                        aria-valuemin={0}
                        aria-valuemax={100}
                        aria-valuenow={breakdownSumPercentage ?? percentage}
                    >
                        {humanizeNumber(breakdownSumPercentage ?? percentage, 2)}%
                    </div>
                )}
            </div>
        </Popover>
    )
}

interface ValueInspectorButtonProps {
    icon?: JSX.Element
    onClick: (e?: React.MouseEvent) => void
    children: React.ReactNode
    disabled?: boolean
    style?: React.CSSProperties
    title?: string | undefined
    innerRef?: React.MutableRefObject<HTMLElement | null>
}

function ValueInspectorButton({
    icon,
    onClick,
    children,
    disabled = false,
    style,
    title,
    innerRef: refProp,
}: ValueInspectorButtonProps): JSX.Element {
    const props = {
        type: 'link' as const,
        icon,
        onClick,
        className: 'funnel-inspect-button',
        disabled,
        style,
        title,
        children: <span className="funnel-inspect-label">{children}</span>,
    }
    if (refProp) {
        const InnerComponent: ForwardRefRenderFunction<HTMLElement | null, ButtonProps> = (_, ref) => (
            <Button ref={ref} {...props} />
        )
        const RefComponent = React.forwardRef(InnerComponent)
        return <RefComponent ref={refProp} />
    } else {
        return <Button {...props} />
    }
}

interface AverageTimeInspectorProps {
    onClick: (e?: React.MouseEvent) => void
    disabled?: boolean
    averageTime: number
}

function AverageTimeInspector({ onClick, disabled, averageTime }: AverageTimeInspectorProps): JSX.Element {
    // Inspector button which automatically shows/hides the info text.
    const wrapperRef = useRef<HTMLDivElement | null>(null)
    const infoTextRef = useRef<HTMLDivElement | null>(null)
    const buttonRef = useRef<HTMLDivElement | null>(null)
    const [infoTextVisible, setInfoTextVisible] = useState(true)

    function decideTextVisible(): void {
        // Show/hide label position based on whether both items fit horizontally
        const wrapperWidth = wrapperRef.current?.clientWidth ?? null
        const infoTextWidth = infoTextRef.current?.offsetWidth ?? null
        const buttonWidth = buttonRef.current?.offsetWidth ?? null

        if (wrapperWidth !== null && infoTextWidth !== null && buttonWidth !== null) {
            if (infoTextWidth + buttonWidth <= wrapperWidth) {
                setInfoTextVisible(true)
                return
            }
        }
        setInfoTextVisible(false)
    }

    useEffect(() => {
        decideTextVisible()
    }, [])

    useResizeObserver({
        callback: useThrottledCallback(decideTextVisible, 200),
        element: wrapperRef,
    })

    return (
        <div ref={wrapperRef}>
            <span
                ref={infoTextRef}
                className="text-muted-alt"
                style={{ paddingRight: 4, display: 'inline-block', visibility: infoTextVisible ? undefined : 'hidden' }}
            >
                Average time:
            </span>
            <ValueInspectorButton
                innerRef={buttonRef}
                style={{ paddingLeft: 0, paddingRight: 0 }}
                onClick={onClick}
                disabled={disabled}
                title="Average of time elapsed for each user between completing this step and starting the next one."
            >
                {humanFriendlyDuration(averageTime, 2)}
            </ValueInspectorButton>
        </div>
    )
}

function MetricRow({ title, value }: { title: string; value: string | number }): JSX.Element {
    return (
        <div style={{ width: '100%', display: 'flex', justifyContent: 'space-between' }}>
            <div>{title}</div>
            <div>
                <strong>{value}</strong>
            </div>
        </div>
    )
}

export function FunnelBarGraph({ filters, dashboardItemId, color = 'white' }: Omit<ChartParams, 'view'>): JSX.Element {
    const logic = funnelLogic({ dashboardItemId, filters })
    const { steps, stepReference, barGraphLayout: layout, clickhouseFeaturesEnabled } = useValues(logic)
    const { openPersonsModal } = useActions(funnelLogic)
    const firstStep = getReferenceStep(steps, FunnelStepReference.total)

    return (
        <div
            className={`funnel-bar-graph ${layout}${color && color !== 'white' ? ' colored' : ''} ${color}`}
            style={dashboardItemId ? {} : { minHeight: 450 }}
        >
            {steps.map((step, i) => {
                const basisStep = getReferenceStep(steps, stepReference, i)
                const previousStep = getReferenceStep(steps, FunnelStepReference.previous, i)
                const conversionRate = calcPercentage(step.count, basisStep.count)
                const previousCount = previousStep?.count ?? 0
                const dropoffCount = previousCount - step.count
                const showLineBefore = layout === FunnelLayout.horizontal && i > 0
                const showLineAfter = layout === FunnelLayout.vertical || i < steps.length - 1
                const breakdownMaxIndex = getBreakdownMaxIndex(
                    Array.isArray(step.nested_breakdown) ? step.nested_breakdown : undefined
                )
                const breakdownSum =
                    (Array.isArray(step.nested_breakdown) &&
                        step.nested_breakdown?.reduce((sum, item) => sum + item.count, 0)) ||
                    0
                return (
                    <section key={step.order} className="funnel-step">
                        <div className="funnel-series-container">
                            <div className={`funnel-series-linebox ${showLineBefore ? 'before' : ''}`} />
                            <SeriesGlyph>{humanizeOrder(step.order)}</SeriesGlyph>
                            <div className={`funnel-series-linebox ${showLineAfter ? 'after' : ''}`} />
                        </div>
                        <header>
                            <div className="funnel-step-title">
                                <PropertyKeyInfo value={step.name} style={{ maxWidth: '100%' }} />
                            </div>
                            <div className={`funnel-step-metadata funnel-time-metadata ${layout}`}>
                                {step.average_conversion_time && step.average_conversion_time >= 0 + Number.EPSILON ? (
                                    <AverageTimeInspector
                                        onClick={() => {}}
                                        averageTime={step.average_conversion_time}
                                        disabled
                                    />
                                ) : null}
                            </div>
                        </header>
                        <div className="funnel-inner-viz">
                            <div className="funnel-bar-wrapper">
                                {Array.isArray(step.nested_breakdown) && step.nested_breakdown?.length ? (
                                    step.nested_breakdown.map((breakdown, index) => {
                                        const _conversionRate = calcPercentage(breakdown.count, basisStep.count)
                                        const _previousCount =
                                            (previousStep as FunnelStepWithNestedBreakdown)?.nested_breakdown?.[index]
                                                ?.count ?? 0
                                        const _dropoffCount = _previousCount - breakdown.count
                                        const conversionRateFromPrevious = calcPercentage(
                                            breakdown.count,
                                            _previousCount
                                        )
                                        const totalConversionRate = calcPercentage(breakdown.count, firstStep.count)
                                        const dropoffRateFromPrevious = 100 - conversionRateFromPrevious
                                        return (
                                            <Bar
                                                key={`${breakdown.action_id}-${step.breakdown_value}-${index}`}
                                                isBreakdown={true}
                                                breakdownIndex={index}
                                                breakdownMaxIndex={breakdownMaxIndex}
                                                breakdownSumPercentage={
                                                    index === breakdownMaxIndex && breakdownSum
                                                        ? calcPercentage(breakdownSum, basisStep.count)
                                                        : undefined
                                                }
                                                percentage={_conversionRate}
                                                name={breakdown.name}
                                                onBarClick={() => openPersonsModal(step, i + 1, step.breakdown_value)}
                                                disabled={!!dashboardItemId}
                                                layout={layout}
                                                popoverTitle={
                                                    <div style={{ wordWrap: 'break-word' }}>
                                                        <PropertyKeyInfo value={step.name} />
                                                        {' • '}
                                                        {breakdown.breakdown}
                                                    </div>
                                                }
                                                popoverMetrics={[
                                                    {
                                                        title: 'Completed step',
                                                        value: breakdown.count,
                                                    },
                                                    {
                                                        title: 'Conversion rate (total)',
                                                        value: humanizeNumber(totalConversionRate, 2) + '%',
                                                    },
                                                    {
                                                        title: `Conversion rate (from step ${humanizeOrder(
                                                            previousStep.order
                                                        )})`,
                                                        value: humanizeNumber(conversionRateFromPrevious, 2) + '%',
                                                        visible: step.order !== 0,
                                                    },
                                                    {
                                                        title: 'Dropped off',
                                                        value: _dropoffCount,
                                                        visible: step.order !== 0 && _dropoffCount > 0,
                                                    },
                                                    {
                                                        title: `Dropoff rate (from step ${humanizeOrder(
                                                            previousStep.order
                                                        )})`,
                                                        value: humanizeNumber(dropoffRateFromPrevious, 2) + '%',
                                                        visible: step.order !== 0 && _dropoffCount > 0,
                                                    },
                                                    {
                                                        title: 'Average time on step',
                                                        value: humanFriendlyDuration(breakdown.average_conversion_time),
                                                        visible: !!breakdown.average_conversion_time,
                                                    },
                                                ]}
                                            />
                                        )
                                    })
                                ) : (
                                    <Bar
                                        percentage={calcPercentage(step.count, basisStep.count)}
                                        name={step.name}
                                        onBarClick={() => openPersonsModal(step, i + 1)}
                                        disabled={!!dashboardItemId}
                                        layout={layout}
                                        popoverTitle={<PropertyKeyInfo value={step.name} />}
                                        popoverMetrics={[
                                            {
                                                title: 'Completed step',
                                                value: step.count,
                                            },
                                            {
                                                title: 'Conversion rate (total)',
                                                value:
                                                    humanizeNumber(calcPercentage(step.count, firstStep.count), 2) +
                                                    '%',
                                            },
                                            {
                                                title: `Conversion rate (from step ${humanizeOrder(
                                                    previousStep.order
                                                )})`,
                                                value:
                                                    humanizeNumber(calcPercentage(step.count, previousStep.count), 2) +
                                                    '%',
                                                visible: step.order !== 0,
                                            },
                                            {
                                                title: 'Dropped off',
                                                value: dropoffCount,
                                                visible: step.order !== 0 && dropoffCount > 0,
                                            },
                                            {
                                                title: `Dropoff rate (from step ${humanizeOrder(previousStep.order)})`,
                                                value:
                                                    humanizeNumber(
                                                        100 - calcPercentage(step.count, previousStep.count),
                                                        2
                                                    ) + '%',
                                                visible: step.order !== 0 && dropoffCount > 0,
                                            },
                                            {
                                                title: 'Average time on step',
                                                value: humanFriendlyDuration(step.average_conversion_time),
                                                visible: !!step.average_conversion_time,
                                            },
                                        ]}
                                    />
                                )}
                                <div
                                    className="funnel-bar-empty-space"
                                    style={{ flex: `${100 - conversionRate} 100 0` }}
                                />
                            </div>
                            <div className="funnel-conversion-metadata funnel-step-metadata">
                                <div className="center-flex">
                                    <ValueInspectorButton
                                        onClick={() => openPersonsModal(step, i + 1)}
                                        disabled={!clickhouseFeaturesEnabled || !!dashboardItemId}
                                    >
                                        <span className="value-inspector-button-icon">
                                            <ArrowRightOutlined style={{ color: 'var(--success)' }} />
                                        </span>
                                        <b>{humanizeStepCount(step.count)}</b>
                                    </ValueInspectorButton>
                                    <span className="text-muted-alt">
                                        ({step.order > 0 ? calcPercentage(step.count, steps[i - 1].count) : '100'}
                                        %)
                                    </span>
                                </div>
                                <div
                                    className="text-muted-alt conversion-metadata-caption"
                                    style={layout === FunnelLayout.horizontal ? { flexGrow: 1 } : { marginBottom: 8 }}
                                >
                                    completed step
                                </div>
                                <div className="center-flex">
                                    <ValueInspectorButton
                                        onClick={() => openPersonsModal(step, -(i + 1))} // dropoff value from step 1 to 2 is -2, 2 to 3 is -3
                                        disabled={!clickhouseFeaturesEnabled || !!dashboardItemId}
                                        style={{ paddingRight: '0.25em' }}
                                    >
                                        <span
                                            className="value-inspector-button-icon"
                                            style={{
                                                padding: '4px 6px',
                                                marginRight: layout === FunnelLayout.horizontal ? 2 : 10,
                                            }} // This custom icon requires special handling
                                        >
                                            <ArrowBottomRightOutlined style={{ color: 'var(--danger)' }} />
                                        </span>
                                        <b>{humanizeStepCount(step.order > 0 ? steps[i - 1].count - step.count : 0)}</b>
                                    </ValueInspectorButton>
                                    <span className="text-muted-alt">
                                        (
                                        {step.order > 0
                                            ? Math.round((100 - calcPercentage(step.count, steps[i - 1].count)) * 100) /
                                              100
                                            : 0}
                                        %)
                                    </span>
                                </div>
                                <div className="text-muted-alt conversion-metadata-caption">dropped off</div>
                            </div>
                        </div>
                    </section>
                )
            })}
        </div>
    )
}<|MERGE_RESOLUTION|>--- conflicted
+++ resolved
@@ -58,14 +58,8 @@
     const [labelPosition, setLabelPosition] = useState<LabelPosition>('inside')
     const [labelVisible, setLabelVisible] = useState(true)
     const LABEL_POSITION_OFFSET = 8 // Defined here and in SCSS
-<<<<<<< HEAD
-    const { funnelPersonsEnabled } = useValues(funnelLogic)
-    const cursorType = funnelPersonsEnabled ? 'pointer' : ''
-=======
     const { clickhouseFeaturesEnabled } = useValues(funnelLogic)
-    const dimensionProperty = layout === FunnelLayout.horizontal ? 'width' : 'height'
     const cursorType = clickhouseFeaturesEnabled && !disabled ? 'pointer' : ''
->>>>>>> bfb1a001
     const hasBreakdownSum = isBreakdown && typeof breakdownSumPercentage === 'number'
     const shouldShowLabel = !isBreakdown || (hasBreakdownSum && labelVisible)
 
