import { actions, connect, kea, key, listeners, path, props, reducers, selectors } from 'kea'

import { DataColorTheme, DataColorToken } from 'lib/colors'
import { BIN_COUNT_AUTO } from 'lib/constants'
import { dayjs } from 'lib/dayjs'
import { featureFlagLogic } from 'lib/logic/featureFlagLogic'
import { average, percentage, sum } from 'lib/utils'
import { dashboardLogic } from 'scenes/dashboard/dashboardLogic'
import { getColorFromToken } from 'scenes/dataThemeLogic'
import { insightVizDataLogic } from 'scenes/insights/insightVizDataLogic'
import { keyForInsightLogicProps } from 'scenes/insights/sharedUtils'
import { getFunnelDatasetKey, getFunnelResultCustomizationColorToken } from 'scenes/insights/utils'

<<<<<<< HEAD
import { groupsModel, Noun } from '~/models/groupsModel'
import { FunnelsFilter, FunnelsQuery, NodeKind } from '~/queries/schema/schema-general'
=======
import { Noun, groupsModel } from '~/models/groupsModel'
import { NodeKind } from '~/queries/schema/schema-general'
>>>>>>> 65a99d24
import { isFunnelsQuery } from '~/queries/utils'
import {
    FlattenedFunnelStepByBreakdown,
    FunnelAPIResponse,
    FunnelConversionWindow,
    FunnelConversionWindowTimeUnit,
    FunnelResultType,
    FunnelStepReference,
    FunnelStepWithConversionMetrics,
    FunnelStepWithNestedBreakdown,
    FunnelTimeConversionMetrics,
    FunnelVizType,
    FunnelsTimeConversionBins,
    HistogramGraphDatum,
    InsightLogicProps,
    InsightType,
    StepOrderValue,
    TrendResult,
} from '~/types'

import type { funnelDataLogicType } from './funnelDataLogicType'
import {
    aggregateBreakdownResult,
    aggregationLabelForHogQL,
    flattenedStepsByBreakdown,
    getIncompleteConversionWindowStartDate,
    getLastFilledStep,
    getReferenceStep,
    getVisibilityKey,
    isBreakdownFunnelResults,
    stepsWithConversionMetrics,
} from './funnelUtils'

const DEFAULT_FUNNEL_LOGIC_KEY = 'default_funnel_key'

export const funnelDataLogic = kea<funnelDataLogicType>([
    path((key) => ['scenes', 'funnels', 'funnelDataLogic', key]),
    props({} as InsightLogicProps),
    key(keyForInsightLogicProps(DEFAULT_FUNNEL_LOGIC_KEY)),

    connect((props: InsightLogicProps) => ({
        values: [
            insightVizDataLogic(props),
            [
                'querySource as vizQuerySource',
                'insightFilter',
                'funnelsFilter',
                'breakdownFilter',
                'series',
                'interval',
                'insightData',
                'insightDataError',
                'getTheme',
            ],
            groupsModel,
            ['aggregationLabel'],
            featureFlagLogic,
            ['featureFlags'],
        ],
        actions: [insightVizDataLogic(props), ['updateInsightFilter', 'updateQuerySource']],
    })),

    actions({
        hideSkewWarning: true,
        setHiddenLegendBreakdowns: (hiddenLegendBreakdowns: string[]) => ({ hiddenLegendBreakdowns }),
        toggleLegendBreakdownVisibility: (breakdown: string) => ({ breakdown }),
        setBreakdownSortOrder: (breakdownSortOrder: (string | number)[]) => ({ breakdownSortOrder }),
    }),

    reducers({
        skewWarningHidden: [
            false,
            {
                hideSkewWarning: () => true,
            },
        ],
        breakdownSortOrder: [
            [] as (string | number)[],
            {
                setBreakdownSortOrder: (_, { breakdownSortOrder }) => breakdownSortOrder,
            },
        ],
    }),

    selectors(({ props }) => ({
        querySource: [
            (s) => [s.vizQuerySource],
            (vizQuerySource) => (isFunnelsQuery(vizQuerySource) ? vizQuerySource : null),
        ],

        isStepsFunnel: [
            (s) => [s.funnelsFilter],
            (funnelsFilter): boolean | null => {
                return funnelsFilter === null
                    ? null
                    : funnelsFilter === undefined
                      ? true
                      : funnelsFilter.funnelVizType === FunnelVizType.Steps
            },
        ],
        isTimeToConvertFunnel: [
            (s) => [s.funnelsFilter],
            (funnelsFilter): boolean | null => {
                return funnelsFilter === null ? null : funnelsFilter?.funnelVizType === FunnelVizType.TimeToConvert
            },
        ],
        isTrendsFunnel: [
            (s) => [s.funnelsFilter],
            (funnelsFilter): boolean | null => {
                return funnelsFilter === null ? null : funnelsFilter?.funnelVizType === FunnelVizType.Trends
            },
        ],

        isEmptyFunnel: [
            (s) => [s.querySource],
            (q): boolean | null => {
                return isFunnelsQuery(q)
                    ? q.series.filter((n) => n.kind === NodeKind.EventsNode || n.kind === NodeKind.ActionsNode)
                          .length === 0
                    : null
            },
        ],

        aggregationTargetLabel: [
            (s) => [s.querySource, s.aggregationLabel],
            (querySource, aggregationLabel): Noun => {
                if (!querySource) {
                    return { singular: '', plural: '' }
                }

                return querySource.funnelsFilter?.funnelAggregateByHogQL
                    ? aggregationLabelForHogQL(querySource.funnelsFilter.funnelAggregateByHogQL)
                    : aggregationLabel(querySource.aggregation_group_type_index)
            },
        ],

        results: [
            (s) => [s.insightData],
            (insightData: FunnelAPIResponse | null): FunnelResultType => {
                // TODO: after hooking up data manager, check that we have a funnels result here
                if (insightData?.result) {
                    if (isBreakdownFunnelResults(insightData.result) && insightData.result?.[0]?.[0]?.breakdowns) {
                        // in order to stop the UI having to check breakdowns and breakdown
                        // this collapses breakdowns onto the breakdown property
                        return insightData.result.map((series) =>
                            series.map((step) => {
                                const { breakdowns, ...clone } = step
                                clone.breakdown = breakdowns as (string | number)[]
                                return clone
                            })
                        )
                    }
                    return insightData.result
                }
                return []
            },
        ],
        steps: [
            (s) => [s.insightData, s.querySource, s.breakdownFilter, s.results, s.isTimeToConvertFunnel],
            (
                insightData,
                querySource,
                breakdownFilter,
                results,
                isTimeToConvertFunnel
            ): FunnelStepWithNestedBreakdown[] => {
                if (
                    // TODO: Ideally we don't check filters anymore, but tests are still using this
                    insightData?.filters?.insight !== InsightType.FUNNELS &&
                    querySource &&
                    querySource?.kind !== NodeKind.FunnelsQuery
                ) {
                    return []
                }

                // we need to check wether results are an array, since isTimeToConvertFunnel can be false,
                // while still having "time-to-convert" results in insightData
                if (!isTimeToConvertFunnel && Array.isArray(results)) {
                    if (isBreakdownFunnelResults(results)) {
                        const breakdownProperty = breakdownFilter?.breakdowns
                            ? breakdownFilter?.breakdowns.map((b) => b.property).join('::')
                            : (breakdownFilter?.breakdown ?? undefined)
                        return aggregateBreakdownResult(results, breakdownProperty).sort((a, b) => a.order - b.order)
                    }
                    return results.sort((a, b) => a.order - b.order)
                }
                return []
            },
        ],
        stepsWithConversionMetrics: [
            (s) => [s.steps, s.funnelsFilter, s.querySource],
            (
                steps: FunnelStepWithNestedBreakdown[],
                funnelsFilter: FunnelsFilter | null,
                querySource: FunnelsQuery | null
            ): FunnelStepWithConversionMetrics[] => {
                const stepReference = funnelsFilter?.funnelStepReference || FunnelStepReference.total
                // Get optional steps from series (1-indexed)
                const optionalSteps =
                    querySource?.kind === NodeKind.FunnelsQuery
                        ? querySource.series
                              .map((_, i: number) => i + 1)
                              .filter((_: number, i: number) => querySource.series[i]?.optionalInFunnel)
                        : []
                return stepsWithConversionMetrics(steps, stepReference, optionalSteps)
            },
        ],

        // hack for experiments to remove displaying baseline from the funnel viz
        disableFunnelBreakdownBaseline: [
            () => [(_, props) => props],
            (props: InsightLogicProps): boolean => !!props.cachedInsight?.disable_baseline,
        ],
        flattenedBreakdowns: [
            (s) => [s.stepsWithConversionMetrics, s.funnelsFilter, s.disableFunnelBreakdownBaseline],
            (steps, funnelsFilter, disableBaseline): FlattenedFunnelStepByBreakdown[] => {
                return flattenedStepsByBreakdown(steps, funnelsFilter?.layout, disableBaseline, true)
            },
        ],
        hiddenLegendBreakdowns: [(s) => [s.funnelsFilter], (funnelsFilter) => funnelsFilter?.hiddenLegendBreakdowns],
        resultCustomizations: [(s) => [s.funnelsFilter], (funnelsFilter) => funnelsFilter?.resultCustomizations],
        visibleStepsWithConversionMetrics: [
            (s) => [
                s.stepsWithConversionMetrics,
                s.flattenedBreakdowns,
                s.breakdownSortOrder,
                s.hiddenLegendBreakdowns,
            ],
            (
                steps: FunnelStepWithConversionMetrics[],
                flattenedBreakdowns: FlattenedFunnelStepByBreakdown[],
                breakdownSortOrder: (string | number)[],
                hiddenLegendBreakdowns: string[]
            ): FunnelStepWithConversionMetrics[] => {
                const isOnlySeries = flattenedBreakdowns.length <= 1
                const baseLineSteps = flattenedBreakdowns.find((b) => b.isBaseline)
                return steps.map((step, stepIndex) => {
                    let nested = (
                        baseLineSteps?.steps
                            ? [baseLineSteps.steps[stepIndex], ...(step?.nested_breakdown ?? [])]
                            : step?.nested_breakdown
                    )
                        ?.map((b, breakdownIndex) => ({
                            ...b,
                            order: breakdownIndex,
                        }))
                        ?.filter(
                            (b) =>
                                isOnlySeries || !hiddenLegendBreakdowns?.includes(getVisibilityKey(b.breakdown_value))
                        )
                    // Sort by breakdownSortOrder if present
                    if (breakdownSortOrder && breakdownSortOrder.length > 0 && nested) {
                        nested = [...nested].sort((a, b) => {
                            const aValue = Array.isArray(a.breakdown_value) ? a.breakdown_value[0] : a.breakdown_value
                            const bValue = Array.isArray(b.breakdown_value) ? b.breakdown_value[0] : b.breakdown_value
                            return breakdownSortOrder.indexOf(aValue ?? '') - breakdownSortOrder.indexOf(bValue ?? '')
                        })
                    }
                    return {
                        ...step,
                        nested_breakdown: nested,
                    }
                })
            },
        ],

        /*
         * Time-to-convert funnels
         */
        timeConversionResults: [
            (s) => [s.results, s.funnelsFilter],
            (results, funnelsFilter): FunnelsTimeConversionBins | null => {
                return funnelsFilter?.funnelVizType === FunnelVizType.TimeToConvert
                    ? (results as FunnelsTimeConversionBins)
                    : null
            },
        ],
        histogramGraphData: [
            (s) => [s.timeConversionResults],
            (timeConversionResults: FunnelsTimeConversionBins): HistogramGraphDatum[] | null => {
                if ((timeConversionResults?.bins?.length ?? 0) < 2) {
                    return null // There are no results
                }

                const totalCount = sum(timeConversionResults.bins.map(([, count]) => count))
                if (totalCount === 0) {
                    return [] // Nobody has converted in the time period
                }

                const binSize = timeConversionResults.bins[1][0] - timeConversionResults.bins[0][0]
                return timeConversionResults.bins.map(([id, count]: [id: number, count: number]) => {
                    const value = Math.max(0, id)
                    const percent = totalCount === 0 ? 0 : count / totalCount
                    return {
                        id: value,
                        bin0: value,
                        bin1: value + binSize,
                        count,
                        label: percent === 0 ? '' : percentage(percent, 1, true),
                    }
                })
            },
        ],
        hasFunnelResults: [
            (s) => [s.insightData, s.funnelsFilter, s.steps, s.histogramGraphData, s.querySource],
            (insightData, funnelsFilter, steps, histogramGraphData, querySource) => {
                if (
                    // TODO: Ideally we don't check filters anymore, but tests are still using this
                    insightData?.filters?.insight !== InsightType.FUNNELS &&
                    querySource &&
                    querySource?.kind !== NodeKind.FunnelsQuery
                ) {
                    return false
                }

                if (funnelsFilter?.funnelVizType === FunnelVizType.Steps || !funnelsFilter?.funnelVizType) {
                    return !!(steps && steps[0] && steps[0].count > -1)
                } else if (funnelsFilter.funnelVizType === FunnelVizType.TimeToConvert) {
                    return (histogramGraphData?.length ?? 0) > 0
                } else if (funnelsFilter.funnelVizType === FunnelVizType.Trends) {
                    return (steps?.length ?? 0) > 0 && !!steps?.[0]?.labels
                }
                return false
            },
        ],
        numericBinCount: [
            (s) => [s.funnelsFilter, s.timeConversionResults],
            (funnelsFilter, timeConversionResults): number => {
                if (funnelsFilter?.binCount === BIN_COUNT_AUTO) {
                    return timeConversionResults?.bins?.length ?? 0
                }
                return funnelsFilter?.binCount ?? 0
            },
        ],

        conversionMetrics: [
            (s) => [s.steps, s.funnelsFilter, s.timeConversionResults],
            (steps, funnelsFilter, timeConversionResults): FunnelTimeConversionMetrics => {
                // steps should be empty in time conversion view. Return metrics precalculated on backend
                if (funnelsFilter?.funnelVizType === FunnelVizType.TimeToConvert) {
                    return {
                        averageTime: timeConversionResults?.average_conversion_time ?? 0,
                        stepRate: 0,
                        totalRate: 0,
                    }
                }

                // Handle metrics for trends
                if (funnelsFilter?.funnelVizType === FunnelVizType.Trends) {
                    return {
                        averageTime: 0,
                        stepRate: 0,
                        totalRate: average((steps?.[0] as unknown as TrendResult)?.data ?? []) / 100,
                    }
                }

                // Handle metrics for steps
                // no concept of funnel_from_step and funnel_to_step here
                if (steps.length <= 1) {
                    return {
                        averageTime: 0,
                        stepRate: 0,
                        totalRate: 0,
                    }
                }

                const toStep = getLastFilledStep(steps)
                const fromStep = getReferenceStep(steps, FunnelStepReference.total)

                return {
                    averageTime: steps.reduce(
                        (conversion_time, step) => conversion_time + (step.average_conversion_time || 0),
                        0
                    ),
                    stepRate: fromStep.count === 0 ? 0 : toStep.count / fromStep.count,
                    totalRate: steps[0].count === 0 ? 0 : steps[steps.length - 1].count / steps[0].count,
                }
            },
        ],
        conversionWindow: [
            (s) => [s.funnelsFilter],
            (funnelsFilter): FunnelConversionWindow => {
                const { funnelWindowInterval, funnelWindowIntervalUnit } = funnelsFilter || {}
                return {
                    funnelWindowInterval: funnelWindowInterval || 14,
                    funnelWindowIntervalUnit: funnelWindowIntervalUnit || FunnelConversionWindowTimeUnit.Day,
                }
            },
        ],
        incompletenessOffsetFromEnd: [
            (s) => [s.steps, s.conversionWindow],
            (steps, conversionWindow) => {
                if (steps?.[0]?.days === undefined) {
                    return 0
                }

                // subtract conversion window from today and look for a matching day
                const startDate = getIncompleteConversionWindowStartDate(conversionWindow)
                const startIndex = steps[0].days.findIndex((day) => dayjs(day) >= startDate)

                if (startIndex !== undefined && startIndex !== -1) {
                    return startIndex - steps[0].days.length
                }
                return 0
            },
        ],

        /*
         * Advanced options: funnelOrderType, funnelStepReference, exclusions
         */
        advancedOptionsUsedCount: [
            (s) => [s.funnelsFilter],
            (funnelsFilter): number => {
                let count = 0
                if (funnelsFilter?.funnelOrderType && funnelsFilter?.funnelOrderType !== StepOrderValue.ORDERED) {
                    count = count + 1
                }
                if (
                    funnelsFilter?.funnelStepReference &&
                    funnelsFilter?.funnelStepReference !== FunnelStepReference.total
                ) {
                    count = count + 1
                }
                if (funnelsFilter?.exclusions?.length) {
                    count = count + 1
                }
                return count
            },
        ],

        isSkewed: [
            (s) => [s.conversionMetrics, s.skewWarningHidden],
            (conversionMetrics, skewWarningHidden): boolean => {
                return !skewWarningHidden && (conversionMetrics.totalRate < 0.1 || conversionMetrics.totalRate > 0.9)
            },
        ],
        indexedSteps: [
            (s) => [s.steps],
            (steps) =>
                Array.isArray(steps) ? steps.map((step, index) => ({ ...step, seriesIndex: index, id: index })) : [],
        ],
        getFunnelsColorToken: [
            (s) => [s.resultCustomizations, s.getTheme, s.breakdownFilter, s.querySource],
            (resultCustomizations, getTheme, breakdownFilter, querySource) => {
                return (
                    dataset: FlattenedFunnelStepByBreakdown | FunnelStepWithConversionMetrics
                ): [DataColorTheme | null, DataColorToken | null] => {
                    // stringified breakdown value
                    const key = getFunnelDatasetKey(dataset)
                    let breakdownValue = JSON.parse(key)['breakdown_value']
                    breakdownValue = Array.isArray(breakdownValue) ? breakdownValue.join('::') : breakdownValue

                    // dashboard color overrides
                    const logic = dashboardLogic.findMounted({ id: props.dashboardId })
                    const dashboardBreakdownColors = logic?.values.temporaryBreakdownColors
                    const colorOverride = dashboardBreakdownColors?.find(
                        (config) =>
                            config.breakdownValue === breakdownValue &&
                            config.breakdownType === (breakdownFilter?.breakdown_type ?? 'event')
                    )

                    if (colorOverride?.colorToken) {
                        // use the dashboard theme, or fallback to the default theme
                        const dashboardTheme = logic?.values.dataColorTheme || getTheme(undefined)
                        return [dashboardTheme, colorOverride.colorToken]
                    }

                    // use the dashboard theme, or fallback to the insight theme, or the default theme
                    const theme = logic?.values.dataColorTheme || getTheme(querySource?.dataColorTheme)
                    if (!theme) {
                        return [null, null]
                    }

                    return [
                        theme,
                        getFunnelResultCustomizationColorToken(
                            resultCustomizations,
                            theme,
                            dataset,
                            props?.cachedInsight?.disable_baseline
                        ),
                    ]
                }
            },
        ],
        getFunnelsColor: [
            (s) => [s.getFunnelsColorToken],
            (getFunnelsColorToken) => {
                return (dataset: FlattenedFunnelStepByBreakdown | FunnelStepWithConversionMetrics) => {
                    const [colorTheme, colorToken] = getFunnelsColorToken(dataset)
                    return colorTheme && colorToken ? getColorFromToken(colorTheme, colorToken) : '#000000'
                }
            },
        ],
        isStepOptional: [
            (s) => [s.querySource],
            (querySource: FunnelsQuery | null) => {
                return (step: number) => {
                    if (querySource?.kind === NodeKind.FunnelsQuery) {
                        // step is 1-indexed, series is 0-indexed
                        return querySource.series[step - 1]?.optionalInFunnel === true
                    }
                    return false
                }
            },
        ],
    })),

    listeners(({ actions, values }) => ({
        setHiddenLegendBreakdowns: ({ hiddenLegendBreakdowns }) => {
            actions.updateInsightFilter({ hiddenLegendBreakdowns })
        },
        toggleLegendBreakdownVisibility: ({ breakdown }) => {
            values.hiddenLegendBreakdowns?.includes(breakdown)
                ? actions.setHiddenLegendBreakdowns(values.hiddenLegendBreakdowns.filter((b) => b !== breakdown))
                : actions.setHiddenLegendBreakdowns([...(values.hiddenLegendBreakdowns || []), breakdown])
        },
    })),
])<|MERGE_RESOLUTION|>--- conflicted
+++ resolved
@@ -11,13 +11,8 @@
 import { keyForInsightLogicProps } from 'scenes/insights/sharedUtils'
 import { getFunnelDatasetKey, getFunnelResultCustomizationColorToken } from 'scenes/insights/utils'
 
-<<<<<<< HEAD
-import { groupsModel, Noun } from '~/models/groupsModel'
+import { Noun, groupsModel } from '~/models/groupsModel'
 import { FunnelsFilter, FunnelsQuery, NodeKind } from '~/queries/schema/schema-general'
-=======
-import { Noun, groupsModel } from '~/models/groupsModel'
-import { NodeKind } from '~/queries/schema/schema-general'
->>>>>>> 65a99d24
 import { isFunnelsQuery } from '~/queries/utils'
 import {
     FlattenedFunnelStepByBreakdown,
