import React, { useRef, useEffect, useState } from 'react'
import FunnelGraph from 'funnel-graph-js'
<<<<<<< HEAD
import { Link } from 'lib/components/Link'
import { Loading, humanFriendlyDuration, toParams } from 'lib/utils'
=======
import { Loading, humanFriendlyDuration } from 'lib/utils'
>>>>>>> 1251fdfa
import PropTypes from 'prop-types'
import { useValues, useActions } from 'kea'
import { funnelVizLogic } from 'scenes/funnels/funnelVizLogic'
import { LineGraph } from 'scenes/insights/LineGraph'
import { router } from 'kea-router'

<<<<<<< HEAD
export function FunnelSteps({ funnel: funnelProp, dashboardItemId, funnelId }) {
    const container = useRef()
    const [funnel, setFunnel] = useState(funnelProp)
    const logic = funnelVizLogic({ funnelId, dashboardItemId })
    const { stepsResults, stepsResultsLoading } = useValues(logic)
    const { loadSteps } = useActions(logic)
=======
export function FunnelViz({ steps: stepsParam, dashboardItemId, funnelId }) {
    const container = useRef()
    const [steps, setSteps] = useState(stepsParam)
    const logic = funnelVizLogic({ funnelId, dashboardItemId })
    const { results: stepsResult, resultsLoading: funnelLoading } = useValues(logic)
    const { loadResults: loadFunnel } = useActions(logic)
>>>>>>> 1251fdfa

    function buildChart() {
        if (!steps || steps.length == 0) return
        if (container.current) container.current.innerHTML = ''
        let graph = new FunnelGraph({
            container: '.funnel-graph',
            data: {
                labels: steps.map(
                    (step) =>
                        `${step.name} (${step.count})  ${
                            step.average_time ? 'Avg Time: ' + humanFriendlyDuration(step.average_time) || '' : ''
                        }`
                ),
                values: steps.map((step) => step.count),
                colors: ['#66b0ff', 'var(--blue)'],
            },
            displayPercent: true,
        })
        graph.createContainer = () => {}
        graph.container = container.current
        graph.graphContainer = document.createElement('div')
        graph.graphContainer.classList.add('svg-funnel-js__container')
        graph.container.appendChild(graph.graphContainer)

        graph.draw()
    }

    useEffect(() => {
<<<<<<< HEAD
        if (funnel) buildChart()
        else loadSteps()
=======
        if (stepsParam) buildChart()
        else loadFunnel()
>>>>>>> 1251fdfa

        window.addEventListener('resize', buildChart)
        return window.removeEventListener('resize', buildChart)
    }, [])

    useEffect(() => {
        buildChart()
    }, [steps])

    useEffect(() => {
<<<<<<< HEAD
        setFunnel(funnelProp)
    }, [funnelProp])

    useEffect(() => {
        if (stepsResults) {
            setFunnel(stepsResults)
        }
    }, [stepsResults])

    return funnel && !stepsResultsLoading ? (
        funnel.steps.length > 0 ? (
=======
        setSteps(stepsParam)
    }, [stepsParam])

    useEffect(() => {
        if (stepsResult && !stepsParam) {
            setSteps(stepsResult)
        }
    }, [stepsResult])

    return !funnelLoading ? (
        steps && steps.length > 0 ? (
>>>>>>> 1251fdfa
            <div
                data-attr="funnel-viz"
                ref={container}
                className="svg-funnel-js"
                style={{ height: '100%', width: '100%' }}
            ></div>
        ) : (
            <p style={{ margin: '1rem' }}>This funnel doesn't have any steps. </p>
        )
    ) : (
        <Loading />
    )
}

FunnelSteps.propTypes = {
    funnel: PropTypes.object,
    funnelId: PropTypes.number,
}

export function FunnelLineGraph({ funnel: funnelProp, dashboardItemId, inSharedMode, color = 'white' }) {
    const [funnel, setFunnel] = useState(funnelProp)
    const logic = funnelVizLogic({ funnelId: funnel.id, dashboardItemId })
    const { trendsResults, trendsResultsLoading } = useValues(logic)
    const { loadTrends } = useActions(logic)
    const [{ fromItem }] = useState(router.values.hashParams)

    useEffect(() => {
        loadTrends()
    }, [toParams(funnel)])

    useEffect(() => {
        setFunnel(funnelProp)
    }, [funnelProp])

    useEffect(() => {
        if (trendsResults) {
            setFunnel(trendsResults)
        }
    }, [trendsResults])

    return trendsResults && !trendsResultsLoading ? (
        <LineGraph
            pageKey="trends-annotations"
            data-attr="trend-line-graph-funnel"
            type="line"
            color={color}
            datasets={trendsResults}
            labels={trendsResults.labels ?? []}
            isInProgress={!funnel.filters.date_to}
            dashboardItemId={dashboardItemId || fromItem}
            inSharedMode={inSharedMode}
        />
    ) : (
        <Loading />
    )
}<|MERGE_RESOLUTION|>--- conflicted
+++ resolved
@@ -1,32 +1,18 @@
 import React, { useRef, useEffect, useState } from 'react'
 import FunnelGraph from 'funnel-graph-js'
-<<<<<<< HEAD
-import { Link } from 'lib/components/Link'
-import { Loading, humanFriendlyDuration, toParams } from 'lib/utils'
-=======
 import { Loading, humanFriendlyDuration } from 'lib/utils'
->>>>>>> 1251fdfa
 import PropTypes from 'prop-types'
 import { useValues, useActions } from 'kea'
 import { funnelVizLogic } from 'scenes/funnels/funnelVizLogic'
 import { LineGraph } from 'scenes/insights/LineGraph'
 import { router } from 'kea-router'
 
-<<<<<<< HEAD
-export function FunnelSteps({ funnel: funnelProp, dashboardItemId, funnelId }) {
-    const container = useRef()
-    const [funnel, setFunnel] = useState(funnelProp)
-    const logic = funnelVizLogic({ funnelId, dashboardItemId })
-    const { stepsResults, stepsResultsLoading } = useValues(logic)
-    const { loadSteps } = useActions(logic)
-=======
 export function FunnelViz({ steps: stepsParam, dashboardItemId, funnelId }) {
     const container = useRef()
     const [steps, setSteps] = useState(stepsParam)
     const logic = funnelVizLogic({ funnelId, dashboardItemId })
     const { results: stepsResult, resultsLoading: funnelLoading } = useValues(logic)
     const { loadResults: loadFunnel } = useActions(logic)
->>>>>>> 1251fdfa
 
     function buildChart() {
         if (!steps || steps.length == 0) return
@@ -55,13 +41,8 @@
     }
 
     useEffect(() => {
-<<<<<<< HEAD
-        if (funnel) buildChart()
-        else loadSteps()
-=======
         if (stepsParam) buildChart()
         else loadFunnel()
->>>>>>> 1251fdfa
 
         window.addEventListener('resize', buildChart)
         return window.removeEventListener('resize', buildChart)
@@ -72,19 +53,6 @@
     }, [steps])
 
     useEffect(() => {
-<<<<<<< HEAD
-        setFunnel(funnelProp)
-    }, [funnelProp])
-
-    useEffect(() => {
-        if (stepsResults) {
-            setFunnel(stepsResults)
-        }
-    }, [stepsResults])
-
-    return funnel && !stepsResultsLoading ? (
-        funnel.steps.length > 0 ? (
-=======
         setSteps(stepsParam)
     }, [stepsParam])
 
@@ -96,7 +64,6 @@
 
     return !funnelLoading ? (
         steps && steps.length > 0 ? (
->>>>>>> 1251fdfa
             <div
                 data-attr="funnel-viz"
                 ref={container}
