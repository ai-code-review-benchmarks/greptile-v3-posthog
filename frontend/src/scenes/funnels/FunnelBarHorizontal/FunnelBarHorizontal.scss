@import '../../../styles/mixins';

$label_position_offset: 8px;
$series_container_width: 1.5rem;
$glyph_height: 23px; // Based on .funnel-step-glyph

.FunnelBarHorizontal {
    min-height: 100%;
    padding: 1rem;

    .InsightCard & {
        padding-right: 1rem;
        padding-left: 1rem;
    }

    .funnel-step {
        position: relative;
        padding-left: $series_container_width + 0.5rem;

        &:not(:first-child) {
            &,
            .funnel-series-container {
                padding-top: 0.75rem;
            }
        }

        .graph-series-glyph {
            z-index: 2;
        }

        .funnel-conversion-metadata {
            display: flex;
            align-items: center;
            justify-content: space-between;

            .funnel-inspect-button {
                line-height: 1.5rem;

                .value-inspector-button-icon {
                    margin-right: 0.25rem;
                    font-size: 1.5rem;
                    vertical-align: bottom;
                }
            }
        }

        .funnel-series-container {
            position: absolute;
            top: 0;
            left: 0;
            display: flex;
            flex-direction: column;
            align-items: center;
            width: $series_container_width;
            height: 100%;

            .graph-series-glyph {
                user-select: none;
            }

            .funnel-series-linebox {
                position: absolute;
                left: 0;
                box-sizing: border-box;
                width: calc(#{$series_container_width} / 2 + 1px);
                border-right: 2px solid var(--color-border-primary);
                opacity: 0.5;

                &.before {
                    top: 0;
                    height: calc(#{$glyph_height} / 2);
                }

                &.after {
                    top: calc(#{$glyph_height} / 2);
                    bottom: 0;
                    height: calc(100% - #{$glyph_height} / 2);
                }
            }
        }

        .funnel-step-metadata {
            // .funnel-step-metadata reusable class for components that contain metadata for the funnel (e.g. time to convert or conversion steps)
            display: flex;
            flex-wrap: wrap;
        }

        header,
        footer {
            display: flex;
            align-items: center;
            line-height: $glyph_height;
        }

        header {
            position: relative;
            display: flex;
            flex-wrap: wrap;
            justify-content: space-between;

            .funnel-step-title {
                font-weight: bold;

                @extend %mixin-text-ellipsis;
            }

            button {
                margin-left: 0.375rem;
            }
        }
    }

    .funnel-bar-wrapper {
        display: flex;
        flex-direction: row;
        height: 32px;
        margin: 4px 0;
        background-color: var(--color-border-primary);
        border-radius: var(--radius);

        .funnel-bar {
            container-type: inline-size;
            position: relative;
            height: 100%;
<<<<<<< HEAD
            background: var(--color-accent);
            transition: width 0.2s ease, height 0.2s ease;
=======
            background: var(--accent);
            transition:
                width 0.2s ease,
                height 0.2s ease;
>>>>>>> f39ad400

            &.first {
                border-radius: var(--radius) 0 0 4px;
            }

            &.last {
                border-radius: 0 4px 4px 0;
            }

            &.only {
                border-radius: var(--radius);
            }

            .funnel-bar-percentage {
                position: absolute;
                top: 8px;
                left: calc(100% + #{$label_position_offset});
                font-weight: bold;
                line-height: 16px;
                color: var(--text-3000);
                white-space: nowrap;

                // When individual bar is wide enough, position label inside
                @container (min-width: 60px) {
                    right: $label_position_offset;
                    left: auto;
                    color: #fff;
                }
            }
        }

        .funnel-bar-empty-space {
            container-type: inline-size;
            position: relative;

            .funnel-bar-percentage {
                position: absolute;
                top: 8px;
                left: 8px;
                display: none;
                font-weight: bold;
                line-height: 16px;
                color: var(--text-3000);
                white-space: nowrap;

                // Show breakdown summary label when empty space is wide enough
                @container (min-width: 60px) {
                    display: block;
                }
            }
        }

        // For breakdown funnels: hide individual bar labels, show summary in empty space
        &.breakdown .funnel-bar .funnel-bar-percentage {
            display: none;
        }
    }
}

// Hide .funnel-bar within InsightCards for snapshots, due to flakiness
.storybook-test-runner .InsightCard .funnel-bar {
    display: none;
}<|MERGE_RESOLUTION|>--- conflicted
+++ resolved
@@ -122,15 +122,8 @@
             container-type: inline-size;
             position: relative;
             height: 100%;
-<<<<<<< HEAD
             background: var(--color-accent);
             transition: width 0.2s ease, height 0.2s ease;
-=======
-            background: var(--accent);
-            transition:
-                width 0.2s ease,
-                height 0.2s ease;
->>>>>>> f39ad400
 
             &.first {
                 border-radius: var(--radius) 0 0 4px;
