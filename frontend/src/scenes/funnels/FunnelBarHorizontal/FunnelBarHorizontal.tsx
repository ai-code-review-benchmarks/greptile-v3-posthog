--- conflicted
+++ resolved
@@ -45,15 +45,10 @@
 
     // Everything rendered after is a funnel in top-to-bottom mode.
     return (
-<<<<<<< HEAD
         <div
             data-attr="funnel-bar-horizontal"
             className={clsx('FunnelBarHorizontal', { 'FunnelBarHorizontal--has-optional-steps': hasOptionalSteps })}
-            ref={graphRef}
         >
-=======
-        <div data-attr="funnel-bar-horizontal" className={clsx('FunnelBarHorizontal')}>
->>>>>>> 40ce9d9c
             {steps.map((step, stepIndex) => {
                 const basisStep = getReferenceStep(steps, stepReference, stepIndex)
                 const isOptional = isStepOptional(stepIndex + 1)
