--- conflicted
+++ resolved
@@ -24,13 +24,7 @@
             datasets={steps}
             labels={steps?.[0]?.labels ?? ([] as string[])}
             isInProgress={!filters.date_to}
-<<<<<<< HEAD
-            dashboardItemId={
-                dashboardItemId || insight.short_id /* used only for annotations, not to init any other logic */
-            }
-=======
             dashboardItemId={dashboardItemId}
->>>>>>> 909ab0a6
             inSharedMode={inSharedMode}
             percentage={true}
             onClick={
