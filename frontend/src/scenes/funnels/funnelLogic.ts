import { kea, isBreakpoint } from 'kea'
import api from 'lib/api'
import { insightLogic } from 'scenes/insights/insightLogic'
import { autocorrectInterval, objectsEqual, uuid } from 'lib/utils'
import { insightHistoryLogic } from 'scenes/insights/InsightHistoryPanel/insightHistoryLogic'
import { funnelsModel } from '~/models/funnelsModel'
import { dashboardItemsModel } from '~/models/dashboardItemsModel'
import { eventUsageLogic } from 'lib/utils/eventUsageLogic'
import { funnelLogicType } from './funnelLogicType'
import {
    EntityTypes,
    FilterType,
    ChartDisplayType,
    FunnelResult,
    FunnelStep,
    FunnelsTimeConversionBins,
    FunnelTimeConversionStep,
    PathType,
    PersonType,
    ViewType,
    FunnelStepWithNestedBreakdown,
    FunnelTimeConversionMetrics,
    FunnelRequestParams,
    LoadedRawFunnelResults,
} from '~/types'
import { featureFlagLogic } from 'lib/logic/featureFlagLogic'
import { FEATURE_FLAGS, FunnelLayout } from 'lib/constants'
import { preflightLogic } from 'scenes/PreflightCheck/logic'
import { FunnelStepReference } from 'scenes/insights/InsightTabs/FunnelTab/FunnelStepReferencePicker'
import { eventDefinitionsModel } from '~/models/eventDefinitionsModel'
import { calcPercentage, cleanBinResult, getLastFilledStep, getReferenceStep } from './funnelUtils'
import { personsModalLogic } from 'scenes/trends/personsModalLogic'
function aggregateBreakdownResult(breakdownList: FunnelStep[][]): FunnelStepWithNestedBreakdown[] {
    if (breakdownList.length) {
        return breakdownList[0].map((step, i) => ({
            ...step,
            count: breakdownList.reduce((total, breakdownSteps) => total + breakdownSteps[i].count, 0),
            nested_breakdown: breakdownList.reduce(
                (allEntries, breakdownSteps) => [...allEntries, breakdownSteps[i]],
                []
            ),
            average_conversion_time: null,
            people: [],
        }))
    }
    return []
}

function isBreakdownFunnelResults(results: FunnelStep[] | FunnelStep[][]): results is FunnelStep[][] {
    return Array.isArray(results) && (results.length === 0 || Array.isArray(results[0]))
}

function wait(ms = 1000): Promise<any> {
    return new Promise((resolve) => {
        setTimeout(resolve, ms)
    })
}

const SECONDS_TO_POLL = 3 * 60

const EMPTY_FUNNEL_RESULTS = {
    results: [],
    timeConversionResults: {
        bins: [],
        average_conversion_time: 0,
    },
}

async function pollFunnel<T = FunnelStep[]>(apiParams: FunnelRequestParams): Promise<FunnelResult<T>> {
    // Tricky: This API endpoint has wildly different return types depending on parameters.
    const { refresh, ...bodyParams } = apiParams
    let result = await api.create('api/insight/funnel/?' + (refresh ? 'refresh=true' : ''), bodyParams)
    const start = window.performance.now()
    while (result.result.loading && (window.performance.now() - start) / 1000 < SECONDS_TO_POLL) {
        await wait()
        result = await api.create('api/insight/funnel', bodyParams)
    }
    // if endpoint is still loading after 3 minutes just return default
    if (result.loading) {
        throw { status: 0, statusText: 'Funnel timeout' }
    }
    return result
}

export const cleanFunnelParams = (filters: Partial<FilterType>): FilterType => {
    return {
        ...filters,
        ...(filters.date_from ? { date_from: filters.date_from } : {}),
        ...(filters.date_to ? { date_to: filters.date_to } : {}),
        ...(filters.actions ? { actions: filters.actions } : {}),
        ...(filters.events ? { events: filters.events } : {}),
        ...(filters.display ? { display: filters.display } : {}),
        ...(filters.interval ? { interval: filters.interval } : {}),
        ...(filters.properties ? { properties: filters.properties } : {}),
        ...(filters.filter_test_accounts ? { filter_test_accounts: filters.filter_test_accounts } : {}),
        ...(filters.funnel_step ? { funnel_step: filters.funnel_step } : {}),
        ...(filters.funnel_viz_type ? { funnel_viz_type: filters.funnel_viz_type } : {}),
        ...(filters.funnel_step ? { funnel_to_step: filters.funnel_step } : {}),
        interval: autocorrectInterval(filters),
        breakdown: filters.breakdown || undefined,
        breakdown_type: filters.breakdown_type || undefined,

        insight: ViewType.FUNNELS,
    }
}
const isStepsEmpty = (filters: FilterType): boolean =>
    [...(filters.actions || []), ...(filters.events || [])].length === 0

export const funnelLogic = kea<funnelLogicType>({
    key: (props) => {
        return props.dashboardItemId || 'some_funnel'
    },

    actions: () => ({
        clearFunnel: true,
        setFilters: (filters: Partial<FilterType>, refresh = false, mergeWithExisting = true) => ({
            filters,
            refresh,
            mergeWithExisting,
        }),
        saveFunnelInsight: (name: string) => ({ name }),
        loadConversionWindow: (days: number) => ({ days }),
        setConversionWindowInDays: (days: number) => ({ days }),
        openPersonsModal: (
            step: FunnelStep | FunnelStepWithNestedBreakdown,
            stepNumber: number,
            breakdown_value?: string
        ) => ({
            step,
            stepNumber,
            breakdown_value,
        }),
        setStepReference: (stepReference: FunnelStepReference) => ({ stepReference }),
        setBarGraphLayout: (barGraphLayout: FunnelLayout) => ({ barGraphLayout }),
        setTimeConversionBins: (timeConversionBins: FunnelsTimeConversionBins) => ({ timeConversionBins }),
        changeHistogramStep: (from_step: number, to_step: number) => ({ from_step, to_step }),
        setIsGroupingOutliers: (isGroupingOutliers) => ({ isGroupingOutliers }),
    }),

    connect: {
        actions: [insightHistoryLogic, ['createInsight'], funnelsModel, ['loadFunnels']],
        values: [preflightLogic, ['preflight']],
    },

    loaders: ({ props, values }) => ({
        rawResults: [
            EMPTY_FUNNEL_RESULTS as LoadedRawFunnelResults,
            {
                loadResults: async (refresh = false, breakpoint): Promise<LoadedRawFunnelResults> => {
                    if (props.cachedResults && !refresh && values.filters === props.filters) {
                        // TODO: cache timeConversionBins? how does this cachedResults work?
                        return {
                            results: props.cachedResults as FunnelStep[] | FunnelStep[][],
                            timeConversionResults: {
                                bins: [],
                                average_conversion_time: 0,
                            },
                        }
                    }

                    const { apiParams, eventCount, actionCount, interval, histogramStep, filters } = values

                    async function loadFunnelResults(): Promise<FunnelResult<FunnelStep[] | FunnelStep[][]>> {
                        try {
                            const result = await pollFunnel<FunnelStep[] | FunnelStep[][]>({
                                ...apiParams,
                                ...(refresh ? { refresh } : {}),
                            })
                            eventUsageLogic.actions.reportFunnelCalculated(eventCount, actionCount, interval, true)
                            return result
                        } catch (e) {
                            breakpoint()
                            eventUsageLogic.actions.reportFunnelCalculated(
                                eventCount,
                                actionCount,
                                interval,
                                false,
                                e.message
                            )
                            throw new Error('Could not load funnel results')
                        }
                    }

                    async function loadBinsResults(): Promise<FunnelsTimeConversionBins> {
                        if (filters.display === ChartDisplayType.FunnelsTimeToConvert) {
                            try {
                                // API specs (#5110) require neither funnel_{from|to}_step to be provided if querying
                                // for all steps
                                const isAllSteps = values.histogramStep.from_step === -1

                                const binsResult = await pollFunnel<FunnelsTimeConversionBins>({
                                    ...apiParams,
                                    ...(refresh ? { refresh } : {}),
                                    funnel_viz_type: 'time_to_convert',
                                    ...(!isAllSteps ? { funnel_from_step: histogramStep.from_step } : {}),
                                    ...(!isAllSteps ? { funnel_to_step: histogramStep.to_step } : {}),
                                })
                                return cleanBinResult(binsResult.result)
                            } catch (e) {
                                throw new Error('Could not load funnel time conversion bins')
                            }
                        }
                        return EMPTY_FUNNEL_RESULTS.timeConversionResults
                    }

                    const queryId = uuid()
                    insightLogic.actions.startQuery(queryId)
                    try {
                        const [result, timeConversionResults] = await Promise.all([
                            loadFunnelResults(),
                            loadBinsResults(),
                        ])
                        breakpoint()
                        insightLogic.actions.endQuery(queryId, ViewType.FUNNELS, result.last_refresh)
<<<<<<< HEAD
                        return { results: result.result, timeConversionBins }
=======

                        return { results: result.result, timeConversionResults }
>>>>>>> d9973c7e
                    } catch (e) {
                        if (!isBreakpoint(e)) {
                            insightLogic.actions.endQuery(queryId, ViewType.FUNNELS, null, e)
                        }
<<<<<<< HEAD
                        console.error(e)
                        return { results: [], timeConversionBins: [] }
=======
                        return EMPTY_FUNNEL_RESULTS
>>>>>>> d9973c7e
                    }
                },
            },
        ],
        people: [
            [] as any[],
            {
                loadPeople: async (steps) => {
                    return (await api.get('api/person/?uuid=' + steps[0].people.join(','))).results
                },
            },
        ],
    }),

    reducers: ({ props }) => ({
        filters: [
            (props.filters || {}) as FilterType,
            {
                setFilters: (state, { filters, mergeWithExisting }) =>
                    mergeWithExisting ? { ...state, ...filters } : filters,
                clearFunnel: (state) => ({ new_entity: state.new_entity }),
            },
        ],
        people: {
            clearFunnel: () => [],
        },
        conversionWindowInDays: [
            14,
            {
                setConversionWindowInDays: (state, { days }) => {
                    return days >= 1 && days <= 365 ? Math.round(days) : state
                },
            },
        ],
        stepReference: [
            FunnelStepReference.total as FunnelStepReference,
            {
                setStepReference: (_, { stepReference }) => stepReference,
            },
        ],
        barGraphLayout: [
            FunnelLayout.vertical as FunnelLayout,
            {
                setBarGraphLayout: (_, { barGraphLayout }) => barGraphLayout,
            },
        ],
        timeConversionBins: [
            {
                bins: [] as [number, number][],
                average_conversion_time: 0,
            },
            {
                setTimeConversionBins: (_, { timeConversionBins }) => timeConversionBins,
            },
        ],
        histogramStep: [
            { from_step: -1, to_step: -1 } as FunnelTimeConversionStep,
            {
                changeHistogramStep: (_, { from_step, to_step }) => ({ from_step, to_step }),
            },
        ],
        isGroupingOutliers: [
            true,
            {
                setIsGroupingOutliers: (_, { isGroupingOutliers }) => isGroupingOutliers,
            },
        ],
    }),

    selectors: ({ props, selectors }) => ({
        isLoading: [(s) => [s.rawResultsLoading], (rawResultsLoading) => rawResultsLoading],
        results: [(s) => [s.rawResults], (rawResults) => rawResults.results],
        timeConversionBins: [(s) => [s.rawResults], (rawResults) => rawResults.timeConversionResults],
        peopleSorted: [
            () => [selectors.stepsWithCount, selectors.people],
            (steps, people) => {
                if (!people) {
                    return null
                }
                const score = (person: PersonType): number => {
                    return steps.reduce(
                        (val, step) => (person.uuid && step.people?.indexOf(person.uuid) > -1 ? val + 1 : val),
                        0
                    )
                }
                return people.sort((a, b) => score(b) - score(a))
            },
        ],
        isStepsEmpty: [() => [selectors.filters], (filters: FilterType) => isStepsEmpty(filters)],
        propertiesForUrl: [() => [selectors.filters], (filters: FilterType) => cleanFunnelParams(filters)],
        isValidFunnel: [
            () => [selectors.stepsWithCount, selectors.timeConversionBins],
            (stepsWithCount: FunnelStep[], timeConversionBins: FunnelsTimeConversionBins) => {
                return (
                    (stepsWithCount && stepsWithCount[0] && stepsWithCount[0].count > -1) ||
                    timeConversionBins?.bins?.length > 0
                )
            },
        ],
        clickhouseFeaturesEnabled: [
            () => [featureFlagLogic.selectors.featureFlags, selectors.preflight],
            // Controls auto-calculation of results and ability to break down values
            (featureFlags, preflight): boolean =>
                !!(featureFlags[FEATURE_FLAGS.FUNNEL_BAR_VIZ] && preflight?.is_clickhouse_enabled),
        ],
        funnelPersonsEnabled: [
            () => [featureFlagLogic.selectors.featureFlags, selectors.preflight],
            (featureFlags, preflight): boolean =>
                !!(featureFlags[FEATURE_FLAGS.FUNNEL_BAR_VIZ] && preflight?.is_clickhouse_enabled),
        ],
        histogramGraphData: [
            () => [selectors.timeConversionBins],
            (timeConversionBins: FunnelsTimeConversionBins) => {
                if (timeConversionBins?.bins.length < 2) {
                    return []
                }
                const binSize = timeConversionBins.bins[1][0] - timeConversionBins.bins[0][0]
                return timeConversionBins.bins.map(([id, count]: [id: number, count: number]) => {
                    const value = Math.max(0, id)
                    return {
                        id: value,
                        bin0: value,
                        bin1: value + binSize,
                        count,
                    }
                })
            },
        ],
        histogramStepsDropdown: [
            () => [selectors.stepsWithCount, selectors.conversionMetrics],
            (stepsWithCount, conversionMetrics) => {
                const stepsDropdown: FunnelTimeConversionStep[] = []

                if (stepsWithCount.length > 1) {
                    stepsDropdown.push({
                        label: `All steps`,
                        from_step: -1,
                        to_step: -1,
                        count: stepsWithCount[stepsWithCount.length - 1].count,
                        average_conversion_time: conversionMetrics.averageTime,
                    })
                }

                stepsWithCount.forEach((_, idx) => {
                    if (stepsWithCount[idx + 1]) {
                        stepsDropdown.push({
                            label: `Steps ${idx + 1} and ${idx + 2}`,
                            from_step: idx,
                            to_step: idx + 1,
                            count: stepsWithCount[idx + 1].count,
                            average_conversion_time: stepsWithCount[idx + 1].average_conversion_time ?? 0,
                        })
                    }
                })
                return stepsDropdown
            },
        ],
        areFiltersValid: [
            () => [selectors.filters],
            (filters) => {
                return (filters.events?.length || 0) + (filters.actions?.length || 0) > 1
            },
        ],
        conversionMetrics: [
            () => [selectors.stepsWithCount, selectors.histogramStep],
            (stepsWithCount, timeStep): FunnelTimeConversionMetrics => {
                if (stepsWithCount.length <= 1) {
                    return {
                        averageTime: 0,
                        stepRate: 0,
                        totalRate: 0,
                    }
                }

                const isAllSteps = timeStep.from_step === -1
                const fromStep = isAllSteps
                    ? getReferenceStep(stepsWithCount, FunnelStepReference.total)
                    : stepsWithCount[timeStep.from_step]
                const toStep = isAllSteps ? getLastFilledStep(stepsWithCount) : stepsWithCount[timeStep.to_step]

                return {
                    averageTime: toStep?.average_conversion_time || 0,
                    stepRate: calcPercentage(toStep.count, fromStep.count),
                    totalRate: calcPercentage(stepsWithCount[stepsWithCount.length - 1].count, stepsWithCount[0].count),
                }
            },
        ],
        apiParams: [
            (s) => [s.filters, s.conversionWindowInDays, featureFlagLogic.selectors.featureFlags],
            (filters, conversionWindowInDays, featureFlags) => {
                const { from_dashboard } = filters
                const cleanedParams = cleanFunnelParams(filters)
                return {
                    ...(props.refresh ? { refresh: true } : {}),
                    ...(from_dashboard ? { from_dashboard } : {}),
                    ...cleanedParams,
                    funnel_window_days: conversionWindowInDays,
                    ...(!featureFlags[FEATURE_FLAGS.FUNNEL_BAR_VIZ] ? { breakdown: null, breakdown_type: null } : {}),
                }
            },
        ],
        eventCount: [() => [selectors.apiParams], (apiParams) => apiParams.events?.length || 0],
        actionCount: [() => [selectors.apiParams], (apiParams) => apiParams.actions?.length || 0],
        interval: [() => [selectors.apiParams], (apiParams) => apiParams.interval || ''],
        stepsWithNestedBreakdown: [
            () => [selectors.results],
            (results) => {
                if (isBreakdownFunnelResults(results)) {
                    return aggregateBreakdownResult(results).sort((a, b) => a.order - b.order)
                }
                return []
            },
        ],
        steps: [
            () => [selectors.results, selectors.stepsWithNestedBreakdown, selectors.filters],
            (results, stepsWithNestedBreakdown, filters): FunnelStepWithNestedBreakdown[] =>
                !!filters.breakdown
                    ? stepsWithNestedBreakdown
                    : ([...results] as FunnelStep[]).sort((a, b) => a.order - b.order),
        ],
        stepsWithCount: [() => [selectors.steps], (steps) => steps.filter((step) => typeof step.count === 'number')],
    }),

    listeners: ({ actions, values, props }) => ({
        loadResultsSuccess: async () => {
            // load the old people table
            if (!featureFlagLogic.values.featureFlags[FEATURE_FLAGS.FUNNEL_BAR_VIZ]) {
                if (values.stepsWithCount[0]?.people?.length > 0) {
                    actions.loadPeople(values.stepsWithCount)
                }
            }
        },
        setFilters: ({ refresh }) => {
            // FUNNEL_BAR_VIZ removes the calculate button on Clickhouse
            // Query performance is suboptimal on psql
            const { clickhouseFeaturesEnabled } = values
            if (refresh || clickhouseFeaturesEnabled) {
                actions.loadResults()
            }
            const cleanedParams = cleanFunnelParams(values.filters)
            insightLogic.actions.setAllFilters(cleanedParams)
            insightLogic.actions.setLastRefresh(null)
        },
        saveFunnelInsight: async ({ name }) => {
            await api.create('api/insight', {
                filters: values.filters,
                name,
                saved: true,
            })
            actions.loadFunnels()
        },
        clearFunnel: async () => {
            insightLogic.actions.setAllFilters({})
        },
        [dashboardItemsModel.actionTypes.refreshAllDashboardItems]: (filters) => {
            if (props.dashboardItemId) {
                actions.setFilters(filters, true)
            }
        },
        loadConversionWindow: async ({ days }, breakpoint) => {
            await breakpoint(1000)
            actions.setConversionWindowInDays(days)
            actions.loadResults()
        },
        openPersonsModal: ({ step, stepNumber, breakdown_value }) => {
            personsModalLogic.actions.setShowingPeople(true)
            personsModalLogic.actions.loadPeople({
                action: { id: step.action_id, name: step.name, properties: [], type: step.type },
                breakdown_value: breakdown_value || '',
                label: `Persons who completed Step #${stepNumber} - "${step.name}"`,
                date_from: '',
                date_to: '',
                filters: values.filters,
                saveOriginal: true,
                funnelStep: stepNumber,
            })
        },
        changeHistogramStep: () => {
            actions.loadResults()
        },
    }),
    actionToUrl: ({ values, props }) => ({
        setFilters: () => {
            if (!props.dashboardItemId) {
                return ['/insights', values.propertiesForUrl, undefined, { replace: true }]
            }
        },
        clearFunnel: () => {
            if (!props.dashboardItemId) {
                return ['/insights', { insight: ViewType.FUNNELS }, undefined, { replace: true }]
            }
        },
    }),
    urlToAction: ({ actions, values, props }) => ({
        '/insights': (_, searchParams: Partial<FilterType>) => {
            if (props.dashboardItemId) {
                return
            }
            if (searchParams.insight === ViewType.FUNNELS) {
                const paramsToCheck = {
                    date_from: searchParams.date_from,
                    date_to: searchParams.date_to,
                    actions: searchParams.actions,
                    events: searchParams.events,
                    display: searchParams.display,
                    interval: searchParams.interval,
                    properties: searchParams.properties,
                }
                const _filters = {
                    date_from: values.filters.date_from,
                    date_to: values.filters.date_to,
                    actions: values.filters.actions,
                    events: values.filters.events,
                    interval: values.filters.interval,

                    properties: values.filters.properties,
                }
                if (!objectsEqual(_filters, paramsToCheck)) {
                    const cleanedParams = cleanFunnelParams(searchParams)
                    if (isStepsEmpty(cleanedParams)) {
                        const event = eventDefinitionsModel.values.eventNames.includes(PathType.PageView)
                            ? PathType.PageView
                            : eventDefinitionsModel.values.eventNames[0]
                        cleanedParams.events = [
                            {
                                id: event,
                                name: event,
                                type: EntityTypes.EVENTS,
                                order: 0,
                            },
                        ]
                    }
                    actions.setFilters(cleanedParams, true, false)
                }
            }
        },
    }),
})<|MERGE_RESOLUTION|>--- conflicted
+++ resolved
@@ -212,22 +212,13 @@
                         ])
                         breakpoint()
                         insightLogic.actions.endQuery(queryId, ViewType.FUNNELS, result.last_refresh)
-<<<<<<< HEAD
-                        return { results: result.result, timeConversionBins }
-=======
-
                         return { results: result.result, timeConversionResults }
->>>>>>> d9973c7e
                     } catch (e) {
                         if (!isBreakpoint(e)) {
                             insightLogic.actions.endQuery(queryId, ViewType.FUNNELS, null, e)
                         }
-<<<<<<< HEAD
                         console.error(e)
-                        return { results: [], timeConversionBins: [] }
-=======
                         return EMPTY_FUNNEL_RESULTS
->>>>>>> d9973c7e
                     }
                 },
             },
