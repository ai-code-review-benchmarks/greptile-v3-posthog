import { isBreakpoint, kea } from 'kea'
import equal from 'fast-deep-equal'
import api from 'lib/api'
import { insightLogic } from 'scenes/insights/insightLogic'
import { autocorrectInterval, sum, uuid } from 'lib/utils'
import { insightHistoryLogic } from 'scenes/insights/InsightHistoryPanel/insightHistoryLogic'
import { funnelsModel } from '~/models/funnelsModel'
import { dashboardItemsModel } from '~/models/dashboardItemsModel'
import { eventUsageLogic } from 'lib/utils/eventUsageLogic'
import { funnelLogicType } from './funnelLogicType'
import {
    EntityTypes,
    FilterType,
    FunnelVizType,
    FunnelResult,
    FunnelStep,
    FunnelsTimeConversionBins,
    FunnelTimeConversionStep,
    PersonType,
    ViewType,
    FunnelStepWithNestedBreakdown,
    FunnelTimeConversionMetrics,
    LoadedRawFunnelResults,
    FlattenedFunnelStep,
    FunnelStepWithConversionMetrics,
    BinCountValue,
    FunnelConversionWindow,
    FunnelConversionWindowTimeUnit,
    FunnelExclusionEntityFilter,
} from '~/types'
import { FunnelLayout, BinCountAuto } from 'lib/constants'
import { preflightLogic } from 'scenes/PreflightCheck/logic'
import { FunnelStepReference } from 'scenes/insights/InsightTabs/FunnelTab/FunnelStepReferencePicker'
import {
    aggregateBreakdownResult,
    cleanBinResult,
    deepCleanFunnelExclusionEvents,
    EMPTY_FUNNEL_RESULTS,
    formatDisplayPercentage,
    getLastFilledStep,
    getReferenceStep,
    isBreakdownFunnelResults,
    isStepsEmpty,
    isValidBreakdownParameter,
    pollFunnel,
} from './funnelUtils'
import { personsModalLogic } from 'scenes/trends/personsModalLogic'
import { router } from 'kea-router'
import { getDefaultEventName } from 'lib/utils/getAppContext'
import { dashboardsModel } from '~/models/dashboardsModel'

export const cleanFunnelParams = (filters: Partial<FilterType>, discardFiltersNotUsedByFunnels = false): FilterType => {
    const breakdownEnabled = filters.funnel_viz_type === FunnelVizType.Steps

    return {
        // Use "discardFiltersNotUsedByFunnels" to get funnel params that you can compare.
        ...(discardFiltersNotUsedByFunnels ? {} : filters),
        ...(filters.date_from ? { date_from: filters.date_from } : {}),
        ...(filters.date_to ? { date_to: filters.date_to } : {}),
        ...(filters.actions ? { actions: filters.actions } : {}),
        ...(filters.events ? { events: filters.events } : {}),
        ...(filters.display ? { display: filters.display } : {}),
        ...(filters.layout ? { layout: filters.layout } : {}),
        ...(filters.interval ? { interval: filters.interval } : {}),
        ...(filters.properties ? { properties: filters.properties } : {}),
        ...(filters.filter_test_accounts ? { filter_test_accounts: filters.filter_test_accounts } : {}),
        ...(filters.funnel_step ? { funnel_step: filters.funnel_step } : {}),
        ...(filters.funnel_viz_type
            ? { funnel_viz_type: filters.funnel_viz_type }
            : { funnel_viz_type: FunnelVizType.Steps }),
        ...(filters.funnel_step ? { funnel_to_step: filters.funnel_step } : {}),
        ...(filters.entrance_period_start ? { entrance_period_start: filters.entrance_period_start } : {}),
        ...(filters.drop_off ? { drop_off: filters.drop_off } : {}),
        ...(filters.funnel_step_breakdown !== undefined
            ? { funnel_step_breakdown: filters.funnel_step_breakdown }
            : {}),
        ...(filters.bin_count && filters.bin_count !== BinCountAuto ? { bin_count: filters.bin_count } : {}),
<<<<<<< HEAD
        exclusions: deepCleanFunnelExclusionEvents(filters),
=======
        ...(filters.funnel_window_interval_unit
            ? { funnel_window_interval_unit: filters.funnel_window_interval_unit }
            : {}),
        ...(filters.funnel_window_interval ? { funnel_window_interval: filters.funnel_window_interval } : {}),
>>>>>>> 2d7c80f3
        interval: autocorrectInterval(filters),
        breakdown: breakdownEnabled ? filters.breakdown || undefined : undefined,
        breakdown_type: breakdownEnabled ? filters.breakdown_type || undefined : undefined,
        insight: ViewType.FUNNELS,
    }
}

export const funnelLogic = kea<funnelLogicType>({
    props: {} as {
        dashboardItemId?: number
        filters?: Partial<FilterType>
        cachedResults?: any
        preventLoading?: boolean
        refresh?: boolean
        exclusionFilters?: Partial<FilterType>
    },

    key: (props) => {
        return props.dashboardItemId || 'insight_funnel'
    },

    actions: () => ({
        clearFunnel: true,
        setFilters: (filters: Partial<FilterType>, refresh = false, mergeWithExisting = true) => ({
            filters,
            refresh,
            mergeWithExisting,
        }),
        setEventExclusionFilters: (filters: Partial<FilterType>) => ({ filters }),
        setOneEventExclusionFilter: (eventFilter: FunnelExclusionEntityFilter, index: number) => ({
            eventFilter,
            index,
        }),
        saveFunnelInsight: (name: string) => ({ name }),
        setConversionWindow: (conversionWindow: FunnelConversionWindow) => ({ conversionWindow }),
        openPersonsModal: (
            step: FunnelStep | FunnelStepWithNestedBreakdown,
            stepNumber: number,
            breakdown_value?: string | number
        ) => ({
            step,
            stepNumber,
            breakdown_value,
        }),
        setStepReference: (stepReference: FunnelStepReference) => ({ stepReference }),
        changeHistogramStep: (from_step: number, to_step: number) => ({ from_step, to_step }),
        setIsGroupingOutliers: (isGroupingOutliers) => ({ isGroupingOutliers }),
        setBinCount: (binCount: BinCountValue) => ({ binCount }),
    }),

    connect: {
        actions: [insightHistoryLogic, ['createInsight'], funnelsModel, ['loadFunnels']],
        logic: [insightLogic],
    },

    loaders: ({ props, values }) => ({
        rawResults: [
            { ...EMPTY_FUNNEL_RESULTS, filters: {} } as LoadedRawFunnelResults,
            {
                loadResults: async (refresh = false, breakpoint): Promise<LoadedRawFunnelResults> => {
                    const { apiParams, eventCount, actionCount, interval, filters } = values

                    if (props.cachedResults && !refresh && values.filters === props.filters) {
                        return {
                            results: props.cachedResults as FunnelStep[] | FunnelStep[][],
                            timeConversionResults: props.cachedResults as FunnelsTimeConversionBins,
                            filters,
                        }
                    }

                    // Don't bother making any requests if filters aren't valid
                    if (!values.areFiltersValid) {
                        return { ...EMPTY_FUNNEL_RESULTS, filters }
                    }

                    await breakpoint(250)

                    async function loadFunnelResults(): Promise<FunnelResult<FunnelStep[] | FunnelStep[][]>> {
                        try {
                            const result = await pollFunnel<FunnelStep[] | FunnelStep[][]>({
                                ...apiParams,
                                refresh,
                                // Time to convert requires steps funnel api to be called for now. Remove once two api's are functionally separated
                                funnel_viz_type:
                                    filters.funnel_viz_type === FunnelVizType.TimeToConvert
                                        ? FunnelVizType.Steps
                                        : apiParams.funnel_viz_type,
                            })
                            eventUsageLogic.actions.reportFunnelCalculated(eventCount, actionCount, interval, true)
                            return result
                        } catch (e) {
                            breakpoint()
                            eventUsageLogic.actions.reportFunnelCalculated(
                                eventCount,
                                actionCount,
                                interval,
                                false,
                                e.message
                            )
                            throw e
                        }
                    }

                    async function loadBinsResults(): Promise<FunnelsTimeConversionBins> {
                        if (filters.funnel_viz_type === FunnelVizType.TimeToConvert) {
                            const binsResult = await pollFunnel<FunnelsTimeConversionBins>({
                                ...apiParams,
                                ...(refresh ? { refresh } : {}),
                            })
                            return cleanBinResult(binsResult.result)
                        }
                        return EMPTY_FUNNEL_RESULTS.timeConversionResults
                    }

                    const queryId = uuid()
                    const dashboardItemId = props.dashboardItemId as number | undefined

                    insightLogic.actions.startQuery(queryId)
                    dashboardsModel.actions.updateDashboardRefreshStatus(dashboardItemId, true, null)

                    try {
                        const [result, timeConversionResults] = await Promise.all([
                            loadFunnelResults(),
                            loadBinsResults(),
                        ])
                        breakpoint()
                        insightLogic.actions.endQuery(queryId, ViewType.FUNNELS, result.last_refresh)
                        dashboardsModel.actions.updateDashboardRefreshStatus(
                            dashboardItemId,
                            false,
                            result.last_refresh
                        )
                        return { results: result.result, timeConversionResults, filters }
                    } catch (e) {
                        if (!isBreakpoint(e)) {
                            insightLogic.actions.endQuery(queryId, ViewType.FUNNELS, null, e)
                            dashboardsModel.actions.updateDashboardRefreshStatus(dashboardItemId, false, null)
                            console.error(e)
                        }
                        return { ...EMPTY_FUNNEL_RESULTS, filters }
                    }
                },
            },
        ],
        people: [
            [] as any[], // TODO: Type properly
            {
                loadPeople: async (steps) => {
                    return (await api.get('api/person/?uuid=' + steps[0].people.join(','))).results
                },
            },
        ],
    }),

    reducers: ({ props }) => ({
        filters: [
            (props.filters || {}) as FilterType,
            {
                setFilters: (state, { filters, mergeWithExisting }) =>
                    mergeWithExisting ? { ...state, ...filters } : filters,
                clearFunnel: (state) => ({ new_entity: state.new_entity }),
            },
        ],
        exclusionFilters: [
            (props.exclusionFilters || { type: EntityTypes.EVENTS }) as FilterType,
            {
                setEventExclusionFilters: (state, { filters }) => ({ ...state, ...filters, type: EntityTypes.EVENTS }),
                setOneEventExclusionFilter: (state, { eventFilter, index }) => ({
                    ...state,
                    events: state.events ? state.events.map((e, e_i) => (e_i === index ? eventFilter : e)) : [],
                }),
            },
        ],
        people: {
            clearFunnel: () => [],
        },
        conversionWindow: [
            {
                funnel_window_interval_unit: FunnelConversionWindowTimeUnit.Day,
                funnel_window_interval: 14,
            } as FunnelConversionWindow,
            {
                setConversionWindow: (
                    state,
                    { conversionWindow: { funnel_window_interval_unit, funnel_window_interval } }
                ) => {
                    return {
                        ...state,
                        ...(funnel_window_interval_unit ? { funnel_window_interval_unit } : {}),
                        ...(funnel_window_interval ? { funnel_window_interval } : {}),
                    }
                },
            },
        ],
        stepReference: [
            FunnelStepReference.total as FunnelStepReference,
            {
                setStepReference: (_, { stepReference }) => stepReference,
            },
        ],
        histogramStep: [
            { from_step: -1, to_step: -1 } as FunnelTimeConversionStep,
            {
                changeHistogramStep: (_, { from_step, to_step }) => ({ from_step, to_step }),
            },
        ],
        isGroupingOutliers: [
            true,
            {
                setIsGroupingOutliers: (_, { isGroupingOutliers }) => isGroupingOutliers,
            },
        ],
        binCount: [
            BinCountAuto as BinCountValue,
            {
                setBinCount: (_, { binCount }) => binCount,
            },
        ],
    }),

    selectors: ({ props, selectors }) => ({
        isLoading: [(s) => [s.rawResultsLoading], (rawResultsLoading) => rawResultsLoading],
        results: [(s) => [s.rawResults], (rawResults) => rawResults.results],
        resultsLoading: [(s) => [s.rawResultsLoading], (rawResultsLoading) => rawResultsLoading],
        timeConversionBins: [(s) => [s.rawResults], (rawResults) => rawResults.timeConversionResults],
        lastAppliedFilters: [(s) => [s.rawResults], (rawResults) => rawResults.filters],
        peopleSorted: [
            () => [selectors.stepsWithCount, selectors.people],
            (steps, people) => {
                if (!people) {
                    return null
                }
                const score = (person: PersonType): number => {
                    return steps.reduce(
                        (val, step) => (person.uuid && (step.people?.indexOf(person.uuid) ?? -1) > -1 ? val + 1 : val),
                        0
                    )
                }
                return people.sort((a, b) => score(b) - score(a))
            },
        ],
        isStepsEmpty: [() => [selectors.filters], (filters: FilterType) => isStepsEmpty(filters)],
        propertiesForUrl: [() => [selectors.filters], (filters: FilterType) => cleanFunnelParams(filters)],
        isValidFunnel: [
            () => [selectors.filters, selectors.results, selectors.stepsWithCount, selectors.timeConversionBins],
            (filters, results, stepsWithCount, timeConversionBins) => {
                if (filters.funnel_viz_type === FunnelVizType.Steps || !filters.funnel_viz_type) {
                    return !!(stepsWithCount && stepsWithCount[0] && stepsWithCount[0].count > -1)
                }
                if (filters.funnel_viz_type === FunnelVizType.TimeToConvert) {
                    return timeConversionBins?.bins?.length > 0
                }
                if (filters.funnel_viz_type === FunnelVizType.Trends) {
                    return results?.length > 0 && stepsWithCount?.[0]?.labels
                }
                return false
            },
        ],
        filtersDirty: [
            () => [selectors.filters, selectors.lastAppliedFilters],
            (filters, lastFilters): boolean =>
                !equal(cleanFunnelParams(filters, true), cleanFunnelParams(lastFilters, true)),
        ],
        barGraphLayout: [() => [selectors.filters], ({ layout }): FunnelLayout => layout || FunnelLayout.vertical],
        clickhouseFeaturesEnabled: [
            () => [preflightLogic.selectors.preflight],
            // Controls auto-calculation of results and ability to break down values
            (preflight): boolean => !!preflight?.is_clickhouse_enabled,
        ],
        histogramGraphData: [
            () => [selectors.timeConversionBins],
            (timeConversionBins: FunnelsTimeConversionBins) => {
                if (timeConversionBins?.bins.length < 2) {
                    return []
                }
                const binSize = timeConversionBins.bins[1][0] - timeConversionBins.bins[0][0]
                const totalCount = sum(timeConversionBins.bins.map(([, count]) => count))
                return timeConversionBins.bins.map(([id, count]: [id: number, count: number]) => {
                    const value = Math.max(0, id)
                    const percent = count / totalCount
                    return {
                        id: value,
                        bin0: value,
                        bin1: value + binSize,
                        count,
                        label: percent === 0 ? '' : `${formatDisplayPercentage(percent)}%`,
                    }
                })
            },
        ],
        histogramStepsDropdown: [
            () => [selectors.stepsWithCount, selectors.conversionMetrics],
            (stepsWithCount, conversionMetrics) => {
                const stepsDropdown: FunnelTimeConversionStep[] = []

                if (stepsWithCount.length > 1) {
                    stepsDropdown.push({
                        label: 'All steps',
                        from_step: -1,
                        to_step: -1,
                        count: stepsWithCount[stepsWithCount.length - 1].count,
                        average_conversion_time: conversionMetrics.averageTime,
                    })
                }

                // Don't show steps 1 -> 2 if there's only two steps
                if (stepsWithCount.length === 2) {
                    return stepsDropdown
                }

                stepsWithCount.forEach((_, idx) => {
                    if (stepsWithCount[idx + 1]) {
                        stepsDropdown.push({
                            label: `Steps ${idx + 1} and ${idx + 2}`,
                            from_step: idx,
                            to_step: idx + 1,
                            count: stepsWithCount[idx + 1].count,
                            average_conversion_time: stepsWithCount[idx + 1].average_conversion_time ?? 0,
                        })
                    }
                })
                return stepsDropdown
            },
        ],
        areFiltersValid: [
            () => [selectors.numberOfSeries],
            (numberOfSeries) => {
                return numberOfSeries > 1
            },
        ],
        numberOfSeries: [
            () => [selectors.filters],
            (filters): number => (filters.events?.length || 0) + (filters.actions?.length || 0),
        ],
        conversionMetrics: [
            () => [selectors.stepsWithCount, selectors.histogramStep],
            (stepsWithCount, timeStep): FunnelTimeConversionMetrics => {
                if (stepsWithCount.length <= 1) {
                    return {
                        averageTime: 0,
                        stepRate: 0,
                        totalRate: 0,
                    }
                }

                const isAllSteps = timeStep.from_step === -1
                const fromStep = isAllSteps
                    ? getReferenceStep(stepsWithCount, FunnelStepReference.total)
                    : stepsWithCount[timeStep.from_step]
                const toStep = isAllSteps ? getLastFilledStep(stepsWithCount) : stepsWithCount[timeStep.to_step]

                return {
                    averageTime: toStep?.average_conversion_time || 0,
                    stepRate: toStep.count / fromStep.count,
                    totalRate: stepsWithCount[stepsWithCount.length - 1].count / stepsWithCount[0].count,
                }
            },
        ],
        apiParams: [
            (s) => [s.filters],
            (filters) => {
                /* TODO: Related to #4329. We're mixing `from_dashboard` as both which causes hard to manage code:
                    a) a boolean-based hash param to determine if the insight is saved in a dashboard (when viewing insights page)
                    b) dashboard ID passed as a filter in certain kind of insights when viewing in the dashboard page
                */
                const { from_dashboard } = filters
                const cleanedParams = cleanFunnelParams(filters)
                return {
                    ...(props.refresh ? { refresh: true } : {}),
                    ...(from_dashboard ? { from_dashboard } : {}),
                    ...cleanedParams,
                }
            },
        ],
        eventCount: [() => [selectors.apiParams], (apiParams) => apiParams.events?.length || 0],
        actionCount: [() => [selectors.apiParams], (apiParams) => apiParams.actions?.length || 0],
        interval: [() => [selectors.apiParams], (apiParams) => apiParams.interval || ''],
        stepsWithNestedBreakdown: [
            () => [selectors.results, selectors.apiParams],
            (results, params) => {
                if (isBreakdownFunnelResults(results) && isValidBreakdownParameter(params.breakdown)) {
                    return aggregateBreakdownResult(results, params.breakdown ?? undefined).sort(
                        (a, b) => a.order - b.order
                    )
                }
                return []
            },
        ],
        steps: [
            () => [selectors.results, selectors.stepsWithNestedBreakdown, selectors.filters],
            (results, stepsWithNestedBreakdown, filters): FunnelStepWithNestedBreakdown[] => {
                if (!Array.isArray(results)) {
                    return []
                }
                return !!filters.breakdown
                    ? stepsWithNestedBreakdown
                    : ([...results] as FunnelStep[]).sort((a, b) => a.order - b.order)
            },
        ],
        stepsWithCount: [() => [selectors.steps], (steps) => steps.filter((step) => typeof step.count === 'number')],
        stepsWithConversionMetrics: [
            () => [selectors.steps, selectors.stepReference],
            (steps, stepReference): FunnelStepWithConversionMetrics[] => {
                return steps.map((step, i) => {
                    const previousCount = i > 0 ? steps[i - 1].count : step.count // previous is faked for the first step
                    const droppedOffFromPrevious = Math.max(previousCount - step.count, 0)
                    const nestedBreakdown = step.nested_breakdown?.map((breakdown, breakdownIndex) => {
                        const previousBreakdownCount =
                            (i > 0 && steps[i - 1].nested_breakdown?.[breakdownIndex].count) || 0
                        const firstBreakdownCount = steps[0]?.nested_breakdown?.[breakdownIndex].count || 0
                        const _droppedOffFromPrevious = Math.max(previousBreakdownCount - breakdown.count, 0)
                        const conversionRates = {
                            fromPrevious: previousBreakdownCount === 0 ? 0 : breakdown.count / previousBreakdownCount,
                            total: breakdown.count / firstBreakdownCount,
                        }
                        return {
                            ...breakdown,
                            droppedOffFromPrevious: _droppedOffFromPrevious,
                            conversionRates: {
                                ...conversionRates,
                                fromBasisStep:
                                    stepReference === FunnelStepReference.total
                                        ? conversionRates.total
                                        : conversionRates.fromPrevious,
                            },
                        }
                    })
                    const conversionRates = {
                        fromPrevious: previousCount === 0 ? 0 : step.count / previousCount,
                        total: step.count / steps[0].count,
                    }
                    return {
                        ...step,
                        droppedOffFromPrevious,
                        nested_breakdown: nestedBreakdown,
                        conversionRates: {
                            ...conversionRates,
                            fromBasisStep:
                                stepReference === FunnelStepReference.total
                                    ? conversionRates.total
                                    : conversionRates.fromPrevious,
                        },
                    }
                })
            },
        ],
        flattenedSteps: [
            () => [selectors.stepsWithConversionMetrics],
            (steps): FlattenedFunnelStep[] => {
                const flattenedSteps: FlattenedFunnelStep[] = []
                steps.forEach((step) => {
                    flattenedSteps.push({
                        ...step,
                        rowKey: step.order,
                        isBreakdownParent: !!step.nested_breakdown?.length,
                    })
                    if (step.nested_breakdown?.length) {
                        step.nested_breakdown.forEach((breakdownStep, i) => {
                            flattenedSteps.push({
                                ...breakdownStep,
                                rowKey: `${step.order}-${i}`,
                                breakdownIndex: i,
                            })
                        })
                    }
                })
                return flattenedSteps
            },
        ],
        numericBinCount: [
            () => [selectors.binCount, selectors.timeConversionBins],
            (binCount, bins): number => {
                if (binCount === BinCountAuto) {
                    return bins?.bins.length || 0
                }
                return binCount
            },
        ],
        exclusionDefaultStepRange: [
            () => [selectors.numberOfSeries, selectors.areFiltersValid],
            (numberOfSeries, areFiltersValid): Omit<FunnelExclusionEntityFilter, 'id' | 'name'> => ({
                funnel_from_step: 0,
                funnel_to_step: areFiltersValid ? numberOfSeries - 1 : 1,
            }),
        ],
    }),

    listeners: ({ actions, values, props }) => ({
        loadResultsSuccess: async () => {
            // load the old people table
            if (!values.clickhouseFeaturesEnabled) {
                if ((values.stepsWithCount[0]?.people?.length ?? 0) > 0) {
                    actions.loadPeople(values.stepsWithCount)
                }
            }
        },
        setFilters: ({ refresh }) => {
            // No calculate button on Clickhouse, but query performance is suboptimal on psql
            const { clickhouseFeaturesEnabled } = values
            // If user started from empty state (<2 steps) and added a new step
            const shouldRefresh =
                values.filters?.events?.length === 2 && values.lastAppliedFilters?.events?.length === 1
            // If layout is the only thing that changes
            const onlyLayoutChanged = equal(
                Object.assign({}, values.filters, { layout: undefined }),
                Object.assign({}, values.lastAppliedFilters, { layout: undefined })
            )

            if (!onlyLayoutChanged && (refresh || shouldRefresh || clickhouseFeaturesEnabled)) {
                actions.loadResults()
            }
            const cleanedParams = cleanFunnelParams(values.filters)
            if (!props.dashboardItemId) {
                insightLogic.actions.setAllFilters(cleanedParams)
                insightLogic.actions.setLastRefresh(null)
            }
        },
        saveFunnelInsight: async ({ name }) => {
            await api.create('api/insight', {
                filters: values.filters,
                name,
                saved: true,
            })
            actions.loadFunnels()
        },
        clearFunnel: async () => {
            if (!props.dashboardItemId) {
                insightLogic.actions.setAllFilters({})
            }
        },
        [dashboardItemsModel.actionTypes.refreshAllDashboardItems]: (filters) => {
            if (props.dashboardItemId) {
                actions.setFilters(filters, true)
            }
        },
        openPersonsModal: ({ step, stepNumber, breakdown_value }) => {
            personsModalLogic.actions.loadPeople({
                action: { id: step.action_id, name: step.name, properties: [], type: step.type },
                breakdown_value: breakdown_value !== undefined ? breakdown_value : undefined,
                label: step.name,
                date_from: '',
                date_to: '',
                filters: values.filters,
                saveOriginal: true,
                funnelStep: stepNumber,
            })
        },
        changeHistogramStep: async () => {
            // API specs (#5110) require neither funnel_{from|to}_step to be provided if querying
            // for all steps
            const isAllSteps = values.histogramStep.from_step === -1

            actions.setFilters({
                ...(!isAllSteps ? { funnel_from_step: values.histogramStep.from_step } : {}),
                ...(!isAllSteps ? { funnel_to_step: values.histogramStep.to_step } : {}),
            })
        },
        setBinCount: async () => {
            const { binCount } = values
            actions.setFilters(binCount && binCount !== BinCountAuto ? { bin_count: binCount } : {})
        },
        setConversionWindow: async () => {
            actions.setFilters(values.conversionWindow)
        },
        setEventExclusionFilters: () => {
            actions.setFilters(
                {
                    ...values.filters,
                    exclusions: values.exclusionFilters.events as FunnelExclusionEntityFilter[],
                },
                true
            )
        },
        setOneEventExclusionFilter: () => {
            actions.setEventExclusionFilters(values.exclusionFilters)
        },
    }),
    actionToUrl: ({ values, props }) => ({
        setFilters: () => {
            if (!props.dashboardItemId) {
                return ['/insights', values.propertiesForUrl, router.values.hashParams, { replace: true }]
            }
        },
        clearFunnel: () => {
            if (!props.dashboardItemId) {
                return ['/insights', { insight: ViewType.FUNNELS }, router.values.hashParams, { replace: true }]
            }
        },
    }),
    urlToAction: ({ actions, values, props }) => ({
        '/insights': (_, searchParams: Partial<FilterType>) => {
            if (props.dashboardItemId) {
                return
            }
            if (searchParams.insight === ViewType.FUNNELS) {
                const currentParams = cleanFunnelParams(values.filters, true)
                const paramsToCheck = cleanFunnelParams(searchParams, true)

                if (!equal(currentParams, paramsToCheck)) {
                    const cleanedParams = cleanFunnelParams(searchParams)
                    if (isStepsEmpty(cleanedParams)) {
                        const event = getDefaultEventName()
                        cleanedParams.events = [
                            {
                                id: event,
                                name: event,
                                type: EntityTypes.EVENTS,
                                order: 0,
                            },
                        ]
                    }
                    actions.setFilters(cleanedParams, true, false)
                    actions.setEventExclusionFilters({ events: cleanedParams.exclusions })
                }
            }
        },
    }),
    events: ({ actions, values }) => ({
        afterMount: () => {
            if (values.areFiltersValid) {
                actions.loadResults()
            }
        },
    }),
})<|MERGE_RESOLUTION|>--- conflicted
+++ resolved
@@ -75,14 +75,11 @@
             ? { funnel_step_breakdown: filters.funnel_step_breakdown }
             : {}),
         ...(filters.bin_count && filters.bin_count !== BinCountAuto ? { bin_count: filters.bin_count } : {}),
-<<<<<<< HEAD
-        exclusions: deepCleanFunnelExclusionEvents(filters),
-=======
         ...(filters.funnel_window_interval_unit
             ? { funnel_window_interval_unit: filters.funnel_window_interval_unit }
             : {}),
         ...(filters.funnel_window_interval ? { funnel_window_interval: filters.funnel_window_interval } : {}),
->>>>>>> 2d7c80f3
+        exclusions: deepCleanFunnelExclusionEvents(filters),
         interval: autocorrectInterval(filters),
         breakdown: breakdownEnabled ? filters.breakdown || undefined : undefined,
         breakdown_type: breakdownEnabled ? filters.breakdown_type || undefined : undefined,
