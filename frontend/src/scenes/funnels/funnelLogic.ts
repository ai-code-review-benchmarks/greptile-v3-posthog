--- conflicted
+++ resolved
@@ -386,24 +386,11 @@
             actions.setConversionWindowInDays(days)
             actions.loadResults()
         },
-<<<<<<< HEAD
         openPersonsModal: ({ step, stepNumber, breakdown_value }) => {
-            trendsLogic().actions.setShowingPeople(true)
-            trendsLogic().actions.loadPeople(
-                { id: step.action_id, name: step.name, properties: [], type: step.type },
-                `Persons who completed Step #${stepNumber} - "${step.name}"`,
-                '',
-                '',
-                breakdown_value || '',
-                true,
-                '',
-                stepNumber
-            )
-=======
-        openPersonsModal: ({ step, stepNumber }) => {
             personsModalLogic.actions.setShowingPeople(true)
             personsModalLogic.actions.loadPeople({
                 action: { id: step.action_id, name: step.name, properties: [], type: step.type },
+                breakdown_value: breakdown_value || '',
                 label: `Persons who completed Step #${stepNumber} - "${step.name}"`,
                 date_from: '',
                 date_to: '',
@@ -411,7 +398,6 @@
                 saveOriginal: true,
                 funnelStep: stepNumber,
             })
->>>>>>> 42df3441
         },
         changeHistogramStep: () => {
             actions.loadResults()
