import { BreakPointFunction, kea } from 'kea'
import equal from 'fast-deep-equal'
import api from 'lib/api'
import { insightLogic } from 'scenes/insights/insightLogic'
import { autoCaptureEventToDescription, average, successToast, sum } from 'lib/utils'
import { eventUsageLogic } from 'lib/utils/eventUsageLogic'
import { funnelLogicType } from './funnelLogicType'
import {
    AvailableFeature,
    BinCountValue,
    EntityTypes,
    FilterType,
    FlattenedFunnelStep,
    FlattenedFunnelStepByBreakdown,
    FunnelAPIResponse,
    FunnelConversionWindowTimeUnit,
    FunnelCorrelation,
    FunnelCorrelationResultsType,
    FunnelCorrelationType,
    FunnelStep,
    FunnelStepRangeEntityFilter,
    FunnelStepReference,
    FunnelStepWithConversionMetrics,
    FunnelStepWithNestedBreakdown,
    FunnelsTimeConversionBins,
    FunnelTimeConversionMetrics,
    FunnelVizType,
    InsightLogicProps,
    InsightType,
    PersonType,
    PropertyFilter,
    PropertyOperator,
<<<<<<< HEAD
    TeamType,
    TrendResult,
=======
    StepOrderValue,
>>>>>>> 9abb59e5
} from '~/types'
import { BinCountAuto, FEATURE_FLAGS, FunnelLayout } from 'lib/constants'
import { preflightLogic } from 'scenes/PreflightCheck/logic'
import {
    aggregateBreakdownResult,
    formatDisplayPercentage,
    getClampedStepRangeFilter,
    getLastFilledStep,
    getMeanAndStandardDeviation,
    getReferenceStep,
    getVisibilityIndex,
    isBreakdownFunnelResults,
    isStepsEmpty,
    isValidBreakdownParameter,
} from './funnelUtils'
import { personsModalLogic } from 'scenes/trends/personsModalLogic'
import { dashboardsModel } from '~/models/dashboardsModel'
import { featureFlagLogic } from 'lib/logic/featureFlagLogic'
import { cleanFilters } from 'scenes/insights/utils/cleanFilters'
import { keyForInsightLogicProps } from 'scenes/insights/sharedUtils'
import { teamLogic } from '../teamLogic'
import { personPropertiesModel } from '~/models/personPropertiesModel'
import { groupPropertiesModel } from '~/models/groupPropertiesModel'
import { userLogic } from 'scenes/userLogic'
import { visibilitySensorLogic } from 'lib/components/VisibilitySensor/visibilitySensorLogic'
import { elementsToAction } from 'scenes/events/createActionFromEvent'
import { groupsModel } from '~/models/groupsModel'

const DEVIATION_SIGNIFICANCE_MULTIPLIER = 1.5
// Chosen via heuristics by eyeballing some values
// Assuming a normal distribution, then 90% of values are within 1.5 standard deviations of the mean
// which gives a ballpark of 1 highlighting every 10 breakdown values

// List of events that should be excluded, if we don't have an explicit list of
// excluded properties. Copied from
// https://github.com/PostHog/posthog/issues/6474#issuecomment-952044722
export const DEFAULT_EXCLUDED_PERSON_PROPERTIES = [
    '$initial_geoip_postal_code',
    '$initial_geoip_latitude',
    '$initial_geoip_longitude',
    '$geoip_latitude',
    '$geoip_longitude',
    '$geoip_postal_code',
    '$geoip_continent_code',
    '$geoip_continent_name',
    '$initial_geoip_continent_code',
    '$initial_geoip_continent_name',
    '$geoip_time_zone',
    '$geoip_country_code',
    '$geoip_subdivision_1_code',
    '$initial_geoip_subdivision_1_code',
    '$geoip_subdivision_2_code',
    '$initial_geoip_subdivision_2_code',
    '$geoip_subdivision_name',
    '$initial_geoip_subdivision_name',
]

type openPersonsModelProps = {
    step: FunnelStep
    converted: boolean
}

export const funnelLogic = kea<funnelLogicType<openPersonsModelProps>>({
    path: (key) => ['scenes', 'funnels', 'funnelLogic', key],
    props: {} as InsightLogicProps,
    key: keyForInsightLogicProps('insight_funnel'),

    connect: (props: InsightLogicProps) => ({
        values: [
            insightLogic(props),
            ['filters', 'insight', 'insightLoading'],
            teamLogic,
            ['currentTeamId', 'currentTeam'],
            personPropertiesModel,
            ['personProperties'],
            userLogic,
            ['hasAvailableFeature'],
            featureFlagLogic,
            ['featureFlags'],
            groupsModel,
            ['groupTypes'],
            groupPropertiesModel,
            ['groupProperties'],
        ],
        actions: [insightLogic(props), ['loadResults', 'loadResultsSuccess']],
        logic: [eventUsageLogic, dashboardsModel],
    }),

    actions: () => ({
        clearFunnel: true,
        setFilters: (filters: Partial<FilterType>, refresh = false, mergeWithExisting = true) => ({
            filters,
            refresh,
            mergeWithExisting,
        }),
        setEventExclusionFilters: (filters: Partial<FilterType>) => ({ filters }),
        setOneEventExclusionFilter: (eventFilter: FunnelStepRangeEntityFilter, index: number) => ({
            eventFilter,
            index,
        }),
        saveFunnelInsight: (name: string) => ({ name }),
        openPersonsModalForStep: ({ step, converted }: openPersonsModelProps) => ({
            step,
            converted,
        }),
        openCorrelationPersonsModal: (correlation: FunnelCorrelation, success: boolean) => ({
            correlation,
            success,
        }),
        setStepReference: (stepReference: FunnelStepReference) => ({ stepReference }),
        changeStepRange: (funnel_from_step?: number, funnel_to_step?: number) => ({
            funnel_from_step,
            funnel_to_step,
        }),
        setIsGroupingOutliers: (isGroupingOutliers) => ({ isGroupingOutliers }),
        setBinCount: (binCount: BinCountValue) => ({ binCount }),
        toggleVisibility: (index: string) => ({ index }),
        toggleVisibilityByBreakdown: (breakdownValue?: number | string) => ({ breakdownValue }),
        setHiddenById: (entry: Record<string, boolean | undefined>) => ({ entry }),
        toggleAdvancedMode: true,

        // Correlation related actions
        setCorrelationTypes: (types: FunnelCorrelationType[]) => ({ types }),
        setPropertyCorrelationTypes: (types: FunnelCorrelationType[]) => ({ types }),
        setCorrelationDetailedFeedback: (comment: string) => ({ comment }),
        setCorrelationFeedbackRating: (rating: number) => ({ rating }),
        setCorrelationDetailedFeedbackVisible: (visible: boolean) => ({ visible }),
        sendCorrelationAnalysisFeedback: true,
        hideSkewWarning: true,
        hideCorrelationAnalysisFeedback: true,

        setPropertyNames: (propertyNames: string[]) => ({ propertyNames }),
        excludePropertyFromProject: (propertyName: string) => ({ propertyName }),
        excludeEventFromProject: (eventName: string) => ({ eventName }),
        excludeEventPropertyFromProject: (eventName: string, propertyName: string) => ({ eventName, propertyName }),

        addNestedTableExpandedKey: (expandKey: string) => ({ expandKey }),
        removeNestedTableExpandedKey: (expandKey: string) => ({ expandKey }),
    }),

    loaders: ({ values }) => ({
        people: [
            [] as any[],
            {
                loadPeople: async (steps) => {
                    return (await api.get('api/person/?uuid=' + steps[0].people.join(','))).results
                },
            },
        ],
        correlations: [
            { events: [] } as Record<'events', FunnelCorrelation[]>,
            {
                loadCorrelations: async () => {
                    const results: Omit<FunnelCorrelation, 'result_type'>[] = (
                        await api.create(`api/projects/${values.currentTeamId}/insights/funnel/correlation`, {
                            ...values.apiParams,
                            funnel_correlation_type: 'events',
                            funnel_correlation_exclude_event_names: values.excludedEventNames,
                        })
                    ).result?.events

                    return {
                        events: results.map((result) => ({
                            ...result,
                            result_type: FunnelCorrelationResultsType.Events,
                        })),
                    }
                },
            },
        ],
        propertyCorrelations: [
            { events: [] } as Record<'events', FunnelCorrelation[]>,
            {
                loadPropertyCorrelations: async () => {
                    const targetProperties =
                        values.propertyNames.length >= values.allProperties.length ? ['$all'] : values.propertyNames

                    if (targetProperties.length === 0) {
                        return { events: [] }
                    }

                    const results: Omit<FunnelCorrelation, 'result_type'>[] = (
                        await api.create(`api/projects/${values.currentTeamId}/insights/funnel/correlation`, {
                            ...values.apiParams,
                            funnel_correlation_type: 'properties',
                            funnel_correlation_names: targetProperties,
                            funnel_correlation_exclude_names: values.excludedPropertyNames,
                        })
                    ).result?.events

                    return {
                        events: results.map((result) => ({
                            ...result,
                            result_type: FunnelCorrelationResultsType.Properties,
                        })),
                    }
                },
            },
        ],
        eventWithPropertyCorrelations: [
            {} as Record<string, FunnelCorrelation[]>,
            {
                loadEventWithPropertyCorrelations: async (eventName: string) => {
                    const results: Omit<FunnelCorrelation, 'result_type'>[] = (
                        await api.create(`api/projects/${values.currentTeamId}/insights/funnel/correlation`, {
                            ...values.apiParams,
                            funnel_correlation_type: 'event_with_properties',
                            funnel_correlation_event_names: [eventName],
                            funnel_correlation_event_exclude_property_names: values.excludedEventPropertyNames,
                        })
                    ).result?.events

                    eventUsageLogic.actions.reportCorrelationInteraction(
                        FunnelCorrelationResultsType.EventWithProperties,
                        'load event with properties',
                        { name: eventName }
                    )

                    return {
                        [eventName]: results.map((result) => ({
                            ...result,
                            result_type: FunnelCorrelationResultsType.EventWithProperties,
                        })),
                    }
                },
            },
        ],
    }),

    reducers: ({ props }) => ({
        people: {
            clearFunnel: () => [],
        },
        stepReference: [
            FunnelStepReference.total as FunnelStepReference,
            {
                setStepReference: (_, { stepReference }) => stepReference,
            },
        ],
        isGroupingOutliers: [
            true,
            {
                setIsGroupingOutliers: (_, { isGroupingOutliers }) => isGroupingOutliers,
            },
        ],
        error: [
            null as any,
            {
                [insightLogic(props).actionTypes.startQuery]: () => null,
                [insightLogic(props).actionTypes.endQuery]: (_: any, { exception }: any) => exception ?? null,
                [insightLogic(props).actionTypes.abortQuery]: (_: any, { exception }: any) => exception ?? null,
            },
        ],
        correlationTypes: [
            [FunnelCorrelationType.Success, FunnelCorrelationType.Failure] as FunnelCorrelationType[],
            {
                setCorrelationTypes: (_, { types }) => types,
            },
        ],
        propertyCorrelationTypes: [
            [FunnelCorrelationType.Success, FunnelCorrelationType.Failure] as FunnelCorrelationType[],
            {
                setPropertyCorrelationTypes: (_, { types }) => types,
            },
        ],
        skewWarningHidden: [
            false,
            {
                hideSkewWarning: () => true,
            },
        ],
        correlationFeedbackHidden: [
            false,
            {
                sendCorrelationAnalysisFeedback: () => true,
                hideCorrelationAnalysisFeedback: () => true,
            },
        ],
        correlationDetailedFeedbackVisible: [
            false,
            {
                setCorrelationDetailedFeedbackVisible: (_, { visible }) => visible,
            },
        ],
        correlationFeedbackRating: [
            0,
            {
                setCorrelationFeedbackRating: (_, { rating }) => rating,
            },
        ],
        correlationDetailedFeedback: [
            '',
            {
                setCorrelationDetailedFeedback: (_, { comment }) => comment,
            },
        ],
        eventWithPropertyCorrelations: {
            loadEventWithPropertyCorrelationsSuccess: (state, { eventWithPropertyCorrelations }) => {
                return {
                    ...state,
                    ...eventWithPropertyCorrelations,
                }
            },
            loadCorrelationsSuccess: () => {
                return {}
            },
        },

        propertyNames: [
            [] as string[],
            {
                setPropertyNames: (_, { propertyNames }) => propertyNames,
                excludePropertyFromProject: (selectedProperties, { propertyName }) => {
                    return selectedProperties.filter((p) => p !== propertyName)
                },
            },
        ],
        nestedTableExpandedKeys: [
            [] as string[],
            {
                removeNestedTableExpandedKey: (state, { expandKey }) => {
                    return state.filter((key) => key !== expandKey)
                },
                addNestedTableExpandedKey: (state, { expandKey }) => {
                    return [...state, expandKey]
                },
                loadCorrelationsSuccess: () => {
                    return []
                },
            },
        ],
        shouldReportCorrelationViewed: [
            true as boolean,
            {
                loadResultsSuccess: () => true,
                [eventUsageLogic.actionTypes.reportCorrelationViewed]: (current, { propertiesTable }) => {
                    if (!propertiesTable) {
                        return false // don't report correlation viewed again, since it was for events earlier
                    }
                    return current
                },
            },
        ],
        shouldReportPropertyCorrelationViewed: [
            true as boolean,
            {
                loadResultsSuccess: () => true,
                [eventUsageLogic.actionTypes.reportCorrelationViewed]: (current, { propertiesTable }) => {
                    if (propertiesTable) {
                        return false
                    }
                    return current
                },
            },
        ],
    }),

    selectors: ({ selectors }) => ({
        isLoading: [(s) => [s.insightLoading], (insightLoading) => insightLoading],
        loadedFilters: [(s) => [s.insight], ({ filters }) => (filters?.insight === InsightType.FUNNELS ? filters : {})],
        results: [
            (s) => [s.insight],
            ({ filters, result }): FunnelAPIResponse => {
                if (filters?.insight === InsightType.FUNNELS) {
                    if (Array.isArray(result) && Array.isArray(result[0]) && result[0][0].breakdowns) {
                        // before teaching the UI how to handle multi property breakdown simply collapse it
                        // breakdowns ["a", "b"] becomes breakdown: "a::b"
                        const mappedResults = result[0].map((r) => {
                            const { breakdowns, breakdown_value, ...singlePropertyClone } = r
                            singlePropertyClone.breakdown = breakdowns
                            singlePropertyClone.breakdown_value = breakdown_value
                            return singlePropertyClone
                        })
                        return [mappedResults]
                    }
                    return result
                } else {
                    return []
                }
            },
        ],
        resultsLoading: [(s) => [s.insightLoading], (insightLoading) => insightLoading],
        conversionWindow: [
            (s) => [s.filters],
            ({ funnel_window_interval, funnel_window_interval_unit }) => ({
                funnel_window_interval: funnel_window_interval || 14,
                funnel_window_interval_unit: funnel_window_interval_unit || FunnelConversionWindowTimeUnit.Day,
            }),
        ],
        timeConversionResults: [
            (s) => [s.results, s.filters],
            (results, filters): FunnelsTimeConversionBins | null => {
                return filters.funnel_viz_type === FunnelVizType.TimeToConvert
                    ? (results as FunnelsTimeConversionBins)
                    : null
            },
        ],
        peopleSorted: [
            () => [selectors.stepsWithCount, selectors.people],
            (steps, people) => {
                if (!people) {
                    return null
                }
                const score = (person: PersonType): number => {
                    return steps.reduce(
                        (val, step) => (person.uuid && (step.people?.indexOf(person.uuid) ?? -1) > -1 ? val + 1 : val),
                        0
                    )
                }
                return [...people].sort((a, b) => score(b) - score(a))
            },
        ],
        isStepsEmpty: [() => [selectors.filters], (filters: FilterType) => isStepsEmpty(filters)],
        propertiesForUrl: [() => [selectors.filters], (filters: FilterType) => cleanFilters(filters)],
        isValidFunnel: [
            () => [selectors.filters, selectors.stepsWithCount, selectors.histogramGraphData],
            (filters, stepsWithCount, histogramGraphData) => {
                if (filters.funnel_viz_type === FunnelVizType.Steps || !filters.funnel_viz_type) {
                    return !!(stepsWithCount && stepsWithCount[0] && stepsWithCount[0].count > -1)
                }
                if (filters.funnel_viz_type === FunnelVizType.TimeToConvert) {
                    return (histogramGraphData?.length ?? 0) > 0
                }
                if (filters.funnel_viz_type === FunnelVizType.Trends) {
                    return (stepsWithCount?.length ?? 0) > 0 && stepsWithCount?.[0]?.labels
                }
                return false
            },
        ],
        filtersDirty: [
            () => [selectors.filters, selectors.loadedFilters],
            (filters, lastFilters): boolean => !equal(cleanFilters(filters), cleanFilters(lastFilters)),
        ],
        barGraphLayout: [() => [selectors.filters], ({ layout }): FunnelLayout => layout || FunnelLayout.vertical],
        clickhouseFeaturesEnabled: [
            () => [preflightLogic.selectors.preflight],
            // Controls auto-calculation of results and ability to break down values
            (preflight): boolean => !!preflight?.is_clickhouse_enabled,
        ],
        histogramGraphData: [
            () => [selectors.timeConversionResults],
            (timeConversionResults: FunnelsTimeConversionBins) => {
                if ((timeConversionResults?.bins?.length ?? 0) < 2) {
                    return []
                }
                const binSize = timeConversionResults.bins[1][0] - timeConversionResults.bins[0][0]
                const totalCount = sum(timeConversionResults.bins.map(([, count]) => count))
                return timeConversionResults.bins.map(([id, count]: [id: number, count: number]) => {
                    const value = Math.max(0, id)
                    const percent = count / totalCount
                    return {
                        id: value,
                        bin0: value,
                        bin1: value + binSize,
                        count,
                        label: percent === 0 ? '' : `${formatDisplayPercentage(percent)}%`,
                    }
                })
            },
        ],
        areFiltersValid: [
            () => [selectors.numberOfSeries],
            (numberOfSeries) => {
                return numberOfSeries > 1
            },
        ],
        numberOfSeries: [
            () => [selectors.filters],
            (filters): number => (filters.events?.length || 0) + (filters.actions?.length || 0),
        ],
        conversionMetrics: [
            () => [selectors.stepsWithCount, selectors.loadedFilters, selectors.timeConversionResults],
            (stepsWithCount, loadedFilters, timeConversionResults): FunnelTimeConversionMetrics => {
                // stepsWithCount should be empty in time conversion view. Return metrics precalculated on backend
                if (loadedFilters.funnel_viz_type === FunnelVizType.TimeToConvert) {
                    return {
                        averageTime: timeConversionResults?.average_conversion_time ?? 0,
                        stepRate: 0,
                        totalRate: 0,
                    }
                }

                // Handle metrics for trends
                if (loadedFilters.funnel_viz_type === FunnelVizType.Trends) {
                    return {
                        averageTime: 0,
                        stepRate: 0,
                        totalRate: average((stepsWithCount?.[0] as unknown as TrendResult)?.data ?? []) / 100,
                    }
                }

                // Handle metrics for steps
                // no concept of funnel_from_step and funnel_to_step here
                if (stepsWithCount.length <= 1) {
                    return {
                        averageTime: 0,
                        stepRate: 0,
                        totalRate: 0,
                    }
                }

                const toStep = getLastFilledStep(stepsWithCount)
                const fromStep = getReferenceStep(stepsWithCount, FunnelStepReference.total)

                return {
                    averageTime: stepsWithCount.reduce(
                        (conversion_time, step) => conversion_time + (step.average_conversion_time || 0),
                        0
                    ),
                    stepRate: toStep.count / fromStep.count,
                    totalRate: stepsWithCount[stepsWithCount.length - 1].count / stepsWithCount[0].count,
                }
            },
        ],
        isSkewed: [
            (s) => [s.conversionMetrics, s.skewWarningHidden],
            (conversionMetrics, skewWarningHidden): boolean => {
                return !skewWarningHidden && (conversionMetrics.totalRate < 0.1 || conversionMetrics.totalRate > 0.9)
            },
        ],
        apiParams: [
            (s) => [s.filters],
            (filters) => {
                /* TODO: Related to #4329. We're mixing `from_dashboard` as both which causes hard to manage code:
                    a) a boolean-based hash param to determine if the insight is saved in a dashboard (when viewing insights page)
                    b) dashboard ID passed as a filter in certain kind of insights when viewing in the dashboard page
                */
                const { from_dashboard } = filters
                const cleanedParams = cleanFilters(filters)
                return {
                    ...(from_dashboard ? { from_dashboard } : {}),
                    ...cleanedParams,
                }
            },
        ],
        filterSteps: [
            () => [selectors.apiParams],
            (apiParams) =>
                [...(apiParams.events ?? []), ...(apiParams.actions ?? [])].sort((a, b) => a.order - b.order),
        ],
        eventCount: [() => [selectors.apiParams], (apiParams) => apiParams.events?.length || 0],
        actionCount: [() => [selectors.apiParams], (apiParams) => apiParams.actions?.length || 0],
        interval: [() => [selectors.apiParams], (apiParams) => apiParams.interval || ''],
        steps: [
            (s) => [s.filters, s.results, s.apiParams],
            (filters: Partial<FilterType>, results: FunnelAPIResponse, apiParams): FunnelStepWithNestedBreakdown[] => {
                const stepResults =
                    filters.funnel_viz_type !== FunnelVizType.TimeToConvert
                        ? (results as FunnelStep[] | FunnelStep[][])
                        : []

                if (!Array.isArray(stepResults)) {
                    return []
                }

                let stepsWithNestedBreakdown: FunnelStepWithNestedBreakdown[] = []
                if (
                    isBreakdownFunnelResults(results) &&
                    isValidBreakdownParameter(apiParams.breakdown, apiParams.breakdowns)
                ) {
                    const breakdownProperty = apiParams.breakdowns
                        ? apiParams.breakdowns.map((b) => b.property).join('::')
                        : apiParams.breakdown ?? undefined
                    stepsWithNestedBreakdown = aggregateBreakdownResult(results, breakdownProperty).sort(
                        (a, b) => a.order - b.order
                    )
                }

                return !!filters.breakdowns || !!filters.breakdown
                    ? stepsWithNestedBreakdown
                    : ([...stepResults] as FunnelStep[]).sort((a, b) => a.order - b.order)
            },
        ],
        stepsWithCount: [() => [selectors.steps], (steps) => steps.filter((step) => typeof step.count === 'number')],
        stepsWithConversionMetrics: [
            () => [selectors.steps, selectors.stepReference],
            (steps, stepReference): FunnelStepWithConversionMetrics[] => {
                const stepsWithConversionMetrics = steps.map((step, i) => {
                    const previousCount = i > 0 ? steps[i - 1].count : step.count // previous is faked for the first step
                    const droppedOffFromPrevious = Math.max(previousCount - step.count, 0)

                    const nestedBreakdown = step.nested_breakdown?.map((breakdown, breakdownIndex) => {
                        const previousBreakdownCount =
                            (i > 0 && steps[i - 1].nested_breakdown?.[breakdownIndex].count) || 0
                        const firstBreakdownCount = steps[0]?.nested_breakdown?.[breakdownIndex].count || 0
                        const _droppedOffFromPrevious = Math.max(previousBreakdownCount - breakdown.count, 0)
                        const conversionRates = {
                            fromPrevious: previousBreakdownCount === 0 ? 0 : breakdown.count / previousBreakdownCount,
                            total: breakdown.count / firstBreakdownCount,
                        }
                        return {
                            ...breakdown,
                            droppedOffFromPrevious: _droppedOffFromPrevious,
                            conversionRates: {
                                ...conversionRates,
                                fromBasisStep:
                                    stepReference === FunnelStepReference.total
                                        ? conversionRates.total
                                        : conversionRates.fromPrevious,
                            },
                        }
                    })
                    const conversionRates = {
                        fromPrevious: previousCount === 0 ? 0 : step.count / previousCount,
                        total: step.count / steps[0].count,
                    }
                    return {
                        ...step,
                        droppedOffFromPrevious,
                        nested_breakdown: nestedBreakdown,
                        conversionRates: {
                            ...conversionRates,
                            fromBasisStep:
                                i > 0
                                    ? stepReference === FunnelStepReference.total
                                        ? conversionRates.total
                                        : conversionRates.fromPrevious
                                    : conversionRates.total,
                        },
                    }
                })

                if (!stepsWithConversionMetrics.length || !stepsWithConversionMetrics[0].nested_breakdown) {
                    return stepsWithConversionMetrics
                }

                return stepsWithConversionMetrics.map((step) => {
                    // Per step breakdown significance
                    const [meanFromPrevious, stdDevFromPrevious] = getMeanAndStandardDeviation(
                        step.nested_breakdown?.map((item) => item.conversionRates.fromPrevious)
                    )
                    const [meanFromBasis, stdDevFromBasis] = getMeanAndStandardDeviation(
                        step.nested_breakdown?.map((item) => item.conversionRates.fromBasisStep)
                    )
                    const [meanTotal, stdDevTotal] = getMeanAndStandardDeviation(
                        step.nested_breakdown?.map((item) => item.conversionRates.total)
                    )

                    const isOutlier = (value: number, mean: number, stdDev: number): boolean => {
                        return (
                            value > mean + stdDev * DEVIATION_SIGNIFICANCE_MULTIPLIER ||
                            value < mean - stdDev * DEVIATION_SIGNIFICANCE_MULTIPLIER
                        )
                    }

                    const nestedBreakdown = step.nested_breakdown?.map((item) => {
                        return {
                            ...item,
                            significant: {
                                fromPrevious: isOutlier(
                                    item.conversionRates.fromPrevious,
                                    meanFromPrevious,
                                    stdDevFromPrevious
                                ),
                                fromBasisStep: isOutlier(
                                    item.conversionRates.fromBasisStep,
                                    meanFromBasis,
                                    stdDevFromBasis
                                ),
                                total: isOutlier(item.conversionRates.total, meanTotal, stdDevTotal),
                            },
                        }
                    })

                    return {
                        ...step,
                        nested_breakdown: nestedBreakdown,
                    }
                })
            },
        ],
        hiddenLegendKeys: [
            () => [selectors.filters],
            (filters) => {
                if (!featureFlagLogic.values.featureFlags[FEATURE_FLAGS.FUNNEL_VERTICAL_BREAKDOWN]) {
                    return {}
                }
                return filters.hiddenLegendKeys ?? {}
            },
        ],
        visibleStepsWithConversionMetrics: [
            () => [
                selectors.stepsWithConversionMetrics,
                selectors.hiddenLegendKeys,
                selectors.flattenedStepsByBreakdown,
            ],
            (steps, hiddenLegendKeys, flattenedStepsByBreakdown) => {
                const baseLineSteps = flattenedStepsByBreakdown.find((b) => b.isBaseline)
                return steps.map((step, stepIndex) => ({
                    ...step,
                    nested_breakdown: (!!baseLineSteps?.steps
                        ? [baseLineSteps.steps[stepIndex], ...(step?.nested_breakdown ?? [])]
                        : step?.nested_breakdown
                    )
                        ?.map((b, breakdownIndex) => ({
                            ...b,
                            order: breakdownIndex,
                        }))
                        ?.filter((b) => {
                            return !hiddenLegendKeys[getVisibilityIndex(step, b.breakdown_value)]
                        }),
                }))
            },
        ],
        flattenedSteps: [
            () => [selectors.stepsWithConversionMetrics],
            (steps): FlattenedFunnelStep[] => {
                const flattenedSteps: FlattenedFunnelStep[] = []
                steps.forEach((step) => {
                    flattenedSteps.push({
                        ...step,
                        rowKey: step.order,
                        nestedRowKeys: step.nested_breakdown
                            ? step.nested_breakdown.map((breakdownStep) =>
                                  getVisibilityIndex(step, breakdownStep.breakdown_value)
                              )
                            : [],
                        isBreakdownParent: !!step.nested_breakdown?.length,
                    })
                    if (step.nested_breakdown?.length) {
                        step.nested_breakdown.forEach((breakdownStep, i) => {
                            flattenedSteps.push({
                                ...breakdownStep,
                                rowKey: getVisibilityIndex(step, breakdownStep.breakdown_value),
                                breakdownIndex: i,
                            })
                        })
                    }
                })
                return flattenedSteps
            },
        ],
        flattenedStepsByBreakdown: [
            () => [selectors.stepsWithConversionMetrics, selectors.barGraphLayout],
            (steps, layout): FlattenedFunnelStepByBreakdown[] => {
                // Initialize with two rows for rendering graph and header
                const flattenedStepsByBreakdown: FlattenedFunnelStepByBreakdown[] = [
                    { rowKey: 'steps-meta' },
                    { rowKey: 'graph' },
                    { rowKey: 'table-header' },
                ]
                if (steps.length > 0) {
                    const baseStep = steps[0]
                    const lastStep = steps[steps.length - 1]
                    const hasBaseline =
                        layout === FunnelLayout.vertical &&
                        (!baseStep.breakdown || (baseStep.nested_breakdown?.length ?? 0) > 1)
                    // Baseline - total step to step metrics, only add if more than 1 breakdown or not breakdown
                    if (hasBaseline) {
                        flattenedStepsByBreakdown.push({
                            rowKey: 'baseline',
                            isBaseline: true,
                            breakdown: (baseStep.breakdown as string) ?? 'baseline',
                            breakdown_value: 'Baseline',
                            breakdownIndex: 0,
                            steps: steps.map((s) =>
                                Object.assign({}, s, { nested_breakdown: undefined, breakdown_value: 'Baseline' })
                            ),
                            conversionRates: {
                                total: (lastStep?.count ?? 0) / (baseStep?.count ?? 1),
                            },
                        })
                    }
                    // Per Breakdown
                    if (baseStep.nested_breakdown?.length) {
                        baseStep.nested_breakdown.forEach((breakdownStep, i) => {
                            const stepsInBreakdown = steps
                                .filter((s) => !!s?.nested_breakdown?.[i])
                                .map((s) => s.nested_breakdown?.[i] as FunnelStepWithConversionMetrics)
                            const offset = hasBaseline ? 1 : 0
                            flattenedStepsByBreakdown.push({
                                rowKey: breakdownStep.breakdown_value ?? i + offset,
                                isBaseline: false,
                                breakdown: (breakdownStep.breakdown as string | number) || 'Other',
                                breakdown_value: breakdownStep.breakdown_value || 'Other',
                                breakdownIndex: i + offset,
                                steps: stepsInBreakdown,
                                conversionRates: {
                                    total:
                                        (stepsInBreakdown[stepsInBreakdown.length - 1]?.count ?? 0) /
                                        (stepsInBreakdown[0]?.count ?? 1),
                                },
                                significant: stepsInBreakdown.some((step) =>
                                    step.significant ? Object.values(step.significant).some((val) => val) : false
                                ),
                            })
                        })
                    }
                }
                return flattenedStepsByBreakdown
            },
        ],
        flattenedBreakdowns: [
            () => [selectors.flattenedStepsByBreakdown],
            (breakdowns): FlattenedFunnelStepByBreakdown[] => {
                return breakdowns.filter((b) => b.breakdown)
            },
        ],
        numericBinCount: [
            () => [selectors.filters, selectors.timeConversionResults],
            (filters, timeConversionResults): number => {
                if (filters.bin_count === BinCountAuto) {
                    return timeConversionResults?.bins?.length ?? 0
                }
                return filters.bin_count ?? 0
            },
        ],
        exclusionDefaultStepRange: [
            () => [selectors.numberOfSeries, selectors.areFiltersValid],
            (numberOfSeries, areFiltersValid): Omit<FunnelStepRangeEntityFilter, 'id' | 'name'> => ({
                funnel_from_step: 0,
                funnel_to_step: areFiltersValid ? numberOfSeries - 1 : 1,
            }),
        ],
        exclusionFilters: [
            () => [selectors.filters],
            (filters: FilterType): FilterType => ({
                events: filters.exclusions,
            }),
        ],
        areExclusionFiltersValid: [
            () => [selectors.error],
            (e: any): boolean => {
                return !(e?.status === 400 && e?.type === 'validation_error')
            },
        ],
        correlationValues: [
            () => [selectors.correlations, selectors.correlationTypes, selectors.excludedEventNames],
            (correlations, correlationTypes, excludedEventNames): FunnelCorrelation[] => {
                return correlations.events
                    ?.filter(
                        (correlation) =>
                            correlationTypes.includes(correlation.correlation_type) &&
                            !excludedEventNames.includes(correlation.event.event)
                    )
                    .map((value) => {
                        return {
                            ...value,
                            odds_ratio:
                                value.correlation_type === FunnelCorrelationType.Success
                                    ? value.odds_ratio
                                    : 1 / value.odds_ratio,
                        }
                    })
                    .sort((first, second) => {
                        return second.odds_ratio - first.odds_ratio
                    })
            },
        ],
        propertyCorrelationValues: [
            () => [selectors.propertyCorrelations, selectors.propertyCorrelationTypes, selectors.excludedPropertyNames],
            (propertyCorrelations, propertyCorrelationTypes, excludedPropertyNames): FunnelCorrelation[] => {
                return propertyCorrelations.events
                    .filter(
                        (correlation) =>
                            propertyCorrelationTypes.includes(correlation.correlation_type) &&
                            !excludedPropertyNames.includes(correlation.event.event.split('::')[0])
                    )
                    .map((value) => {
                        return {
                            ...value,
                            odds_ratio:
                                value.correlation_type === FunnelCorrelationType.Success
                                    ? value.odds_ratio
                                    : 1 / value.odds_ratio,
                        }
                    })
                    .sort((first, second) => {
                        return second.odds_ratio - first.odds_ratio
                    })
            },
        ],
        eventWithPropertyCorrelationsValues: [
            () => [
                selectors.eventWithPropertyCorrelations,
                selectors.correlationTypes,
                selectors.excludedEventPropertyNames,
            ],
            (
                eventWithPropertyCorrelations,
                correlationTypes,
                excludedEventPropertyNames
            ): Record<string, FunnelCorrelation[]> => {
                const eventWithPropertyCorrelationsValues: Record<string, FunnelCorrelation[]> = {}
                for (const key in eventWithPropertyCorrelations) {
                    if (eventWithPropertyCorrelations.hasOwnProperty(key)) {
                        eventWithPropertyCorrelationsValues[key] = eventWithPropertyCorrelations[key]
                            ?.filter(
                                (correlation) =>
                                    correlationTypes.includes(correlation.correlation_type) &&
                                    !excludedEventPropertyNames.includes(correlation.event.event.split('::')[1])
                            )
                            .map((value) => {
                                return {
                                    ...value,
                                    odds_ratio:
                                        value.correlation_type === FunnelCorrelationType.Success
                                            ? value.odds_ratio
                                            : 1 / value.odds_ratio,
                                }
                            })
                            .sort((first, second) => {
                                return second.odds_ratio - first.odds_ratio
                            })
                    }
                }
                return eventWithPropertyCorrelationsValues
            },
        ],
        eventHasPropertyCorrelations: [
            () => [selectors.eventWithPropertyCorrelationsValues],
            (eventWithPropertyCorrelationsValues): ((eventName: string) => boolean) => {
                return (eventName) => {
                    return !!eventWithPropertyCorrelationsValues[eventName]
                }
            },
        ],
        parseDisplayNameForCorrelation: [
            () => [],
            (): ((record: FunnelCorrelation) => {
                first_value: string
                second_value?: string
            }) => {
                return (record) => {
                    let first_value = undefined
                    let second_value = undefined
                    const values = record.event.event.split('::')

                    if (record.result_type === FunnelCorrelationResultsType.Events) {
                        first_value = record.event.event
                        return { first_value, second_value }
                    } else if (record.result_type === FunnelCorrelationResultsType.Properties) {
                        first_value = values[0]
                        second_value = values[1]
                        return { first_value, second_value }
                    } else if (values[0] === '$autocapture' && values[1] === 'elements_chain') {
                        // special case for autocapture elements_chain
                        first_value = autoCaptureEventToDescription({
                            ...record.event,
                            event: '$autocapture',
                        }) as string
                        return { first_value, second_value }
                    } else {
                        // FunnelCorrelationResultsType.EventWithProperties
                        // Events here come in the form of event::property::value
                        return { first_value: values[1], second_value: values[2] }
                    }
                }
            },
        ],
        correlationPropKey: [
            () => [(_, props) => props],
            (props): string => `correlation-${keyForInsightLogicProps('insight_funnel')(props)}`,
        ],

        isPropertyExcludedFromProject: [
            () => [selectors.excludedPropertyNames],
            (excludedPropertyNames) => (propertyName: string) =>
                excludedPropertyNames.find((name) => name === propertyName) !== undefined,
        ],
        isEventExcluded: [
            () => [selectors.excludedEventNames],
            (excludedEventNames) => (eventName: string) =>
                excludedEventNames.find((name) => name === eventName) !== undefined,
        ],

        isEventPropertyExcluded: [
            () => [selectors.excludedEventPropertyNames],
            (excludedEventPropertyNames) => (propertyName: string) =>
                excludedEventPropertyNames.find((name) => name === propertyName) !== undefined,
        ],
        excludedPropertyNames: [
            () => [selectors.currentTeam],
            (currentTeam) =>
                currentTeam?.correlation_config?.excluded_person_property_names || DEFAULT_EXCLUDED_PERSON_PROPERTIES,
        ],
        excludedEventNames: [
            () => [selectors.currentTeam],
            (currentTeam) => currentTeam?.correlation_config?.excluded_event_names || [],
        ],
        excludedEventPropertyNames: [
            () => [selectors.currentTeam],
            (currentTeam) => currentTeam?.correlation_config?.excluded_event_property_names || [],
        ],
        inversePropertyNames: [
            (s) => [s.filters, s.personProperties, s.groupProperties],
            (filters, personProperties, groupProperties) => (excludedPersonProperties: string[]) => {
                const targetProperties =
                    filters.aggregation_group_type_index !== undefined
                        ? groupProperties(filters.aggregation_group_type_index)
                        : personProperties
                return targetProperties
                    .map((property) => property.name)
                    .filter((property) => !excludedPersonProperties.includes(property))
            },
        ],
        correlationAnalysisAvailable: [
            (s) => [s.hasAvailableFeature, s.clickhouseFeaturesEnabled],
            (hasAvailableFeature, clickhouseFeaturesEnabled): boolean =>
                clickhouseFeaturesEnabled && hasAvailableFeature(AvailableFeature.CORRELATION_ANALYSIS),
        ],
        allProperties: [
            (s) => [s.inversePropertyNames, s.excludedPropertyNames],
            (inversePropertyNames, excludedPropertyNames): string[] => {
                return inversePropertyNames(excludedPropertyNames || [])
            },
        ],
        aggregationTargetLabel: [
            (s) => [s.filters, s.groupTypes],
            (
                filters,
                groupTypes
            ): {
                singular: string
                plural: string
            } => {
                if (filters.aggregation_group_type_index != undefined && groupTypes.length > 0) {
                    const groupType = groupTypes[filters.aggregation_group_type_index]
                    return { singular: groupType.group_type, plural: `${groupType.group_type}(s)` }
                }
                return { singular: 'user', plural: 'users' }
            },
        ],
        advancedOptionsUsedCount: [
            (s) => [s.filters, s.stepReference],
            (filters: FilterType, stepReference: FunnelStepReference): number => {
                let count = 0
                if (filters.funnel_order_type && filters.funnel_order_type !== StepOrderValue.ORDERED) {
                    count = count + 1
                }
                if (stepReference !== FunnelStepReference.total) {
                    count = count + 1
                }
                if (filters.exclusions?.length) {
                    count = count + 1
                }
                return count
            },
        ],
    }),

    listeners: ({ actions, values, props }) => ({
        loadResultsSuccess: async ({ insight }) => {
            if (insight.filters?.insight !== InsightType.FUNNELS) {
                return
            }
            // hide all but the first five breakdowns for each step
            values.steps?.forEach((step) => {
                values.flattenedStepsByBreakdown
                    ?.filter((s) => !!s.breakdown)
                    ?.slice(5)
                    .forEach((b) => {
                        actions.setHiddenById({ [getVisibilityIndex(step, b.breakdown_value)]: true })
                    })
            })

            // load the old people table
            if (!values.clickhouseFeaturesEnabled) {
                if ((values.stepsWithCount[0]?.people?.length ?? 0) > 0) {
                    actions.loadPeople(values.stepsWithCount)
                }
            }

            // load correlation table after funnel. Maybe parallel?
            if (values.correlationAnalysisAvailable && insight.filters?.funnel_viz_type === FunnelVizType.Steps) {
                actions.loadCorrelations()
                actions.setPropertyNames(values.allProperties) // select all properties by default
            }
        },
        toggleVisibilityByBreakdown: ({ breakdownValue }) => {
            values.visibleStepsWithConversionMetrics?.forEach((step) => {
                const key = getVisibilityIndex(step, breakdownValue)
                const currentIsHidden = !!values.hiddenLegendKeys?.[key]

                actions.setHiddenById({ [key]: currentIsHidden ? undefined : true })
            })
        },
        toggleVisibility: ({ index }) => {
            const currentIsHidden = !!values.hiddenLegendKeys?.[index]

            actions.setFilters({
                hiddenLegendKeys: {
                    ...values.hiddenLegendKeys,
                    [`${index}`]: currentIsHidden ? undefined : true,
                },
            })
        },
        setHiddenById: ({ entry }) => {
            const nextEntries = Object.fromEntries(
                Object.entries(entry).map(([index, hiddenState]) => [index, hiddenState ? true : undefined])
            )

            actions.setFilters({
                hiddenLegendKeys: {
                    ...values.hiddenLegendKeys,
                    ...nextEntries,
                },
            })
        },
        setFilters: ({ filters, mergeWithExisting }) => {
            const cleanedParams = cleanFilters(
                mergeWithExisting ? { ...values.filters, ...filters } : filters,
                values.filters
            )
            insightLogic(props).actions.setFilters(cleanedParams)
        },
        setEventExclusionFilters: ({ filters }) => {
            actions.setFilters({
                ...values.filters,
                exclusions: filters.events as FunnelStepRangeEntityFilter[],
            })
        },
        setOneEventExclusionFilter: ({ eventFilter, index }) => {
            actions.setFilters({
                ...values.filters,
                exclusions: values.filters.exclusions
                    ? values.filters.exclusions.map((e, e_i) =>
                          e_i === index
                              ? getClampedStepRangeFilter({ stepRange: eventFilter, filters: values.filters })
                              : e
                      )
                    : [],
            })
        },
        clearFunnel: ({}) => {
            actions.setFilters({ new_entity: values.filters.new_entity }, false, true)
        },
        saveFunnelInsight: async ({ name }) => {
            await api.create(`api/projects/${values.currentTeamId}/insights`, {
                filters: values.filters,
                name,
                saved: true,
            })
        },
        openPersonsModalForStep: ({ step, converted }) => {
            // :TODO: Support 'person' modal for groups
            if (values.filters.aggregation_group_type_index != undefined) {
                return
            }

            personsModalLogic.actions.loadPeopleFromUrl({
                url: converted ? step.converted_people_url : step.dropped_people_url,
                // NOTE: although we have the url that contains all of the info needed
                // to return people, we currently still need to pass something in for the
                // purpose of the modal displaying the label.
                funnelStep: converted ? step.order : -step.order,
                breakdown_value: step.breakdown_value,
                label: step.name,
                // NOTE: session value copied from previous code, not clear that this should be the case
                action: 'session',
            })
        },
        openCorrelationPersonsModal: ({ correlation, success }) => {
            // :TODO: Support 'person' modal for groups
            if (values.filters.aggregation_group_type_index != undefined) {
                return
            }
            if (correlation.result_type === FunnelCorrelationResultsType.Properties) {
                const { breakdown, breakdown_value } = parseBreakdownValue(correlation.event.event)
                personsModalLogic.actions.loadPeopleFromUrl({
                    url: success ? correlation.success_people_url : correlation.failure_people_url,
                    // just display that we either completed the last step, or
                    // dropped at the second to last step
                    funnelStep: success ? values.stepsWithCount.length : -2,
                    label: breakdown,
                    breakdown_value,
                    action: 'session',
                    date_from: '',
                })

                eventUsageLogic.actions.reportCorrelationInteraction(
                    FunnelCorrelationResultsType.Properties,
                    'person modal',
                    values.filters.funnel_correlation_person_entity
                )
            } else {
                const { name, properties } = parseEventAndProperty(correlation.event)

                personsModalLogic.actions.loadPeopleFromUrl({
                    url: success ? correlation.success_people_url : correlation.failure_people_url,
                    funnelStep: success ? values.stepsWithCount.length : -2,
                    label: name,
                    action: 'session',
                    date_from: '',
                })

                eventUsageLogic.actions.reportCorrelationInteraction(correlation.result_type, 'person modal', {
                    id: name,
                    type: EntityTypes.EVENTS,
                    properties,
                    converted: success,
                })
            }
        },
        changeStepRange: ({ funnel_from_step, funnel_to_step }) => {
            actions.setFilters({
                funnel_from_step,
                funnel_to_step,
            })
        },
        setBinCount: async ({ binCount }) => {
            actions.setFilters(binCount && binCount !== BinCountAuto ? { bin_count: binCount } : {})
        },
        setConversionWindow: async () => {
            actions.setFilters(values.conversionWindow)
        },
        toggleAdvancedMode: () => {
            actions.setFilters({ funnel_advanced: !values.filters.funnel_advanced })
        },
        excludeEventPropertyFromProject: async ({ propertyName }) => {
            appendToCorrelationConfig('excluded_event_property_names', values.excludedEventPropertyNames, propertyName)

            eventUsageLogic.actions.reportCorrelationInteraction(
                FunnelCorrelationResultsType.EventWithProperties,
                'exclude event property',
                {
                    property_name: propertyName,
                }
            )
        },
        excludeEventFromProject: async ({ eventName }) => {
            appendToCorrelationConfig('excluded_event_names', values.excludedEventNames, eventName)

            eventUsageLogic.actions.reportCorrelationInteraction(FunnelCorrelationResultsType.Events, 'exclude event', {
                event_name: eventName,
            })
        },
        excludePropertyFromProject: ({ propertyName }) => {
            appendToCorrelationConfig('excluded_person_property_names', values.excludedPropertyNames, propertyName)

            eventUsageLogic.actions.reportCorrelationInteraction(
                FunnelCorrelationResultsType.Events,
                'exclude person property',
                {
                    person_property: propertyName,
                }
            )
        },
        hideSkewWarning: () => {
            eventUsageLogic.actions.reportCorrelationInteraction(
                FunnelCorrelationResultsType.Events,
                'hide skew warning'
            )
        },
        setCorrelationTypes: ({ types }) => {
            eventUsageLogic.actions.reportCorrelationInteraction(
                FunnelCorrelationResultsType.Events,
                'set correlation types',
                { types }
            )
        },
        setPropertyCorrelationTypes: ({ types }) => {
            eventUsageLogic.actions.reportCorrelationInteraction(
                FunnelCorrelationResultsType.Properties,
                'set property correlation types',
                { types }
            )
        },
        setPropertyNames: async ({ propertyNames }) => {
            actions.loadPropertyCorrelations()
            eventUsageLogic.actions.reportCorrelationInteraction(
                FunnelCorrelationResultsType.Properties,
                'set property names',
                { property_names: propertyNames.length === values.allProperties.length ? '$all' : propertyNames }
            )
        },
        sendCorrelationAnalysisFeedback: () => {
            eventUsageLogic.actions.reportCorrelationAnalysisDetailedFeedback(
                values.correlationFeedbackRating,
                values.correlationDetailedFeedback
            )
            actions.setCorrelationFeedbackRating(0)
            actions.setCorrelationDetailedFeedback('')
            successToast('Thanks for your feedback!', 'Your comments help us improve.')
        },
        setCorrelationFeedbackRating: ({ rating }) => {
            const feedbackBoxVisible = rating > 0
            actions.setCorrelationDetailedFeedbackVisible(feedbackBoxVisible)
            if (feedbackBoxVisible) {
                // Don't send event when resetting reducer
                eventUsageLogic.actions.reportCorrelationAnalysisFeedback(rating)
            }
        },
        [visibilitySensorLogic({ id: values.correlationPropKey }).actionTypes.setVisible]: async (
            {
                visible,
            }: {
                visible: boolean
            },
            breakpoint: BreakPointFunction
        ) => {
            if (visible && values.shouldReportCorrelationViewed) {
                eventUsageLogic.actions.reportCorrelationViewed(values.filters, 0)
                await breakpoint(10000)
                eventUsageLogic.actions.reportCorrelationViewed(values.filters, 10)
            }
        },

        [visibilitySensorLogic({ id: `${values.correlationPropKey}-properties` }).actionTypes.setVisible]: async (
            {
                visible,
            }: {
                visible: boolean
            },
            breakpoint: BreakPointFunction
        ) => {
            if (visible && values.shouldReportPropertyCorrelationViewed) {
                eventUsageLogic.actions.reportCorrelationViewed(values.filters, 0, true)
                await breakpoint(10000)
                eventUsageLogic.actions.reportCorrelationViewed(values.filters, 10, true)
            }
        },
    }),
})

const appendToCorrelationConfig = (
    configKey: keyof TeamType['correlation_config'],
    currentValue: string[],
    configValue: string
): void => {
    // Helper to handle updating correlationConfig within the Team model. Only
    // handles further appending to current values.

    // When we exclude a property, we want to update the config stored
    // on the current Team/Project.
    const oldCurrentTeam = teamLogic.values.currentTeam

    // If we haven't actually retrieved the current team, we can't
    // update the config.
    if (oldCurrentTeam === null || !currentValue) {
        console.warn('Attempt to update correlation config without first retrieving existing config')
        return
    }

    const oldCorrelationConfig = oldCurrentTeam.correlation_config

    const configList = [...Array.from(new Set(currentValue.concat([configValue])))]

    const correlationConfig = {
        ...oldCorrelationConfig,
        [configKey]: configList,
    }

    teamLogic.actions.updateCurrentTeam({
        correlation_config: correlationConfig,
    })
}

const parseBreakdownValue = (
    item: string
): {
    breakdown: string
    breakdown_value: string
} => {
    const components = item.split('::')
    if (components.length === 1) {
        return { breakdown: components[0], breakdown_value: '' }
    } else {
        return {
            breakdown: components[0],
            breakdown_value: components[1],
        }
    }
}

const parseEventAndProperty = (
    event: FunnelCorrelation['event']
): {
    name: string
    properties?: PropertyFilter[]
} => {
    const components = event.event.split('::')
    /*
      The `event` is either an event name, or event::property::property_value
    */
    if (components.length === 1) {
        return { name: components[0] }
    } else if (components[0] === '$autocapture') {
        // We use elementsToAction to generate the required property filters
        const elementData = elementsToAction(event.elements)
        return {
            name: components[0],
            properties: Object.entries(elementData)
                .filter(([, propertyValue]) => !!propertyValue)
                .map(([propertyKey, propertyValue]) => ({
                    key: propertyKey,
                    operator: PropertyOperator.Exact,
                    type: 'element',
                    value: [propertyValue as string],
                })),
        }
    } else {
        return {
            name: components[0],
            properties: [{ key: components[1], operator: PropertyOperator.Exact, value: components[2], type: 'event' }],
        }
    }
}<|MERGE_RESOLUTION|>--- conflicted
+++ resolved
@@ -30,12 +30,9 @@
     PersonType,
     PropertyFilter,
     PropertyOperator,
-<<<<<<< HEAD
     TeamType,
     TrendResult,
-=======
     StepOrderValue,
->>>>>>> 9abb59e5
 } from '~/types'
 import { BinCountAuto, FEATURE_FLAGS, FunnelLayout } from 'lib/constants'
 import { preflightLogic } from 'scenes/PreflightCheck/logic'
