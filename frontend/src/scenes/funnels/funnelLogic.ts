import { kea } from 'kea'
import equal from 'fast-deep-equal'
import api from 'lib/api'
import { insightLogic } from 'scenes/insights/insightLogic'
import { average, eventToName, successToast, sum } from 'lib/utils'
import { funnelsModel } from '~/models/funnelsModel'
import { eventUsageLogic } from 'lib/utils/eventUsageLogic'
import { funnelLogicType } from './funnelLogicType'
import {
    FilterType,
    FunnelVizType,
    FunnelStep,
    FunnelsTimeConversionBins,
    PersonType,
    ViewType,
    FunnelStepWithNestedBreakdown,
    FunnelTimeConversionMetrics,
    FlattenedFunnelStep,
    FunnelStepWithConversionMetrics,
    BinCountValue,
    FunnelConversionWindow,
    FunnelConversionWindowTimeUnit,
    FunnelStepRangeEntityFilter,
    InsightLogicProps,
    FlattenedFunnelStepByBreakdown,
    FunnelCorrelation,
    FunnelCorrelationType,
    FunnelStepReference,
    FunnelAPIResponse,
    TrendResult,
    BreakdownType,
    FunnelCorrelationResultsType,
    AvailableFeature,
} from '~/types'
import { FunnelLayout, BinCountAuto, FEATURE_FLAGS } from 'lib/constants'
import { preflightLogic } from 'scenes/PreflightCheck/logic'
import {
    aggregateBreakdownResult,
    formatDisplayPercentage,
    getClampedStepRangeFilter,
    getLastFilledStep,
    getMeanAndStandardDeviation,
    getReferenceStep,
    getVisibilityIndex,
    isBreakdownFunnelResults,
    isStepsEmpty,
    isValidBreakdownParameter,
} from './funnelUtils'
import { personsModalLogic } from 'scenes/trends/personsModalLogic'
import { dashboardsModel } from '~/models/dashboardsModel'
import { featureFlagLogic } from 'lib/logic/featureFlagLogic'
import { cleanFilters } from 'scenes/insights/utils/cleanFilters'
import { keyForInsightLogicProps } from 'scenes/insights/sharedUtils'
import { teamLogic } from '../teamLogic'
import { personPropertiesModel } from '~/models/personPropertiesModel'
<<<<<<< HEAD
import { userLogic } from 'scenes/userLogic'
=======
>>>>>>> 0c44c426

const DEVIATION_SIGNIFICANCE_MULTIPLIER = 1.5
// Chosen via heuristics by eyeballing some values
// Assuming a normal distribution, then 90% of values are within 1.5 standard deviations of the mean
// which gives a ballpark of 1 highlighting every 10 breakdown values

// List of events that should be excluded, if we don't have an explicit list of
// excluded properties. Copied from
// https://github.com/PostHog/posthog/issues/6474#issuecomment-952044722
export const DEFAULT_EXCLUDED_PERSON_PROPERTIES = [
    '$initial_geoip_postal_code',
    '$initial_geoip_latitude',
    '$initial_geoip_longitude',
    '$geoip_latitude',
    '$geoip_longitude',
    '$geoip_postal_code',
    '$geoip_continent_code',
    '$geoip_continent_name',
    '$initial_geoip_continent_code',
    '$initial_geoip_continent_name',
    '$geoip_time_zone',
    '$geoip_country_code',
    '$geoip_subdivision_1_code',
    '$initial_geoip_subdivision_1_code',
    '$geoip_subdivision_2_code',
    '$initial_geoip_subdivision_2_code',
    '$geoip_subdivision_name',
    '$initial_geoip_subdivision_name',
]

export const funnelLogic = kea<funnelLogicType>({
    path: ['scenes', 'funnels', 'funnelLogic'],
    props: {} as InsightLogicProps,
    key: keyForInsightLogicProps('insight_funnel'),

    connect: (props: InsightLogicProps) => ({
        values: [
            insightLogic(props),
            ['filters', 'insight', 'insightLoading'],
            teamLogic,
<<<<<<< HEAD
            ['currentTeamId'],
            personPropertiesModel,
            ['personProperties'],
            userLogic,
            ['user'],
=======
            ['currentTeamId', 'currentTeam'],
            personPropertiesModel,
            ['personProperties'],
>>>>>>> 0c44c426
        ],
        actions: [insightLogic(props), ['loadResults', 'loadResultsSuccess'], funnelsModel, ['loadFunnels']],
        logic: [eventUsageLogic, dashboardsModel],
    }),

    actions: () => ({
        clearFunnel: true,
        setFilters: (filters: Partial<FilterType>, refresh = false, mergeWithExisting = true) => ({
            filters,
            refresh,
            mergeWithExisting,
        }),
        setEventExclusionFilters: (filters: Partial<FilterType>) => ({ filters }),
        setOneEventExclusionFilter: (eventFilter: FunnelStepRangeEntityFilter, index: number) => ({
            eventFilter,
            index,
        }),
        saveFunnelInsight: (name: string) => ({ name }),
        setConversionWindow: (conversionWindow: FunnelConversionWindow) => ({ conversionWindow }),
        openPersonsModal: (
            step: FunnelStep | FunnelStepWithNestedBreakdown,
            stepNumber: number,
            breakdown_value?: string | number,
            breakdown?: string,
            breakdown_type?: BreakdownType,
            customSteps?: number[]
        ) => ({
            step,
            stepNumber,
            breakdown_value,
            breakdown,
            breakdown_type,
            customSteps,
        }),
        openCorrelationPersonsModal: (entity: Record<string, any>, converted: boolean) => ({
            entity,
            converted,
        }),
        setStepReference: (stepReference: FunnelStepReference) => ({ stepReference }),
        changeStepRange: (funnel_from_step?: number, funnel_to_step?: number) => ({
            funnel_from_step,
            funnel_to_step,
        }),
        setIsGroupingOutliers: (isGroupingOutliers) => ({ isGroupingOutliers }),
        setBinCount: (binCount: BinCountValue) => ({ binCount }),
        toggleVisibility: (index: string) => ({ index }),
        toggleVisibilityByBreakdown: (breakdownValue?: number | string) => ({ breakdownValue }),
        setHiddenById: (entry: Record<string, boolean | undefined>) => ({ entry }),

        // Correlation related actions
        setCorrelationTypes: (types: FunnelCorrelationType[]) => ({ types }),
        setPropertyCorrelationTypes: (types: FunnelCorrelationType[]) => ({ types }),
        setCorrelationDetailedFeedback: (comment: string) => ({ comment }),
        setCorrelationFeedbackRating: (rating: number) => ({ rating }),
        setCorrelationDetailedFeedbackVisible: (visible: boolean) => ({ visible }),
        sendCorrelationAnalysisFeedback: true,
        hideSkewWarning: true,
        hideCorrelationAnalysisFeedback: true,

        setPropertyNames: (propertyNames: string[]) => ({ propertyNames }),
        excludePropertyFromProject: (propertyName: string) => ({ propertyName }),
        excludeEvent: (eventName: string) => ({ eventName }),
        excludeEventProperty: (eventName: string, propertyName: string) => ({ eventName, propertyName }),

        addNestedTableExpandedKey: (expandKey: string) => ({ expandKey }),
        removeNestedTableExpandedKey: (expandKey: string) => ({ expandKey }),
    }),

    loaders: ({ values }) => ({
        people: [
            [] as any[],
            {
                loadPeople: async (steps) => {
                    return (await api.get('api/person/?uuid=' + steps[0].people.join(','))).results
                },
            },
        ],
        correlations: [
            { events: [] } as Record<'events', FunnelCorrelation[]>,
            {
                loadCorrelations: async () => {
                    const results: Omit<FunnelCorrelation, 'result_type'>[] = (
                        await api.create(`api/projects/${values.currentTeamId}/insights/funnel/correlation`, {
                            ...values.apiParams,
                            funnel_correlation_type: 'events',
                            funnel_correlation_exclude_event_names: values.excludedEventNames,
                        })
                    ).result?.events

                    return {
                        events: results.map((result) => ({
                            ...result,
                            result_type: FunnelCorrelationResultsType.Events,
                        })),
                    }
                },
            },
        ],
        propertyCorrelations: [
            { events: [] } as Record<'events', FunnelCorrelation[]>,
            {
                loadPropertyCorrelations: async () => {
                    const targetProperties =
                        values.propertyNames.length >= values.allProperties.length ? ['$all'] : values.propertyNames

                    if (targetProperties.length === 0) {
                        return { events: [] }
                    }

                    const results: Omit<FunnelCorrelation, 'result_type'>[] = (
                        await api.create(`api/projects/${values.currentTeamId}/insights/funnel/correlation`, {
                            ...values.apiParams,
                            funnel_correlation_type: 'properties',
                            funnel_correlation_names: targetProperties,
                            funnel_correlation_exclude_names: values.excludedPropertyNames,
                        })
                    ).result?.events

                    return {
                        events: results.map((result) => ({
                            ...result,
                            result_type: FunnelCorrelationResultsType.Properties,
                        })),
                    }
                },
            },
        ],
        eventWithPropertyCorrelations: [
            {} as Record<string, FunnelCorrelation[]>,
            {
                loadEventWithPropertyCorrelations: async (eventName: string) => {
                    const results: Omit<FunnelCorrelation, 'result_type'>[] = (
                        await api.create(`api/projects/${values.currentTeamId}/insights/funnel/correlation`, {
                            ...values.apiParams,
                            funnel_correlation_type: 'event_with_properties',
                            funnel_correlation_event_names: [eventName],
                            funnel_correlation_event_exclude_property_names: values.excludedEventPropertyNames,
                        })
                    ).result?.events

                    return {
                        [eventName]: results.map((result) => ({
                            ...result,
                            result_type: FunnelCorrelationResultsType.EventWithProperties,
                        })),
                    }
                },
            },
        ],
    }),

    reducers: ({ props }) => ({
        people: {
            clearFunnel: () => [],
        },
        conversionWindow: [
            {
                funnel_window_interval_unit: FunnelConversionWindowTimeUnit.Day,
                funnel_window_interval: 14,
            } as FunnelConversionWindow,
            {
                setConversionWindow: (
                    state,
                    { conversionWindow: { funnel_window_interval_unit, funnel_window_interval } }
                ) => {
                    return {
                        ...state,
                        ...(funnel_window_interval_unit ? { funnel_window_interval_unit } : {}),
                        ...(funnel_window_interval ? { funnel_window_interval } : {}),
                    }
                },
            },
        ],
        stepReference: [
            FunnelStepReference.total as FunnelStepReference,
            {
                setStepReference: (_, { stepReference }) => stepReference,
            },
        ],
        isGroupingOutliers: [
            true,
            {
                setIsGroupingOutliers: (_, { isGroupingOutliers }) => isGroupingOutliers,
            },
        ],
        error: [
            null as any,
            {
                [insightLogic(props).actionTypes.startQuery]: () => null,
                [insightLogic(props).actionTypes.endQuery]: (_: any, { exception }: any) => exception ?? null,
                [insightLogic(props).actionTypes.abortQuery]: (_: any, { exception }: any) => exception ?? null,
            },
        ],
        correlationTypes: [
            [FunnelCorrelationType.Success, FunnelCorrelationType.Failure] as FunnelCorrelationType[],
            {
                setCorrelationTypes: (_, { types }) => types,
            },
        ],
        propertyCorrelationTypes: [
            [FunnelCorrelationType.Success, FunnelCorrelationType.Failure] as FunnelCorrelationType[],
            {
                setPropertyCorrelationTypes: (_, { types }) => types,
            },
        ],
        skewWarningHidden: [
            false,
            {
                hideSkewWarning: () => true,
            },
        ],
        correlationFeedbackHidden: [
            false,
            {
                sendCorrelationAnalysisFeedback: () => true,
                hideCorrelationAnalysisFeedback: () => true,
            },
        ],
        correlationDetailedFeedbackVisible: [
            false,
            {
                setCorrelationDetailedFeedbackVisible: (_, { visible }) => visible,
            },
        ],
        correlationFeedbackRating: [
            0,
            {
                setCorrelationFeedbackRating: (_, { rating }) => rating,
            },
        ],
        correlationDetailedFeedback: [
            '',
            {
                setCorrelationDetailedFeedback: (_, { comment }) => comment,
            },
        ],
        eventWithPropertyCorrelations: {
            loadEventWithPropertyCorrelationsSuccess: (state, { eventWithPropertyCorrelations }) => {
                return {
                    ...state,
                    ...eventWithPropertyCorrelations,
                }
            },
            loadCorrelationsSuccess: () => {
                return {}
            },
        },

        propertyNames: [
            [] as string[],
            {
                setPropertyNames: (_, { propertyNames }) => propertyNames,
            },
        ],

        excludedEventNames: [
            [] as string[],
            {
                persist: true,
            },
            {
                excludeEvent: (excludedEvents, { eventName }) => [...excludedEvents, eventName],
            },
        ],
        excludedEventPropertyNames: [
            [] as string[],
            {
                persist: true,
            },
            {
                excludeEventProperty: (state, { propertyName }) => [...state, propertyName],
            },
        ],
        nestedTableExpandedKeys: [
            [] as string[],
            {
                removeNestedTableExpandedKey: (state, { expandKey }) => {
                    return state.filter((key) => key !== expandKey)
                },
                addNestedTableExpandedKey: (state, { expandKey }) => {
                    return [...state, expandKey]
                },
                loadCorrelationsSuccess: () => {
                    return []
                },
            },
        ],
    }),

    selectors: ({ selectors }) => ({
        isLoading: [(s) => [s.insightLoading], (insightLoading) => insightLoading],
        loadedFilters: [(s) => [s.insight], ({ filters }) => (filters?.insight === ViewType.FUNNELS ? filters : {})],
        results: [
            (s) => [s.insight],
            ({ filters, result }): FunnelAPIResponse => (filters?.insight === ViewType.FUNNELS ? result : []),
        ],
        resultsLoading: [(s) => [s.insightLoading], (insightLoading) => insightLoading],
        stepResults: [
            (s) => [s.results, s.filters],
            (results, filters) =>
                filters.funnel_viz_type !== FunnelVizType.TimeToConvert
                    ? (results as FunnelStep[] | FunnelStep[][])
                    : [],
        ],
        timeConversionResults: [
            (s) => [s.results, s.filters],
            (results, filters): FunnelsTimeConversionBins | null => {
                return filters.funnel_viz_type === FunnelVizType.TimeToConvert
                    ? (results as FunnelsTimeConversionBins)
                    : null
            },
        ],
        peopleSorted: [
            () => [selectors.stepsWithCount, selectors.people],
            (steps, people) => {
                if (!people) {
                    return null
                }
                const score = (person: PersonType): number => {
                    return steps.reduce(
                        (val, step) => (person.uuid && (step.people?.indexOf(person.uuid) ?? -1) > -1 ? val + 1 : val),
                        0
                    )
                }
                return [...people].sort((a, b) => score(b) - score(a))
            },
        ],
        isStepsEmpty: [() => [selectors.filters], (filters: FilterType) => isStepsEmpty(filters)],
        propertiesForUrl: [() => [selectors.filters], (filters: FilterType) => cleanFilters(filters)],
        isValidFunnel: [
            () => [selectors.filters, selectors.stepsWithCount, selectors.histogramGraphData],
            (filters, stepsWithCount, histogramGraphData) => {
                if (filters.funnel_viz_type === FunnelVizType.Steps || !filters.funnel_viz_type) {
                    return !!(stepsWithCount && stepsWithCount[0] && stepsWithCount[0].count > -1)
                }
                if (filters.funnel_viz_type === FunnelVizType.TimeToConvert) {
                    return (histogramGraphData?.length ?? 0) > 0
                }
                if (filters.funnel_viz_type === FunnelVizType.Trends) {
                    return (stepsWithCount?.length ?? 0) > 0 && stepsWithCount?.[0]?.labels
                }
                return false
            },
        ],
        filtersDirty: [
            () => [selectors.filters, selectors.loadedFilters],
            (filters, lastFilters): boolean => !equal(cleanFilters(filters), cleanFilters(lastFilters)),
        ],
        barGraphLayout: [() => [selectors.filters], ({ layout }): FunnelLayout => layout || FunnelLayout.vertical],
        clickhouseFeaturesEnabled: [
            () => [preflightLogic.selectors.preflight],
            // Controls auto-calculation of results and ability to break down values
            (preflight): boolean => !!preflight?.is_clickhouse_enabled,
        ],
        histogramGraphData: [
            () => [selectors.timeConversionResults],
            (timeConversionResults: FunnelsTimeConversionBins) => {
                if ((timeConversionResults?.bins?.length ?? 0) < 2) {
                    return []
                }
                const binSize = timeConversionResults.bins[1][0] - timeConversionResults.bins[0][0]
                const totalCount = sum(timeConversionResults.bins.map(([, count]) => count))
                return timeConversionResults.bins.map(([id, count]: [id: number, count: number]) => {
                    const value = Math.max(0, id)
                    const percent = count / totalCount
                    return {
                        id: value,
                        bin0: value,
                        bin1: value + binSize,
                        count,
                        label: percent === 0 ? '' : `${formatDisplayPercentage(percent)}%`,
                    }
                })
            },
        ],
        areFiltersValid: [
            () => [selectors.numberOfSeries],
            (numberOfSeries) => {
                return numberOfSeries > 1
            },
        ],
        numberOfSeries: [
            () => [selectors.filters],
            (filters): number => (filters.events?.length || 0) + (filters.actions?.length || 0),
        ],
        conversionMetrics: [
            () => [selectors.stepsWithCount, selectors.loadedFilters, selectors.timeConversionResults],
            (stepsWithCount, loadedFilters, timeConversionResults): FunnelTimeConversionMetrics => {
                // stepsWithCount should be empty in time conversion view. Return metrics precalculated on backend
                if (loadedFilters.funnel_viz_type === FunnelVizType.TimeToConvert) {
                    return {
                        averageTime: timeConversionResults?.average_conversion_time ?? 0,
                        stepRate: 0,
                        totalRate: 0,
                    }
                }

                // Handle metrics for trends
                if (loadedFilters.funnel_viz_type === FunnelVizType.Trends) {
                    return {
                        averageTime: 0,
                        stepRate: 0,
                        totalRate: average((stepsWithCount?.[0] as unknown as TrendResult)?.data ?? []) / 100,
                    }
                }

                // Handle metrics for steps and trends
                if (stepsWithCount.length <= 1) {
                    return {
                        averageTime: 0,
                        stepRate: 0,
                        totalRate: 0,
                    }
                }

                const isAllSteps = loadedFilters.funnel_from_step === -1
                const fromStep = isAllSteps
                    ? getReferenceStep(stepsWithCount, FunnelStepReference.total)
                    : stepsWithCount[loadedFilters.funnel_from_step ?? 0]
                const toStep = isAllSteps
                    ? getLastFilledStep(stepsWithCount)
                    : stepsWithCount[loadedFilters.funnel_to_step ?? 0]

                return {
                    averageTime: toStep?.average_conversion_time || 0,
                    stepRate: toStep.count / fromStep.count,
                    totalRate: stepsWithCount[stepsWithCount.length - 1].count / stepsWithCount[0].count,
                }
            },
        ],
        isSkewed: [
            (s) => [s.conversionMetrics, s.skewWarningHidden],
            (conversionMetrics, skewWarningHidden): boolean => {
                return !skewWarningHidden && (conversionMetrics.totalRate < 0.1 || conversionMetrics.totalRate > 0.9)
            },
        ],
        apiParams: [
            (s) => [s.filters],
            (filters) => {
                /* TODO: Related to #4329. We're mixing `from_dashboard` as both which causes hard to manage code:
                    a) a boolean-based hash param to determine if the insight is saved in a dashboard (when viewing insights page)
                    b) dashboard ID passed as a filter in certain kind of insights when viewing in the dashboard page
                */
                const { from_dashboard } = filters
                const cleanedParams = cleanFilters(filters)
                return {
                    ...(from_dashboard ? { from_dashboard } : {}),
                    ...cleanedParams,
                }
            },
        ],
        filterSteps: [
            () => [selectors.apiParams],
            (apiParams) =>
                [...(apiParams.events ?? []), ...(apiParams.actions ?? [])].sort((a, b) => a.order - b.order),
        ],
        eventCount: [() => [selectors.apiParams], (apiParams) => apiParams.events?.length || 0],
        actionCount: [() => [selectors.apiParams], (apiParams) => apiParams.actions?.length || 0],
        interval: [() => [selectors.apiParams], (apiParams) => apiParams.interval || ''],
        stepsWithNestedBreakdown: [
            () => [selectors.stepResults, selectors.apiParams],
            (results, params) => {
                if (isBreakdownFunnelResults(results) && isValidBreakdownParameter(params.breakdown)) {
                    return aggregateBreakdownResult(results, params.breakdown ?? undefined).sort(
                        (a, b) => a.order - b.order
                    )
                }
                return []
            },
        ],
        steps: [
            () => [selectors.stepResults, selectors.stepsWithNestedBreakdown, selectors.filters],
            (results, stepsWithNestedBreakdown, filters): FunnelStepWithNestedBreakdown[] => {
                if (!Array.isArray(results)) {
                    return []
                }
                return !!filters.breakdown
                    ? stepsWithNestedBreakdown
                    : ([...results] as FunnelStep[]).sort((a, b) => a.order - b.order)
            },
        ],
        stepsWithCount: [() => [selectors.steps], (steps) => steps.filter((step) => typeof step.count === 'number')],
        stepsWithConversionMetrics: [
            () => [selectors.steps, selectors.stepReference],
            (steps, stepReference): FunnelStepWithConversionMetrics[] => {
                const stepsWithConversionMetrics = steps.map((step, i) => {
                    const previousCount = i > 0 ? steps[i - 1].count : step.count // previous is faked for the first step
                    const droppedOffFromPrevious = Math.max(previousCount - step.count, 0)

                    const nestedBreakdown = step.nested_breakdown?.map((breakdown, breakdownIndex) => {
                        const previousBreakdownCount =
                            (i > 0 && steps[i - 1].nested_breakdown?.[breakdownIndex].count) || 0
                        const firstBreakdownCount = steps[0]?.nested_breakdown?.[breakdownIndex].count || 0
                        const _droppedOffFromPrevious = Math.max(previousBreakdownCount - breakdown.count, 0)
                        const conversionRates = {
                            fromPrevious: previousBreakdownCount === 0 ? 0 : breakdown.count / previousBreakdownCount,
                            total: breakdown.count / firstBreakdownCount,
                        }
                        return {
                            ...breakdown,
                            droppedOffFromPrevious: _droppedOffFromPrevious,
                            conversionRates: {
                                ...conversionRates,
                                fromBasisStep:
                                    stepReference === FunnelStepReference.total
                                        ? conversionRates.total
                                        : conversionRates.fromPrevious,
                            },
                        }
                    })
                    const conversionRates = {
                        fromPrevious: previousCount === 0 ? 0 : step.count / previousCount,
                        total: step.count / steps[0].count,
                    }
                    return {
                        ...step,
                        droppedOffFromPrevious,
                        nested_breakdown: nestedBreakdown,
                        conversionRates: {
                            ...conversionRates,
                            fromBasisStep:
                                i > 0
                                    ? stepReference === FunnelStepReference.total
                                        ? conversionRates.total
                                        : conversionRates.fromPrevious
                                    : conversionRates.total,
                        },
                    }
                })

                if (!stepsWithConversionMetrics.length || !stepsWithConversionMetrics[0].nested_breakdown) {
                    return stepsWithConversionMetrics
                }

                return stepsWithConversionMetrics.map((step) => {
                    // Per step breakdown significance
                    const [meanFromPrevious, stdDevFromPrevious] = getMeanAndStandardDeviation(
                        step.nested_breakdown?.map((item) => item.conversionRates.fromPrevious)
                    )
                    const [meanFromBasis, stdDevFromBasis] = getMeanAndStandardDeviation(
                        step.nested_breakdown?.map((item) => item.conversionRates.fromBasisStep)
                    )
                    const [meanTotal, stdDevTotal] = getMeanAndStandardDeviation(
                        step.nested_breakdown?.map((item) => item.conversionRates.total)
                    )

                    const isOutlier = (value: number, mean: number, stdDev: number): boolean => {
                        return (
                            value > mean + stdDev * DEVIATION_SIGNIFICANCE_MULTIPLIER ||
                            value < mean - stdDev * DEVIATION_SIGNIFICANCE_MULTIPLIER
                        )
                    }

                    const nestedBreakdown = step.nested_breakdown?.map((item) => {
                        return {
                            ...item,
                            significant: {
                                fromPrevious: isOutlier(
                                    item.conversionRates.fromPrevious,
                                    meanFromPrevious,
                                    stdDevFromPrevious
                                ),
                                fromBasisStep: isOutlier(
                                    item.conversionRates.fromBasisStep,
                                    meanFromBasis,
                                    stdDevFromBasis
                                ),
                                total: isOutlier(item.conversionRates.total, meanTotal, stdDevTotal),
                            },
                        }
                    })

                    return {
                        ...step,
                        nested_breakdown: nestedBreakdown,
                    }
                })
            },
        ],
        hiddenLegendKeys: [
            () => [selectors.filters],
            (filters) => {
                if (!featureFlagLogic.values.featureFlags[FEATURE_FLAGS.FUNNEL_VERTICAL_BREAKDOWN]) {
                    return {}
                }
                return filters.hiddenLegendKeys ?? {}
            },
        ],
        visibleStepsWithConversionMetrics: [
            () => [
                selectors.stepsWithConversionMetrics,
                selectors.hiddenLegendKeys,
                selectors.flattenedStepsByBreakdown,
            ],
            (steps, hiddenLegendKeys, flattenedStepsByBreakdown) => {
                const baseLineSteps = flattenedStepsByBreakdown.find((b) => b.isBaseline)
                return steps.map((step, stepIndex) => ({
                    ...step,
                    nested_breakdown: (!!baseLineSteps?.steps
                        ? [baseLineSteps.steps[stepIndex], ...(step?.nested_breakdown ?? [])]
                        : step?.nested_breakdown
                    )
                        ?.map((b, breakdownIndex) => ({
                            ...b,
                            order: breakdownIndex,
                        }))
                        ?.filter((b) => {
                            return !hiddenLegendKeys[getVisibilityIndex(step, b.breakdown_value)]
                        }),
                }))
            },
        ],
        flattenedSteps: [
            () => [selectors.stepsWithConversionMetrics],
            (steps): FlattenedFunnelStep[] => {
                const flattenedSteps: FlattenedFunnelStep[] = []
                steps.forEach((step) => {
                    flattenedSteps.push({
                        ...step,
                        rowKey: step.order,
                        nestedRowKeys: step.nested_breakdown
                            ? step.nested_breakdown.map((breakdownStep) =>
                                  getVisibilityIndex(step, breakdownStep.breakdown_value)
                              )
                            : [],
                        isBreakdownParent: !!step.nested_breakdown?.length,
                    })
                    if (step.nested_breakdown?.length) {
                        step.nested_breakdown.forEach((breakdownStep, i) => {
                            flattenedSteps.push({
                                ...breakdownStep,
                                rowKey: getVisibilityIndex(step, breakdownStep.breakdown_value),
                                breakdownIndex: i,
                            })
                        })
                    }
                })
                return flattenedSteps
            },
        ],
        flattenedStepsByBreakdown: [
            () => [selectors.stepsWithConversionMetrics, selectors.barGraphLayout],
            (steps, layout): FlattenedFunnelStepByBreakdown[] => {
                // Initialize with two rows for rendering graph and header
                const flattenedStepsByBreakdown: FlattenedFunnelStepByBreakdown[] = [
                    { rowKey: 'steps-meta' },
                    { rowKey: 'graph' },
                    { rowKey: 'table-header' },
                ]

                if (steps.length > 0) {
                    const baseStep = steps[0]
                    const lastStep = steps[steps.length - 1]
                    const hasBaseline =
                        layout === FunnelLayout.vertical &&
                        (!baseStep.breakdown || (baseStep.nested_breakdown?.length ?? 0) > 1)
                    // Baseline - total step to step metrics, only add if more than 1 breakdown or not breakdown
                    if (hasBaseline) {
                        flattenedStepsByBreakdown.push({
                            rowKey: 'baseline',
                            isBaseline: true,
                            breakdown: (baseStep.breakdown as string) ?? 'baseline',
                            breakdown_value: 'Baseline',
                            breakdownIndex: 0,
                            steps: steps.map((s) =>
                                Object.assign({}, s, { nested_breakdown: undefined, breakdown_value: 'Baseline' })
                            ),
                            conversionRates: {
                                total: (lastStep?.count ?? 0) / (baseStep?.count ?? 1),
                            },
                        })
                    }
                    // Per Breakdown
                    if (baseStep.nested_breakdown?.length) {
                        baseStep.nested_breakdown.forEach((breakdownStep, i) => {
                            const stepsInBreakdown = steps
                                .filter((s) => !!s?.nested_breakdown?.[i])
                                .map((s) => s.nested_breakdown?.[i] as FunnelStepWithConversionMetrics)
                            const offset = hasBaseline ? 1 : 0
                            flattenedStepsByBreakdown.push({
                                rowKey: breakdownStep.breakdown_value ?? i + offset,
                                isBaseline: false,
                                breakdown: (breakdownStep.breakdown as string | number) || 'Other',
                                breakdown_value: breakdownStep.breakdown_value || 'Other',
                                breakdownIndex: i + offset,
                                steps: stepsInBreakdown,
                                conversionRates: {
                                    total:
                                        (stepsInBreakdown[stepsInBreakdown.length - 1]?.count ?? 0) /
                                        (stepsInBreakdown[0]?.count ?? 1),
                                },
                                significant: stepsInBreakdown.some((step) =>
                                    step.significant ? Object.values(step.significant).some((val) => val) : false
                                ),
                            })
                        })
                    }
                }
                return flattenedStepsByBreakdown
            },
        ],
        flattenedBreakdowns: [
            () => [selectors.flattenedStepsByBreakdown],
            (breakdowns): FlattenedFunnelStepByBreakdown[] => {
                return breakdowns.filter((b) => b.breakdown)
            },
        ],
        numericBinCount: [
            () => [selectors.filters, selectors.timeConversionResults],
            (filters, timeConversionResults): number => {
                if (filters.bin_count === BinCountAuto) {
                    return timeConversionResults?.bins?.length ?? 0
                }
                return filters.bin_count ?? 0
            },
        ],
        exclusionDefaultStepRange: [
            () => [selectors.numberOfSeries, selectors.areFiltersValid],
            (numberOfSeries, areFiltersValid): Omit<FunnelStepRangeEntityFilter, 'id' | 'name'> => ({
                funnel_from_step: 0,
                funnel_to_step: areFiltersValid ? numberOfSeries - 1 : 1,
            }),
        ],
        exclusionFilters: [
            () => [selectors.filters],
            (filters: FilterType): FilterType => ({
                events: filters.exclusions,
            }),
        ],
        areExclusionFiltersValid: [
            () => [selectors.error],
            (e: any): boolean => {
                return !(e?.status === 400 && e?.type === 'validation_error')
            },
        ],
        correlationValues: [
            () => [selectors.correlations, selectors.correlationTypes],
            (correlations, correlationTypes): FunnelCorrelation[] => {
                return correlations.events
                    ?.filter((correlation) => correlationTypes.includes(correlation.correlation_type))
                    .map((value) => {
                        return {
                            ...value,
                            odds_ratio:
                                value.correlation_type === FunnelCorrelationType.Success
                                    ? value.odds_ratio
                                    : 1 / value.odds_ratio,
                        }
                    })
                    .sort((first, second) => {
                        return second.odds_ratio - first.odds_ratio
                    })
            },
        ],
        propertyCorrelationValues: [
            () => [selectors.propertyCorrelations, selectors.propertyCorrelationTypes, selectors.excludedPropertyNames],
            (propertyCorrelations, propertyCorrelationTypes, excludedPropertyNames): FunnelCorrelation[] => {
                return propertyCorrelations.events
                    .filter((correlation) => propertyCorrelationTypes.includes(correlation.correlation_type))
                    .filter(
                        (correlation) =>
                            excludedPropertyNames === null ||
                            !excludedPropertyNames.includes(correlation.event.event.split('::')[0])
                    )
                    .map((value) => {
                        return {
                            ...value,
                            odds_ratio:
                                value.correlation_type === FunnelCorrelationType.Success
                                    ? value.odds_ratio
                                    : 1 / value.odds_ratio,
                        }
                    })
                    .sort((first, second) => {
                        return second.odds_ratio - first.odds_ratio
                    })
            },
        ],
        eventWithPropertyCorrelationsValues: [
            () => [selectors.eventWithPropertyCorrelations, selectors.correlationTypes],
            (eventWithPropertyCorrelations, correlationTypes): Record<string, FunnelCorrelation[]> => {
                const eventWithPropertyCorrelationsValues: Record<string, FunnelCorrelation[]> = {}
                for (const key in eventWithPropertyCorrelations) {
                    if (eventWithPropertyCorrelations.hasOwnProperty(key)) {
                        eventWithPropertyCorrelationsValues[key] = eventWithPropertyCorrelations[key]
                            ?.filter((correlation) => correlationTypes.includes(correlation.correlation_type))
                            .map((value) => {
                                return {
                                    ...value,
                                    odds_ratio:
                                        value.correlation_type === FunnelCorrelationType.Success
                                            ? value.odds_ratio
                                            : 1 / value.odds_ratio,
                                }
                            })
                            .sort((first, second) => {
                                return second.odds_ratio - first.odds_ratio
                            })
                    }
                }
                return eventWithPropertyCorrelationsValues
            },
        ],
        eventHasPropertyCorrelations: [
            () => [selectors.eventWithPropertyCorrelationsValues],
            (eventWithPropertyCorrelationsValues): ((eventName: string) => boolean) => {
                return (eventName) => {
                    return !!eventWithPropertyCorrelationsValues[eventName]
                }
            },
        ],
        parseDisplayNameForCorrelation: [
            () => [],
            (): ((record: FunnelCorrelation) => { first_value: string; second_value?: string }) => {
                return (record) => {
                    let first_value = undefined
                    let second_value = undefined
                    const values = record.event.event.split('::')

                    if (record.result_type === FunnelCorrelationResultsType.Events) {
                        first_value = record.event.event
                        return { first_value, second_value }
                    } else if (record.result_type === FunnelCorrelationResultsType.Properties) {
                        first_value = values[0]
                        second_value = values[1]
                        return { first_value, second_value }
                    } else if (values[0] === '$autocapture' && values[1] === 'elements_chain') {
                        // special case for autocapture elements_chain
                        first_value = eventToName({ ...record.event, event: '$autocapture' })
                        return { first_value, second_value }
                    } else {
                        // FunnelCorrelationResultsType.EventWithProperties
                        // Events here come in the form of event::property::value
                        return { first_value: values[1], second_value: values[2] }
                    }
                }
            },
        ],

        isPropertyExcludedFromProject: [
            () => [selectors.excludedPropertyNames],
            (excludedPropertyNames) => (propertyName: string) =>
                excludedPropertyNames?.find((name) => name === propertyName) !== undefined,
        ],
        isEventExcluded: [
            () => [selectors.excludedEventNames],
            (excludedEventNames) => (eventName: string) =>
                excludedEventNames.find((name) => name === eventName) !== undefined,
        ],

        isEventPropertyExcluded: [
            () => [selectors.excludedEventPropertyNames],
            (excludedEventPropertyNames) => (propertyName: string) =>
                excludedEventPropertyNames.find((name) => name === propertyName) !== undefined,
        ],
<<<<<<< HEAD
=======
        excludedPropertyNames: [
            () => [selectors.currentTeam],
            (currentTeam) =>
                currentTeam
                    ? currentTeam.correlation_config?.excluded_person_property_names ||
                      DEFAULT_EXCLUDED_PERSON_PROPERTIES
                    : null,
        ],
>>>>>>> 0c44c426
        inversePropertyNames: [
            (s) => [s.personProperties],
            (personProperties) => (excludedPersonProperties: string[]) => {
                return personProperties
                    .map((property) => property.name)
                    .filter((property) => !excludedPersonProperties.includes(property))
            },
        ],
<<<<<<< HEAD
        correlationAnalysisAvailable: [
            (s) => [s.user],
            (user) => {
                return user?.organization?.available_features?.includes(AvailableFeature.CORRELATION_ANALYSIS)
=======
        allProperties: [
            (s) => [s.inversePropertyNames, s.excludedPropertyNames],
            (inversePropertyNames, excludedPropertyNames): string[] => {
                return inversePropertyNames(excludedPropertyNames || [])
>>>>>>> 0c44c426
            },
        ],
    }),

    listeners: ({ actions, values, props }) => ({
        loadResultsSuccess: async ({ insight }) => {
            if (insight.filters?.insight !== ViewType.FUNNELS) {
                return
            }
            // hide all but the first five breakdowns for each step
            values.steps?.forEach((step) => {
                values.flattenedStepsByBreakdown
                    ?.filter((s) => !!s.breakdown)
                    ?.slice(5)
                    .forEach((b) => {
                        actions.setHiddenById({ [getVisibilityIndex(step, b.breakdown_value)]: true })
                    })
            })

            // load the old people table
            if (!values.clickhouseFeaturesEnabled) {
                if ((values.stepsWithCount[0]?.people?.length ?? 0) > 0) {
                    actions.loadPeople(values.stepsWithCount)
                }
            }

            // load correlation table after funnel. Maybe parallel?
            if (
                featureFlagLogic.values.featureFlags[FEATURE_FLAGS.CORRELATION_ANALYSIS] &&
                values.clickhouseFeaturesEnabled
            ) {
                actions.loadCorrelations()
                actions.loadPropertyCorrelations()
            }
        },
        toggleVisibilityByBreakdown: ({ breakdownValue }) => {
            values.visibleStepsWithConversionMetrics?.forEach((step) => {
                const key = getVisibilityIndex(step, breakdownValue)
                const currentIsHidden = !!values.hiddenLegendKeys?.[key]

                actions.setHiddenById({ [key]: currentIsHidden ? undefined : true })
            })
        },
        toggleVisibility: ({ index }) => {
            const currentIsHidden = !!values.hiddenLegendKeys?.[index]

            actions.setFilters({
                hiddenLegendKeys: {
                    ...values.hiddenLegendKeys,
                    [`${index}`]: currentIsHidden ? undefined : true,
                },
            })
        },
        setHiddenById: ({ entry }) => {
            const nextEntries = Object.fromEntries(
                Object.entries(entry).map(([index, hiddenState]) => [index, hiddenState ? true : undefined])
            )

            actions.setFilters({
                hiddenLegendKeys: {
                    ...values.hiddenLegendKeys,
                    ...nextEntries,
                },
            })
        },
        setFilters: ({ filters, mergeWithExisting }) => {
            const cleanedParams = cleanFilters(
                mergeWithExisting ? { ...values.filters, ...filters } : filters,
                values.filters
            )
            insightLogic(props).actions.setFilters(cleanedParams)
        },
        setEventExclusionFilters: ({ filters }) => {
            actions.setFilters({
                ...values.filters,
                exclusions: filters.events as FunnelStepRangeEntityFilter[],
            })
        },
        setOneEventExclusionFilter: ({ eventFilter, index }) => {
            actions.setFilters({
                ...values.filters,
                exclusions: values.filters.exclusions
                    ? values.filters.exclusions.map((e, e_i) =>
                          e_i === index
                              ? getClampedStepRangeFilter({ stepRange: eventFilter, filters: values.filters })
                              : e
                      )
                    : [],
            })
        },
        clearFunnel: ({}) => {
            actions.setFilters({ new_entity: values.filters.new_entity }, false, true)
        },
        saveFunnelInsight: async ({ name }) => {
            await api.create(`api/projects/${values.currentTeamId}/insights`, {
                filters: values.filters,
                name,
                saved: true,
            })
            actions.loadFunnels()
        },
        openPersonsModal: ({ step, stepNumber, breakdown_value, breakdown, breakdown_type, customSteps }) => {
            personsModalLogic.actions.loadPeople({
                action: 'session',
                breakdown_value: breakdown_value !== undefined ? breakdown_value : undefined,
                label: step.name,
                date_from: '',
                date_to: '',
                filters: { ...values.filters, breakdown, breakdown_type, funnel_custom_steps: customSteps },
                saveOriginal: true,
                funnelStep: stepNumber,
            })
        },
        openCorrelationPersonsModal: ({ entity, converted }) => {
            personsModalLogic.actions.loadPeople({
                action: { id: entity.id, name: entity.name, properties: entity.properties, type: entity.type },
                label: entity.id,
                date_from: '',
                date_to: '',
                filters: {
                    ...values.filters,
                    funnel_correlation_person_converted: converted ? 'true' : 'false',
                    funnel_correlation_person_entity: entity,
                },
            })
        },
        changeStepRange: ({ funnel_from_step, funnel_to_step }) => {
            actions.setFilters({
                funnel_from_step,
                funnel_to_step,
            })
        },
        setBinCount: async ({ binCount }) => {
            actions.setFilters(binCount && binCount !== BinCountAuto ? { bin_count: binCount } : {})
        },
        setConversionWindow: async () => {
            actions.setFilters(values.conversionWindow)
        },

        excludeEventProperty: async ({ eventName }) => {
            actions.loadEventWithPropertyCorrelations(eventName)
        },

        excludePropertyFromProject: ({ propertyName }) => {
            // When we exclude a property, we want to update the config stored
            // on the current Team/Project.
            const oldExcludedPropertyNames = values.excludedPropertyNames
            const oldCurrentTeam = teamLogic.values.currentTeam

            // If we haven't actually retrieved the current team, we can't
            // update the config.
            if (oldCurrentTeam === null || oldExcludedPropertyNames === null) {
                console.warn('Attempt to update correlation config without first retrieving existing config')
                return
            }

            const oldCorrelationConfig = oldCurrentTeam.correlation_config

            const excludedPropertyNames = [...Array.from(new Set(oldExcludedPropertyNames.concat([propertyName])))]

            const correlationConfig = {
                ...oldCorrelationConfig,
                excluded_person_property_names: excludedPropertyNames,
            }

            teamLogic.actions.updateCurrentTeam({
                correlation_config: correlationConfig,
            })
        },

        excludeEvent: async () => {
            actions.loadCorrelations()
        },

        setPropertyNames: async () => {
            actions.loadPropertyCorrelations()
        },

        sendCorrelationAnalysisFeedback: () => {
            eventUsageLogic.actions.reportCorrelationAnalysisDetailedFeedback(
                values.correlationFeedbackRating,
                values.correlationDetailedFeedback
            )
            actions.setCorrelationFeedbackRating(0)
            actions.setCorrelationDetailedFeedback('')
            successToast('Thanks for your feedback!', 'Your comments help us improve.')
        },
        setCorrelationFeedbackRating: ({ rating }) => {
            const feedbackBoxVisible = rating > 0
            actions.setCorrelationDetailedFeedbackVisible(feedbackBoxVisible)
            if (feedbackBoxVisible) {
                // Don't send event when resetting reducer
                eventUsageLogic.actions.reportCorrelationAnalysisFeedback(rating)
            }
        },
    }),
})<|MERGE_RESOLUTION|>--- conflicted
+++ resolved
@@ -53,10 +53,7 @@
 import { keyForInsightLogicProps } from 'scenes/insights/sharedUtils'
 import { teamLogic } from '../teamLogic'
 import { personPropertiesModel } from '~/models/personPropertiesModel'
-<<<<<<< HEAD
 import { userLogic } from 'scenes/userLogic'
-=======
->>>>>>> 0c44c426
 
 const DEVIATION_SIGNIFICANCE_MULTIPLIER = 1.5
 // Chosen via heuristics by eyeballing some values
@@ -97,17 +94,13 @@
             insightLogic(props),
             ['filters', 'insight', 'insightLoading'],
             teamLogic,
-<<<<<<< HEAD
-            ['currentTeamId'],
+            ['currentTeamId', 'currentTeam'],
             personPropertiesModel,
             ['personProperties'],
             userLogic,
             ['user'],
-=======
-            ['currentTeamId', 'currentTeam'],
             personPropertiesModel,
             ['personProperties'],
->>>>>>> 0c44c426
         ],
         actions: [insightLogic(props), ['loadResults', 'loadResultsSuccess'], funnelsModel, ['loadFunnels']],
         logic: [eventUsageLogic, dashboardsModel],
@@ -963,8 +956,6 @@
             (excludedEventPropertyNames) => (propertyName: string) =>
                 excludedEventPropertyNames.find((name) => name === propertyName) !== undefined,
         ],
-<<<<<<< HEAD
-=======
         excludedPropertyNames: [
             () => [selectors.currentTeam],
             (currentTeam) =>
@@ -973,7 +964,6 @@
                       DEFAULT_EXCLUDED_PERSON_PROPERTIES
                     : null,
         ],
->>>>>>> 0c44c426
         inversePropertyNames: [
             (s) => [s.personProperties],
             (personProperties) => (excludedPersonProperties: string[]) => {
@@ -982,17 +972,16 @@
                     .filter((property) => !excludedPersonProperties.includes(property))
             },
         ],
-<<<<<<< HEAD
         correlationAnalysisAvailable: [
             (s) => [s.user],
             (user) => {
                 return user?.organization?.available_features?.includes(AvailableFeature.CORRELATION_ANALYSIS)
-=======
+            }
+        ],
         allProperties: [
             (s) => [s.inversePropertyNames, s.excludedPropertyNames],
             (inversePropertyNames, excludedPropertyNames): string[] => {
                 return inversePropertyNames(excludedPropertyNames || [])
->>>>>>> 0c44c426
             },
         ],
     }),
