--- conflicted
+++ resolved
@@ -11,12 +11,9 @@
 import { featureFlagLogic } from 'lib/logic/featureFlagLogic'
 import { FEATURE_FLAGS } from 'lib/constants'
 import { preflightLogic } from 'scenes/PreflightCheck/logic'
-<<<<<<< HEAD
 import { FunnelStepReference } from 'scenes/insights/InsightTabs/FunnelTab/FunnelStepReferencePicker'
 import { FunnelBarLayout } from './FunnelBarGraph'
-=======
 import { eventDefinitionsModel } from '~/models/eventDefinitionsModel'
->>>>>>> a1e2f140
 
 function wait(ms = 1000): Promise<any> {
     return new Promise((resolve) => {
