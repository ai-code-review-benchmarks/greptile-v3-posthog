--- conflicted
+++ resolved
@@ -53,11 +53,8 @@
 import { keyForInsightLogicProps } from 'scenes/insights/sharedUtils'
 import { teamLogic } from '../teamLogic'
 import { personPropertiesModel } from '~/models/personPropertiesModel'
-<<<<<<< HEAD
 import { userLogic } from 'scenes/userLogic'
-=======
 import { visibilitySensorLogic } from 'lib/components/VisibilitySensor/visibilitySensorLogic'
->>>>>>> c92e987b
 
 const DEVIATION_SIGNIFICANCE_MULTIPLIER = 1.5
 // Chosen via heuristics by eyeballing some values
