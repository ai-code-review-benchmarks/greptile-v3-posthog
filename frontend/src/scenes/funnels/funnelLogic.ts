--- conflicted
+++ resolved
@@ -127,11 +127,8 @@
         setCorrelationDetailedFeedbackVisible: (visible: boolean) => ({ visible }),
         sendCorrelationAnalysisFeedback: true,
         hideSkewWarning: true,
-<<<<<<< HEAD
-=======
         hideCorrelationAnalysisFeedback: true,
 
->>>>>>> af6a3098
         setExcludedPropertyNames: (excludedPropertyNames: string[]) => ({ excludedPropertyNames }),
         excludeProperty: (propertyName: string) => ({ propertyName }),
         excludeEventProperty: (eventName: string, propertyName: string) => ({ eventName, propertyName }),
