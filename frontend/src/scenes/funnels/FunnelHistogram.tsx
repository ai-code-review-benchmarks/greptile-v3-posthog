import React from 'react'
import { Col, Row, Select } from 'antd'
import { useActions, useValues } from 'kea'
import { humanFriendlyDuration, humanizeNumber } from 'lib/utils'
import { calcPercentage, getReferenceStep } from './funnelUtils'
import { funnelLogic } from './funnelLogic'
import { Histogram } from 'scenes/insights/Histogram'
import { insightLogic } from 'scenes/insights/insightLogic'
import './FunnelHistogram.scss'
import { FUNNELS_TIME_TO_CONVERT } from 'lib/constants'

<<<<<<< HEAD
export function FunnelHeaderActions(): JSX.Element {
    const { stepsWithCount, stepReference, histogramStep, histogramStepsDropdown, conversionTimes } = useValues(
        funnelLogic
    )
=======
export function FunnelHistogramHeader(): JSX.Element | null {
    const { stepsWithCount, stepReference, histogramStepsDropdown } = useValues(funnelLogic)
>>>>>>> e132d116
    const { changeHistogramStep } = useActions(funnelLogic)
    const { allFilters } = useValues(insightLogic)

    if (allFilters.display !== FUNNELS_TIME_TO_CONVERT) {
        return null
    }

    console.log('histogram step', histogramStep)

    return (
<<<<<<< HEAD
        <>
            <div className="funnel__header__info">
                Mean time:{' '}
                <span className="l4" style={{ color: 'var(--primary)' }}>
                    {humanFriendlyDuration(conversionTimes.average)}
                </span>
            </div>
            <div className="funnel__header__steps">
                <span className="funnel__header__steps__label">Steps</span>
                {histogramStepsDropdown.length > 0 && (
                    <Select
                        defaultValue={histogramStepsDropdown[0]?.from_step}
                        onChange={(from_step) => {
                            changeHistogramStep(from_step, from_step + 1)
                        }}
                        dropdownMatchSelectWidth={false}
                        data-attr="funnel-bar-layout-selector"
                        optionLabelProp="label"
                    >
                        {histogramStepsDropdown.map((option, i) => {
                            const basisStep = getReferenceStep(stepsWithCount, stepReference, i)
                            return (
                                <Select.Option
                                    key={option?.from_step}
                                    value={option?.from_step}
                                    label={<>{option?.label}</>}
                                >
                                    <Col style={{ minWidth: 300 }}>
                                        <Row style={{ justifyContent: 'space-between', padding: '8px 0px' }}>
                                            <span className="l4">{option?.label}</span>
                                            <span className="text-muted-alt">
                                                Mean time: {humanFriendlyDuration(option.average_conversion_time)}
                                            </span>
                                        </Row>
                                        <Row className="text-muted-alt">
                                            Total conversion rate:{' '}
                                            {option.count !== undefined
                                                ? humanizeNumber(calcPercentage(option.count, basisStep.count))
                                                : '-'}
                                            %
                                        </Row>
                                    </Col>
                                </Select.Option>
                            )
                        })}
                    </Select>
                )}
            </div>
        </>
=======
        <div className="funnel__header__steps">
            <span className="funnel__header__steps__label">Steps</span>
            {histogramStepsDropdown.length > 0 && (
                <Select
                    defaultValue={histogramStepsDropdown[0]?.value}
                    onChange={changeHistogramStep}
                    dropdownMatchSelectWidth={false}
                    data-attr="funnel-bar-layout-selector"
                    optionLabelProp="label"
                >
                    {histogramStepsDropdown.map((option, i) => {
                        const basisStep = getReferenceStep(stepsWithCount, stepReference, i)
                        return (
                            <Select.Option key={option?.value} value={option?.value || 1} label={<>{option?.label}</>}>
                                <Col style={{ minWidth: 300 }}>
                                    <Row style={{ justifyContent: 'space-between', padding: '8px 0px' }}>
                                        <span className="l4">{option?.label}</span>
                                        <span className="text-muted-alt">
                                            Mean time: {humanFriendlyDuration(option?.average_conversion_time)}
                                        </span>
                                    </Row>
                                    <Row className="text-muted-alt">
                                        Total conversion rate:{' '}
                                        {humanizeNumber(calcPercentage(option.count, basisStep.count))}%
                                    </Row>
                                </Col>
                            </Select.Option>
                        )
                    })}
                </Select>
            )}
        </div>
>>>>>>> e132d116
    )
}

export function FunnelHistogram(): JSX.Element {
    const { histogramGraphData, barGraphLayout } = useValues(funnelLogic)
    return (
        <>
            <Histogram data={histogramGraphData} layout={barGraphLayout} />
        </>
    )
}<|MERGE_RESOLUTION|>--- conflicted
+++ resolved
@@ -9,15 +9,8 @@
 import './FunnelHistogram.scss'
 import { FUNNELS_TIME_TO_CONVERT } from 'lib/constants'
 
-<<<<<<< HEAD
-export function FunnelHeaderActions(): JSX.Element {
-    const { stepsWithCount, stepReference, histogramStep, histogramStepsDropdown, conversionTimes } = useValues(
-        funnelLogic
-    )
-=======
 export function FunnelHistogramHeader(): JSX.Element | null {
-    const { stepsWithCount, stepReference, histogramStepsDropdown } = useValues(funnelLogic)
->>>>>>> e132d116
+    const { stepsWithCount, stepReference, histogramStep, histogramStepsDropdown } = useValues(funnelLogic)
     const { changeHistogramStep } = useActions(funnelLogic)
     const { allFilters } = useValues(insightLogic)
 
@@ -28,63 +21,14 @@
     console.log('histogram step', histogramStep)
 
     return (
-<<<<<<< HEAD
-        <>
-            <div className="funnel__header__info">
-                Mean time:{' '}
-                <span className="l4" style={{ color: 'var(--primary)' }}>
-                    {humanFriendlyDuration(conversionTimes.average)}
-                </span>
-            </div>
-            <div className="funnel__header__steps">
-                <span className="funnel__header__steps__label">Steps</span>
-                {histogramStepsDropdown.length > 0 && (
-                    <Select
-                        defaultValue={histogramStepsDropdown[0]?.from_step}
-                        onChange={(from_step) => {
-                            changeHistogramStep(from_step, from_step + 1)
-                        }}
-                        dropdownMatchSelectWidth={false}
-                        data-attr="funnel-bar-layout-selector"
-                        optionLabelProp="label"
-                    >
-                        {histogramStepsDropdown.map((option, i) => {
-                            const basisStep = getReferenceStep(stepsWithCount, stepReference, i)
-                            return (
-                                <Select.Option
-                                    key={option?.from_step}
-                                    value={option?.from_step}
-                                    label={<>{option?.label}</>}
-                                >
-                                    <Col style={{ minWidth: 300 }}>
-                                        <Row style={{ justifyContent: 'space-between', padding: '8px 0px' }}>
-                                            <span className="l4">{option?.label}</span>
-                                            <span className="text-muted-alt">
-                                                Mean time: {humanFriendlyDuration(option.average_conversion_time)}
-                                            </span>
-                                        </Row>
-                                        <Row className="text-muted-alt">
-                                            Total conversion rate:{' '}
-                                            {option.count !== undefined
-                                                ? humanizeNumber(calcPercentage(option.count, basisStep.count))
-                                                : '-'}
-                                            %
-                                        </Row>
-                                    </Col>
-                                </Select.Option>
-                            )
-                        })}
-                    </Select>
-                )}
-            </div>
-        </>
-=======
         <div className="funnel__header__steps">
             <span className="funnel__header__steps__label">Steps</span>
             {histogramStepsDropdown.length > 0 && (
                 <Select
-                    defaultValue={histogramStepsDropdown[0]?.value}
-                    onChange={changeHistogramStep}
+                    defaultValue={histogramStepsDropdown[0]?.from_step}
+                    onChange={(from_step) => {
+                        changeHistogramStep(from_step, from_step + 1)
+                    }}
                     dropdownMatchSelectWidth={false}
                     data-attr="funnel-bar-layout-selector"
                     optionLabelProp="label"
@@ -92,17 +36,24 @@
                     {histogramStepsDropdown.map((option, i) => {
                         const basisStep = getReferenceStep(stepsWithCount, stepReference, i)
                         return (
-                            <Select.Option key={option?.value} value={option?.value || 1} label={<>{option?.label}</>}>
+                            <Select.Option
+                                key={option?.from_step}
+                                value={option?.from_step}
+                                label={<>{option?.label}</>}
+                            >
                                 <Col style={{ minWidth: 300 }}>
                                     <Row style={{ justifyContent: 'space-between', padding: '8px 0px' }}>
                                         <span className="l4">{option?.label}</span>
                                         <span className="text-muted-alt">
-                                            Mean time: {humanFriendlyDuration(option?.average_conversion_time)}
+                                            Mean time: {humanFriendlyDuration(option.average_conversion_time)}
                                         </span>
                                     </Row>
                                     <Row className="text-muted-alt">
                                         Total conversion rate:{' '}
-                                        {humanizeNumber(calcPercentage(option.count, basisStep.count))}%
+                                        {option.count !== undefined
+                                            ? humanizeNumber(calcPercentage(option.count, basisStep.count))
+                                            : '-'}
+                                        %
                                     </Row>
                                 </Col>
                             </Select.Option>
@@ -111,7 +62,6 @@
                 </Select>
             )}
         </div>
->>>>>>> e132d116
     )
 }
 
