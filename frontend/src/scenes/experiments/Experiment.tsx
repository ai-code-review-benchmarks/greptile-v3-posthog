--- conflicted
+++ resolved
@@ -63,11 +63,8 @@
 import { ExperimentWorkflow } from './ExperimentWorkflow'
 import { Link } from 'lib/components/Link'
 import { urls } from 'scenes/urls'
-<<<<<<< HEAD
 import { AggregationSelect } from 'scenes/insights/AggregationSelect'
-=======
 import { featureFlagLogic } from 'lib/logic/featureFlagLogic'
->>>>>>> e4e89a8d
 
 export const scene: SceneExport = {
     component: Experiment_,
