--- conflicted
+++ resolved
@@ -1,9 +1,5 @@
 import SaveOutlined from '@ant-design/icons/lib/icons/SaveOutlined'
-<<<<<<< HEAD
-import { Button, Card, Col, Form, Input, InputNumber, Row, Select, Tag, Tooltip } from 'antd'
-=======
-import { Button, Card, Col, Form, Input, InputNumber, Progress, Row, Select, Slider, Tag, Tooltip } from 'antd'
->>>>>>> eee04884
+import { Button, Card, Col, Form, Input, InputNumber, Progress, Row, Select, Tag, Tooltip } from 'antd'
 import { BindLogic, useActions, useValues } from 'kea'
 import { PageHeader } from 'lib/components/PageHeader'
 import { PropertyFilters } from 'lib/components/PropertyFilters/PropertyFilters'
@@ -56,11 +52,8 @@
         countDataForVariant,
         editingExistingExperiment,
         experimentInsightType,
-<<<<<<< HEAD
         variants,
-=======
         experimentResultsLoading,
->>>>>>> eee04884
     } = useValues(experimentLogic)
     const {
         setNewExperimentData,
@@ -651,76 +644,12 @@
                     </Row>
                     <div className="experiment-result">
                         {experimentResults ? (
-<<<<<<< HEAD
-                            <Row style={{ alignItems: 'baseline' }}>
-                                {experimentData.end_date ? (
-                                    <div>
-                                        Probability that <b>{highestProbabilityVariant}</b> has higher conversion than
-                                        other variants:{' '}
-                                        <b>
-                                            {(
-                                                experimentResults?.probability[highestProbabilityVariant || ''] * 100
-                                            ).toFixed(1)}
-                                            %
-                                        </b>
-                                    </div>
-                                ) : (
-                                    <span className="description">
-                                        This experiment is in progress. Partial results are available now.
-                                    </span>
-                                )}
-                                {experimentData.parameters.feature_flag_variants
-                                    ?.slice(1)
-                                    .map((variant: MultivariateFlagVariant, idx: number) => (
-                                        <Col className="ml" key={idx}>
-                                            <div className="card-secondary">{variant.key} conversion rate</div>
-                                            <Row justify="center" align="middle">
-                                                <span className="mr-05" style={{ fontWeight: 700, fontSize: 20 }}>
-                                                    {experimentInsightType === InsightType.TRENDS
-                                                        ? countDataForVariant(variant.key)
-                                                        : conversionRateForVariant(variant.key)}
-                                                </span>
-                                                <Tag style={{ border: 'none' }} color={resultsTagColors[idx]}>
-                                                    <b>{variant.key}</b>
-                                                </Tag>
-                                            </Row>
-                                        </Col>
-                                    ))}
-                                <Col className="ml">
-                                    <div className="card-secondary">Control conversion rate</div>
-                                    <Row justify="center" align="middle">
-                                        <span className="mr-05" style={{ fontWeight: 700, fontSize: 20 }}>
-                                            {experimentInsightType === InsightType.TRENDS
-                                                ? countDataForVariant('control')
-                                                : conversionRateForVariant('control')}
-                                        </span>
-                                        <Tag style={{ border: 'none', color: 'white' }} color={resultsTagColors[3]}>
-                                            <b>control</b>
-                                        </Tag>
-                                    </Row>
-                                </Col>
-                            </Row>
-                        ) : (
-                            <Row style={{ alignItems: 'baseline' }}>
-                                <span style={{ fontWeight: 500 }}>There are no results for this experiment yet.</span>
-                                {experimentData.parameters.feature_flag_variants
-                                    ?.slice(1)
-                                    .map((variant: MultivariateFlagVariant, idx: number) => (
-                                        <Col className="ml" key={idx}>
-                                            <div className="card-secondary">{variant.key} conversion rate</div>
-                                            <div className="text-center">
-                                                <b>--</b>{' '}
-                                                <Tag style={{ border: 'none' }} color={resultsTagColors[idx]}>
-                                                    <b>{variant.key}</b>
-                                                </Tag>
-=======
                             <Row justify="space-around">
                                 {experimentData.parameters.feature_flag_variants.map(
                                     (variant: MultivariateFlagVariant, idx: number) => (
                                         <Col key={idx}>
                                             <div style={{ fontSize: 16 }}>
                                                 <b>{capitalizeFirstLetter(variant.key)}</b>
->>>>>>> eee04884
                                             </div>
                                             {experimentInsightType === InsightType.FUNNELS
                                                 ? 'Conversion rate: '
