import SaveOutlined from '@ant-design/icons/lib/icons/SaveOutlined'
import { Button, Card, Col, Form, Input, Row, Slider } from 'antd'
import { BindLogic, useActions, useValues } from 'kea'
import { PageHeader } from 'lib/components/PageHeader'
import { PropertyFilters } from 'lib/components/PropertyFilters'
import { isValidPropertyFilter } from 'lib/components/PropertyFilters/utils'
import { TaxonomicFilterGroupType } from 'lib/components/TaxonomicFilter/types'
import React from 'react'
import { funnelLogic } from 'scenes/funnels/funnelLogic'
import { ActionFilter } from 'scenes/insights/ActionFilter/ActionFilter'
import { insightLogic } from 'scenes/insights/insightLogic'
import { SceneExport } from 'scenes/sceneTypes'
import { PropertyFilter } from '~/types'
import './Experiment.scss'
import { experimentLogic } from './experimentLogic'
import { InsightContainer } from 'scenes/insights/InsightContainer'

export const scene: SceneExport = {
    component: Experiment,
    logic: experimentLogic,
}

export function Experiment(): JSX.Element {
<<<<<<< HEAD
    const {
        newExperimentData,
        experimentId,
        experimentData,
        experimentFunnelId,
        minimimumDetectableChange,
        experimentFunnelConversionRate,
        recommendedSampleSize,
        expectedRunningTime,
    } = useValues(experimentLogic)
    const { setNewExperimentData, createExperiment, setFilters } = useActions(experimentLogic)
=======
    const { newExperimentData, experimentId, experimentData, experimentFunnel, newExperimentCurrentPage } =
        useValues(experimentLogic)
    const { setNewExperimentData, createExperiment, setFilters, nextPage, prevPage } = useActions(experimentLogic)
>>>>>>> 763e9f1c
    const [form] = Form.useForm()

    const { insightProps } = useValues(
        insightLogic({
            dashboardItemId: experimentFunnelId,
            syncWithUrl: false,
        })
    )
    const { isStepsEmpty, filterSteps, filters, results, conversionMetrics } = useValues(funnelLogic(insightProps))

    const conversionRate = conversionMetrics.totalRate * 100
    const entrants = results?.[0]?.count
    const rate = experimentFunnelConversionRate
    console.log('conv rate: ', conversionRate, minimimumDetectableChange, entrants, rate)

    return (
        <>
            {experimentId === 'new' || !experimentData?.start_date ? (
                <>
                    <Row
                        align="middle"
                        justify="space-between"
                        style={{ borderBottom: '1px solid var(--border)', marginBottom: '1rem', paddingBottom: 8 }}
                    >
                        <PageHeader title={newExperimentData?.name || 'New Experiment'} />
                        <Button
                            style={{ color: 'var(--primary)', borderColor: 'var(--primary)' }}
                            onClick={() => createExperiment(true)}
                        >
                            Save as draft
                        </Button>
                    </Row>
                    <Form
                        name="new-experiment"
                        layout="vertical"
                        className="experiment-form"
                        form={form}
                        onValuesChange={(values) => setNewExperimentData(values)}
                        initialValues={{
                            name: newExperimentData?.name,
                            feature_flag_key: newExperimentData?.feature_flag_key,
                            description: newExperimentData?.description,
                        }}
                        onFinish={(values) => {
                            setNewExperimentData(values)
                            nextPage()
                        }}
                    >
                        {newExperimentCurrentPage === 0 && (
                            <div>
                                <Form.Item
                                    label="Name"
                                    name="name"
                                    rules={[{ required: true, message: 'You have to enter a name.' }]}
                                >
                                    <Input data-attr="experiment-name" className="ph-ignore-input" />
                                </Form.Item>
                                <Form.Item
                                    label="Feature flag key"
                                    name="feature_flag_key"
                                    rules={[{ required: true, message: 'You have to enter a feature flag key.' }]}
                                >
                                    <Input data-attr="experiment-feature-flag-key" />
                                </Form.Item>
                                <Form.Item label="Description" name="description">
                                    <Input.TextArea
                                        data-attr="experiment-description"
                                        className="ph-ignore-input"
                                        placeholder="Adding a helpful description can ensure others know what this experiment is about."
                                    />
                                </Form.Item>
                                <Button icon={<SaveOutlined />} type="primary" htmlType="submit">
                                    Save and continue
                                </Button>
                            </div>
                        )}

                        {newExperimentCurrentPage === 1 && (
                            <div>
                                <Row className="person-selection">
                                    <div className="l3 mb">Person selection</div>
                                    <div className="text-muted">
                                        Select the persons who will participate in this experiment. We'll split all
                                        persons evenly in a control and experiment group.
                                    </div>
                                    <div style={{ flex: 3, marginRight: 5 }}>
                                        <PropertyFilters
                                            endpoint="person"
                                            pageKey={'EditFunnel-property'}
                                            propertyFilters={filters.properties || []}
                                            onChange={(anyProperties) => {
                                                setNewExperimentData({
                                                    filters: { properties: anyProperties as PropertyFilter[] },
                                                })
                                                setFilters({
                                                    properties: anyProperties.filter(isValidPropertyFilter),
                                                })
                                            }}
                                            style={{ margin: '1rem 0 0' }}
                                            taxonomicGroupTypes={[
                                                TaxonomicFilterGroupType.PersonProperties,
                                                TaxonomicFilterGroupType.CohortsWithAllUsers,
                                            ]}
                                            popoverPlacement="top"
                                            taxonomicPopoverPlacement="auto"
                                        />
                                    </div>
                                </Row>
                                <Row className="metrics-selection">
<<<<<<< HEAD
                                    <BindLogic
                                        logic={insightLogic}
                                        props={{
                                            dashboardItemId: experimentFunnelId,
                                            syncWithUrl: false,
                                        }}
                                    >
=======
                                    <BindLogic logic={insightLogic} props={insightProps}>
>>>>>>> 763e9f1c
                                        <Row style={{ width: '100%' }}>
                                            <Col span={8} style={{ paddingRight: 8 }}>
                                                <div className="l3 mb">Goal metric</div>
                                                <Row className="text-muted" style={{ marginBottom: '1rem' }}>
                                                    Define the metric which you are trying to optimize. This is the most
                                                    important part of your experiment.
                                                </Row>
                                                <Row>
                                                    <Card
                                                        className="action-filters-bordered"
                                                        style={{ width: '100%', marginRight: 8 }}
                                                        bodyStyle={{ padding: 0 }}
                                                    >
                                                        <ActionFilter
                                                            filters={filters}
                                                            setFilters={(actionFilters) => {
                                                                setNewExperimentData({ filters: actionFilters })
                                                                setFilters(actionFilters)
                                                            }}
                                                            typeKey={`EditFunnel-action`}
                                                            hideMathSelector={true}
                                                            hideDeleteBtn={filterSteps.length === 1}
                                                            buttonCopy="Add funnel step"
                                                            showSeriesIndicator={!isStepsEmpty}
                                                            seriesIndicatorType="numeric"
                                                            fullWidth
                                                            sortable
                                                            showNestedArrow={true}
                                                            propertiesTaxonomicGroupTypes={[
                                                                TaxonomicFilterGroupType.EventProperties,
                                                                TaxonomicFilterGroupType.PersonProperties,
                                                                TaxonomicFilterGroupType.Cohorts,
                                                                TaxonomicFilterGroupType.Elements,
                                                            ]}
                                                            rowClassName="action-filters-bordered"
                                                        />
                                                    </Card>
                                                </Row>
                                            </Col>
                                            <Col span={16}>
                                                <InsightContainer disableCorrelation={true} />
                                            </Col>
                                        </Row>
                                    </BindLogic>
                                </Row>
                                <Row className="mde-selection">
                                    <div className="l3 mb">Recommended running time</div>
                                    <div className="text-muted">
                                        While you can end experiments at any time, we recommend you run your experiment
                                        based on the below parameters.
                                    </div>
                                    <br />
                                    <Col span={12}>
                                        <div>
                                            Threshold of caring: The minimum % change in conversion rate you want to
                                            see.{' '}
                                        </div>
                                        <Slider
                                            defaultValue={5}
                                            min={1}
                                            max={50}
                                            onChange={(value) => {
                                                setNewExperimentData({
                                                    parameters: { minimum_detectable_effect: value },
                                                })
                                            }}
                                        />
                                        <div>
                                            This means you don't care about which variant you choose if the new
                                            conversion rate is between {conversionRate - minimimumDetectableChange}% and{' '}
                                            {conversionRate + minimimumDetectableChange}%
                                        </div>
                                    </Col>
                                    <Col span={12}>
                                        Based on the threshold of caring and the persons selection above, we recommend
                                        running this experiment on {recommendedSampleSize(conversionRate)} people. That
                                        means {expectedRunningTime(entrants, recommendedSampleSize(conversionRate))}{' '}
                                        days.
                                    </Col>
                                </Row>
                                <Row justify="space-between">
                                    <Button onClick={prevPage}>Go back</Button>
                                    <Button icon={<SaveOutlined />} type="primary" onClick={nextPage}>
                                        Save and preview
                                    </Button>
                                </Row>
                            </div>
                        )}

                        {newExperimentCurrentPage === 2 && (
                            <div className="confirmation">
                                <div>Name: {newExperimentData?.name}</div>
                                {newExperimentData?.description && (
                                    <div>Description: {newExperimentData?.description}</div>
                                )}
                                <div>Feature flag key: {newExperimentData?.feature_flag_key}</div>
                                <Row>
                                    <Col>
                                        <Row>Person allocation:</Row>
                                        <Row>The following users will participate in the experiment</Row>
                                        <ul>
                                            {newExperimentData?.filters?.properties?.length ? (
                                                newExperimentData.filters.properties.map(
                                                    (property: PropertyFilter, idx: number) => (
                                                        <li key={idx}>
                                                            Users with {property.key} {property.operator}{' '}
                                                            {Array.isArray(property.value)
                                                                ? property.value.map((val) => `${val}, `)
                                                                : property.value}
                                                        </li>
                                                    )
                                                )
                                            ) : (
                                                <li key={'all users'}>All users</li>
                                            )}
                                        </ul>
                                    </Col>
                                </Row>
                                <Row>
                                    <Col>
                                        <Row>Experiment parameters:</Row>
                                        <Row>
                                            <ul>
                                                <li>Target confidence level: </li>
                                                <li>Approx. run time: </li>
                                                <li>Approx. sample size: </li>
                                            </ul>
                                        </Row>
                                    </Col>
                                </Row>
                                <Row justify="space-between">
                                    <Button onClick={prevPage}>Go back</Button>
                                    <Button type="primary" onClick={() => createExperiment()}>
                                        Save and launch
                                    </Button>
                                </Row>
                            </div>
                        )}
                    </Form>
                </>
            ) : experimentData ? (
                <>
                    <div>
                        <PageHeader title={`${experimentData.name}`} />
                        <div>{experimentData?.description}</div>
                        <div>Owner: {experimentData.created_by?.first_name}</div>
                        <div>Feature flag key: {experimentData.feature_flag_key}</div>
                    </div>
                </>
            ) : (
                <div>Loading...</div>
            )}
        </>
    )
}<|MERGE_RESOLUTION|>--- conflicted
+++ resolved
@@ -21,7 +21,6 @@
 }
 
 export function Experiment(): JSX.Element {
-<<<<<<< HEAD
     const {
         newExperimentData,
         experimentId,
@@ -31,13 +30,10 @@
         experimentFunnelConversionRate,
         recommendedSampleSize,
         expectedRunningTime,
+        newExperimentCurrentPage,
     } = useValues(experimentLogic)
-    const { setNewExperimentData, createExperiment, setFilters } = useActions(experimentLogic)
-=======
-    const { newExperimentData, experimentId, experimentData, experimentFunnel, newExperimentCurrentPage } =
-        useValues(experimentLogic)
     const { setNewExperimentData, createExperiment, setFilters, nextPage, prevPage } = useActions(experimentLogic)
->>>>>>> 763e9f1c
+
     const [form] = Form.useForm()
 
     const { insightProps } = useValues(
@@ -147,17 +143,7 @@
                                     </div>
                                 </Row>
                                 <Row className="metrics-selection">
-<<<<<<< HEAD
-                                    <BindLogic
-                                        logic={insightLogic}
-                                        props={{
-                                            dashboardItemId: experimentFunnelId,
-                                            syncWithUrl: false,
-                                        }}
-                                    >
-=======
                                     <BindLogic logic={insightLogic} props={insightProps}>
->>>>>>> 763e9f1c
                                         <Row style={{ width: '100%' }}>
                                             <Col span={8} style={{ paddingRight: 8 }}>
                                                 <div className="l3 mb">Goal metric</div>
