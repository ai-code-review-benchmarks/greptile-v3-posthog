--- conflicted
+++ resolved
@@ -5,15 +5,11 @@
 import { PropertyFilters } from 'lib/components/PropertyFilters'
 import { isValidPropertyFilter } from 'lib/components/PropertyFilters/utils'
 import { TaxonomicFilterGroupType } from 'lib/components/TaxonomicFilter/types'
-<<<<<<< HEAD
 import React, { useState } from 'react'
 import { funnelLogic } from 'scenes/funnels/funnelLogic'
 import { ActionFilter } from 'scenes/insights/ActionFilter/ActionFilter'
 import { insightLogic } from 'scenes/insights/insightLogic'
-=======
-import React, { useRef } from 'react'
 import { SceneExport } from 'scenes/sceneTypes'
->>>>>>> 9e03d5f7
 import { userLogic } from 'scenes/userLogic'
 import { PropertyFilter } from '~/types'
 import './Experiment.scss'
@@ -27,16 +23,8 @@
 
 export function Experiment(): JSX.Element {
     const { user } = useValues(userLogic)
-<<<<<<< HEAD
-    const { experiment, experimentFunnel } = useValues(experimentLogic)
-    const { setExperiment, createExperiment, setFilters } = useActions(experimentLogic)
-=======
-    const { newExperimentData, experimentId, experimentData } = useValues(experimentLogic)
-    const { setNewExperimentData, createExperiment, createDraftExperiment } = useActions(experimentLogic)
-    const carouselRef = useRef<any>(null)
-    const handleNext = (): void => carouselRef.current.next()
-    const handlePrev = (): void => carouselRef.current.prev()
->>>>>>> 9e03d5f7
+    const { newExperimentData, experimentId, experimentData, experimentFunnel } = useValues(experimentLogic)
+    const { setNewExperimentData, createExperiment, setFilters } = useActions(experimentLogic)
     const [form] = Form.useForm()
     const [page, setPage] = useState(1)
     const nextPage = (): void => setPage(page + 1)
@@ -51,230 +39,193 @@
     )
     const { isStepsEmpty, filterSteps, filters } = useValues(funnelLogic(insightProps))
 
-<<<<<<< HEAD
     return (
-        <BindLogic
-            logic={insightLogic}
-            props={{
-                dashboardItemId: experimentFunnel?.short_id,
-                filters: experimentFunnel?.filters,
-                syncWithUrl: false,
-            }}
-        >
-            <Row
-                align="middle"
-                justify="space-between"
-                style={{ borderBottom: '1px solid var(--border)', marginBottom: '1rem', paddingBottom: 8 }}
+        <>
+            {experimentId === 'new' ? (<BindLogic
+                logic={insightLogic}
+                props={{
+                    dashboardItemId: experimentFunnel?.short_id,
+                    filters: experimentFunnel?.filters,
+                    syncWithUrl: false,
+                }}
             >
-                <PageHeader title={experiment?.name || 'New Experiment'} />
-                <Button
-                    style={{ color: 'var(--primary)', borderColor: 'var(--primary)' }}
-                    onClick={() => createExperiment(true)}
+                <Row
+                    align="middle"
+                    justify="space-between"
+                    style={{ borderBottom: '1px solid var(--border)', marginBottom: '1rem', paddingBottom: 8 }}
                 >
-                    Save as draft
-                </Button>
-            </Row>
-=======
-    return experimentId === 'new' ? (
-        <>
-            <PageHeader title="New Experiment" />
->>>>>>> 9e03d5f7
-            <Form
-                name="new-experiment"
-                layout="vertical"
-                className="experiment-form"
-                form={form}
-                onFinish={(values) => setNewExperimentData(values)}
-            >
-                {page === 0 && (
-                    <div>
-                        <Form.Item label="Name" name="name">
-                            <Input data-attr="experiment-name" className="ph-ignore-input" />
-                        </Form.Item>
-                        <Form.Item label="Feature flag key" name="feature_flag_key">
-                            <Input data-attr="experiment-feature-flag-key" />
-                        </Form.Item>
-                        <Form.Item label="Description" name="description">
-                            <Input.TextArea
-                                data-attr="experiment-description"
-                                className="ph-ignore-input"
-                                placeholder="Adding a helpful description can ensure others know what this experiment is about."
-                            />
-                        </Form.Item>
-                        <Form.Item className="text-right">
-                            <Button icon={<SaveOutlined />} htmlType="submit" type="primary" onClick={nextPage}>
-                                Save and continue
-                            </Button>
-                        </Form.Item>
-                    </div>
-                )}
-
-                {page === 1 && (
-                    <div>
-                        <Form.Item className="person-selection" label="Person selection">
-                            <Form.Item name="person-selection">
-                                <span className="text-muted">
-                                    Select the persons who will participate in this experiment. We'll split all persons
-                                    evenly in a control and experiment group.
-                                </span>
-                                <div style={{ flex: 3, marginRight: 5 }}>
-                                    <PropertyFilters
-                                        endpoint="person"
-                                        pageKey={'EditFunnel-property'}
-                                        propertyFilters={filters.properties || []}
-                                        onChange={(anyProperties) => {
-                                            form.setFieldsValue({ filters: { properties: anyProperties } })
-                                            setFilters({
-                                                properties: anyProperties.filter(isValidPropertyFilter),
-                                            })
+                    <PageHeader title={newExperimentData?.name || 'New Experiment'} />
+                    <Button
+                        style={{ color: 'var(--primary)', borderColor: 'var(--primary)' }}
+                        onClick={() => createExperiment(true)}
+                    >
+                        Save as draft
+                    </Button>
+                </Row>
+                <Form
+                    name="new-experiment"
+                    layout="vertical"
+                    className="experiment-form"
+                    form={form}
+                    onFinish={(values) => setNewExperimentData(values)}
+                >
+                    {page === 0 && (
+                        <div>
+                            <Form.Item label="Name" name="name">
+                                <Input data-attr="experiment-name" className="ph-ignore-input" />
+                            </Form.Item>
+                            <Form.Item label="Feature flag key" name="feature_flag_key">
+                                <Input data-attr="experiment-feature-flag-key" />
+                            </Form.Item>
+                            <Form.Item label="Description" name="description">
+                                <Input.TextArea
+                                    data-attr="experiment-description"
+                                    className="ph-ignore-input"
+                                    placeholder="Adding a helpful description can ensure others know what this experiment is about."
+                                />
+                            </Form.Item>
+                            <Form.Item className="text-right">
+                                <Button icon={<SaveOutlined />} htmlType="submit" type="primary" onClick={nextPage}>
+                                    Save and continue
+                                </Button>
+                            </Form.Item>
+                        </div>
+                    )}
+
+                    {page === 1 && (
+                        <div>
+                            <Form.Item className="person-selection" label="Person selection">
+                                <Form.Item name="person-selection">
+                                    <span className="text-muted">
+                                        Select the persons who will participate in this experiment. We'll split all persons
+                                        evenly in a control and experiment group.
+                                    </span>
+                                    <div style={{ flex: 3, marginRight: 5 }}>
+                                        <PropertyFilters
+                                            endpoint="person"
+                                            pageKey={'EditFunnel-property'}
+                                            propertyFilters={filters.properties || []}
+                                            onChange={(anyProperties) => {
+                                                form.setFieldsValue({ filters: { properties: anyProperties } })
+                                                setFilters({
+                                                    properties: anyProperties.filter(isValidPropertyFilter),
+                                                })
+                                            }}
+                                            style={{ margin: '1rem 0 0' }}
+                                            taxonomicGroupTypes={[
+                                                TaxonomicFilterGroupType.PersonProperties,
+                                                TaxonomicFilterGroupType.CohortsWithAllUsers,
+                                            ]}
+                                            popoverPlacement="top"
+                                            taxonomicPopoverPlacement="auto"
+                                        />
+                                    </div>
+                                </Form.Item>
+                            </Form.Item>
+                            <Form.Item className="metrics-selection" label="Goal metric">
+                                <Form.Item name="metrics-selection">
+                                    <BindLogic
+                                        logic={insightLogic}
+                                        props={{
+                                            dashboardItemId: experimentFunnel?.short_id,
+                                            filters: experimentFunnel?.filters,
+                                            syncWithUrl: false,
                                         }}
-                                        style={{ margin: '1rem 0 0' }}
-                                        taxonomicGroupTypes={[
-                                            TaxonomicFilterGroupType.PersonProperties,
-                                            TaxonomicFilterGroupType.CohortsWithAllUsers,
-                                        ]}
-                                        popoverPlacement="top"
-                                        taxonomicPopoverPlacement="auto"
-                                    />
-                                </div>
-                            </Form.Item>
-                        </Form.Item>
-                        <Form.Item className="metrics-selection" label="Goal metric">
-                            <Form.Item name="metrics-selection">
-                                <BindLogic
-                                    logic={insightLogic}
-                                    props={{
-                                        dashboardItemId: experimentFunnel?.short_id,
-                                        filters: experimentFunnel?.filters,
-                                        syncWithUrl: false,
-                                    }}
-                                >
-                                    <Row>
-                                        <Col span={8}>
-                                            <Row className="text-muted" style={{ marginBottom: '1rem' }}>
-                                                Define the metric which you are trying to optimize. This is the most
-                                                important part of your experiment.
-                                            </Row>
-                                            <Row>
-                                                <Card
-                                                    className="action-filters-bordered"
-                                                    style={{ width: '100%', marginRight: 8 }}
-                                                    bodyStyle={{ padding: 0 }}
-                                                >
-                                                    <ActionFilter
-                                                        filters={filters}
-                                                        setFilters={setFilters}
-                                                        typeKey={`EditFunnel-action`}
-                                                        hideMathSelector={true}
-                                                        hideDeleteBtn={filterSteps.length === 1}
-                                                        buttonCopy="Add funnel step"
-                                                        showSeriesIndicator={!isStepsEmpty}
-                                                        seriesIndicatorType="numeric"
-                                                        fullWidth
-                                                        sortable
-                                                        showNestedArrow={true}
-                                                        propertiesTaxonomicGroupTypes={[
-                                                            TaxonomicFilterGroupType.EventProperties,
-                                                            TaxonomicFilterGroupType.PersonProperties,
-                                                            TaxonomicFilterGroupType.Cohorts,
-                                                            TaxonomicFilterGroupType.Elements,
-                                                        ]}
-                                                        rowClassName="action-filters-bordered"
-                                                    />
-                                                </Card>
-                                            </Row>
-                                        </Col>
-                                        <Col span={16}>
-                                            <InsightContainer />
-                                        </Col>
-                                    </Row>
-                                </BindLogic>
-                            </Form.Item>
-                        </Form.Item>
-                        <Row justify="space-between">
-                            <Button onClick={prevPage}>Go back</Button>
-                            <Button icon={<SaveOutlined />} htmlType="submit" type="primary" onClick={nextPage}>
-                                Save and preview
-                            </Button>
-                        </Row>
-                    </div>
-<<<<<<< HEAD
-                )}
-
-                {page === 2 && (
-                    <div className="confirmation">
-                        <PageHeader title={experiment?.name || ''} />
-                        <div>{experiment?.description}</div>
-                        <div>Owner: {user?.first_name}</div>
-                        <div>Feature flag key: {experiment?.feature_flag}</div>
-                        <Row>
-                            <Col>
-                                <Row>Person allocation</Row>
-                                <Row>The following users will participate in the experiment</Row>
-                                <ul>
-                                    {experiment?.filters?.properties?.map((property: PropertyFilter, idx: number) => (
-                                        <li key={idx}>
-                                            Users with {property.key} {property.operator}{' '}
-                                            {Array.isArray(property.value)
-                                                ? property.value.map((val) => `${val}, `)
-                                                : property.value}
-                                        </li>
-                                    ))}
-                                </ul>
-                            </Col>
-                        </Row>
-                        <Row justify="space-between">
-                            <Button onClick={prevPage}>Go back</Button>
-                            <Button type="primary" onClick={() => createExperiment()}>
-=======
-                    {newExperimentData && (
+                                    >
+                                        <Row>
+                                            <Col span={8}>
+                                                <Row className="text-muted" style={{ marginBottom: '1rem' }}>
+                                                    Define the metric which you are trying to optimize. This is the most
+                                                    important part of your experiment.
+                                                </Row>
+                                                <Row>
+                                                    <Card
+                                                        className="action-filters-bordered"
+                                                        style={{ width: '100%', marginRight: 8 }}
+                                                        bodyStyle={{ padding: 0 }}
+                                                    >
+                                                        <ActionFilter
+                                                            filters={filters}
+                                                            setFilters={setFilters}
+                                                            typeKey={`EditFunnel-action`}
+                                                            hideMathSelector={true}
+                                                            hideDeleteBtn={filterSteps.length === 1}
+                                                            buttonCopy="Add funnel step"
+                                                            showSeriesIndicator={!isStepsEmpty}
+                                                            seriesIndicatorType="numeric"
+                                                            fullWidth
+                                                            sortable
+                                                            showNestedArrow={true}
+                                                            propertiesTaxonomicGroupTypes={[
+                                                                TaxonomicFilterGroupType.EventProperties,
+                                                                TaxonomicFilterGroupType.PersonProperties,
+                                                                TaxonomicFilterGroupType.Cohorts,
+                                                                TaxonomicFilterGroupType.Elements,
+                                                            ]}
+                                                            rowClassName="action-filters-bordered"
+                                                        />
+                                                    </Card>
+                                                </Row>
+                                            </Col>
+                                            <Col span={16}>
+                                                <InsightContainer />
+                                            </Col>
+                                        </Row>
+                                    </BindLogic>
+                                </Form.Item>
+                            </Form.Item>
+                            <Row justify="space-between">
+                                <Button onClick={prevPage}>Go back</Button>
+                                <Button icon={<SaveOutlined />} htmlType="submit" type="primary" onClick={nextPage}>
+                                    Save and preview
+                                </Button>
+                            </Row>
+                        </div>
+                    )}
+
+                    {page === 2 && (
                         <div className="confirmation">
-                            <PageHeader title={newExperimentData.name} />
+                            <PageHeader title={newExperimentData?.name || ''} />
                             <div>{newExperimentData?.description}</div>
                             <div>Owner: {user?.first_name}</div>
-                            <div>Feature flag key: {newExperimentData?.feature_flag_key}</div>
+                            <div>Feature flag key: {newExperimentData?.feature_flag}</div>
                             <Row>
                                 <Col>
                                     <Row>Person allocation</Row>
                                     <Row>The following users will participate in the experiment</Row>
                                     <ul>
-                                        {newExperimentData.filters?.properties?.map(
-                                            (filter: PropertyFilter, idx: number) => (
-                                                <li key={idx}>
-                                                    Users with {filter.key} {filter.operator}{' '}
-                                                    {Array.isArray(filter.value)
-                                                        ? filter.value.map((val) => `${val}, `)
-                                                        : filter.value}
-                                                </li>
-                                            )
-                                        )}
+                                        {newExperimentData?.filters?.properties?.map((property: PropertyFilter, idx: number) => (
+                                            <li key={idx}>
+                                                Users with {property.key} {property.operator}{' '}
+                                                {Array.isArray(property.value)
+                                                    ? property.value.map((val) => `${val}, `)
+                                                    : property.value}
+                                            </li>
+                                        ))}
                                     </ul>
                                 </Col>
                             </Row>
-                            <Button onClick={createDraftExperiment}>Save as draft</Button>
-                            <Button type="primary" onClick={createExperiment}>
->>>>>>> 9e03d5f7
-                                Save and launch
-                            </Button>
-                        </Row>
+                            <Row justify="space-between">
+                                <Button onClick={prevPage}>Go back</Button>
+                                <Button type="primary" onClick={() => createExperiment()}>
+                                    Save and launch
+                                </Button>
+                            </Row>
+                        </div>
+                    )}
+                </Form>
+            </BindLogic>) : experimentData ? (
+                <>
+                    <div>
+                        <PageHeader title={experimentData.name} />
+                        <div>{experimentData?.description}</div>
+                        <div>Owner: {experimentData.created_by?.first_name}</div>
+                        <div>Feature flag key: {experimentData?.feature_flag_key}</div>
                     </div>
-                )}
-            </Form>
-<<<<<<< HEAD
-        </BindLogic>
-=======
+                </>
+            ) : (
+                <div>Loading...</div>
+            )}
         </>
-    ) : experimentData ? (
-        <>
-            <div>
-                <PageHeader title={experimentData.name} />
-                <div>{experimentData?.description}</div>
-                <div>Owner: {experimentData.created_by?.first_name}</div>
-                <div>Feature flag key: {experimentData?.feature_flag_key}</div>
-            </div>
-        </>
-    ) : (
-        <div>Loading...</div>
->>>>>>> 9e03d5f7
     )
 }