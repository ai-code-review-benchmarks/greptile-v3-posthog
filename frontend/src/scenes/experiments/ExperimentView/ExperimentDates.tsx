import { IconPencil } from '@posthog/icons'
import { LemonButton, LemonCalendarSelectInput } from '@posthog/lemon-ui'
import clsx from 'clsx'
import { useActions, useValues } from 'kea'
import { TZLabel } from 'lib/components/TZLabel'
import { dayjs } from 'lib/dayjs'
import { useState } from 'react'

import { experimentLogic } from '../experimentLogic'

export function ExperimentDates(): JSX.Element {
    const [isStartDatePickerOpen, setIsStartDatePickerOpen] = useState(false)
    const { experiment } = useValues(experimentLogic)
    const { changeExperimentStartDate } = useActions(experimentLogic)
    const { created_at, start_date, end_date } = experiment

    if (!start_date) {
        if (!created_at) {
            return <></>
        }
        return (
            <div className="block" data-attr="experiment-creation-date">
                <div className="text-xs font-semibold uppercase tracking-wide">Creation date</div>
                <TZLabel time={created_at} />
            </div>
        )
    }
    return (
        <>
            <div className="block" data-attr="experiment-start-date">
                <div
                    className={clsx(
                        'text-xs font-semibold uppercase tracking-wide',
                        isStartDatePickerOpen && 'text-center'
                    )}
                >
                    Start date
                </div>
                <div className="flex">
                    {isStartDatePickerOpen ? (
                        <LemonCalendarSelectInput
<<<<<<< HEAD
                            granularity="minute"
=======
                            showTime
>>>>>>> b580b8bb
                            visible
                            value={dayjs(start_date)}
                            onChange={(newStartDate) => {
                                if (newStartDate) {
                                    changeExperimentStartDate(newStartDate.toISOString())
                                }
                            }}
                            onClose={() => setIsStartDatePickerOpen(false)}
                            onClickOutside={() => setIsStartDatePickerOpen(false)}
<<<<<<< HEAD
                            data-attr="experiment-start-date-picker"
                            clearable={false}
                            selectionPeriod="past"
                            buttonProps={{ size: 'xsmall' }}
=======
                            clearable={false}
                            selectionPeriod="past"
                            buttonProps={{ size: 'xsmall', 'data-attr': 'experiment-start-date-picker' }}
>>>>>>> b580b8bb
                        />
                    ) : (
                        <>
                            <TZLabel time={start_date} />
                            <LemonButton
                                title="Move start date"
                                data-attr="move-experiment-start-date"
                                icon={<IconPencil />}
                                size="small"
                                onClick={() => setIsStartDatePickerOpen(true)}
                                noPadding
                                className="ml-2"
                            />
                        </>
                    )}
                </div>
            </div>
            {end_date && (
                <div className="block" data-attr="experiment-end-date">
                    <div className="text-xs font-semibold uppercase tracking-wide">End date</div>
                    {/* Flex class here is for the end date to have same appearance as the start date. */}
                    <div className="flex">
                        <TZLabel time={end_date} />
                    </div>
                </div>
            )}
        </>
    )
}<|MERGE_RESOLUTION|>--- conflicted
+++ resolved
@@ -39,11 +39,7 @@
                 <div className="flex">
                     {isStartDatePickerOpen ? (
                         <LemonCalendarSelectInput
-<<<<<<< HEAD
                             granularity="minute"
-=======
-                            showTime
->>>>>>> b580b8bb
                             visible
                             value={dayjs(start_date)}
                             onChange={(newStartDate) => {
@@ -53,16 +49,9 @@
                             }}
                             onClose={() => setIsStartDatePickerOpen(false)}
                             onClickOutside={() => setIsStartDatePickerOpen(false)}
-<<<<<<< HEAD
-                            data-attr="experiment-start-date-picker"
-                            clearable={false}
-                            selectionPeriod="past"
-                            buttonProps={{ size: 'xsmall' }}
-=======
                             clearable={false}
                             selectionPeriod="past"
                             buttonProps={{ size: 'xsmall', 'data-attr': 'experiment-start-date-picker' }}
->>>>>>> b580b8bb
                         />
                     ) : (
                         <>
