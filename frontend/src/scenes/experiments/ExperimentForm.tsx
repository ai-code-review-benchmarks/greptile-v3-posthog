import './Experiment.scss'

import { IconPlusSmall, IconTrash } from '@posthog/icons'
import { LemonDivider, LemonInput, LemonTextArea, Tooltip } from '@posthog/lemon-ui'
import { BindLogic, useActions, useValues } from 'kea'
import { Form, Group } from 'kea-forms'
import { ExperimentVariantNumber } from 'lib/components/SeriesGlyph'
import { MAX_EXPERIMENT_VARIANTS } from 'lib/constants'
import { IconChevronLeft } from 'lib/lemon-ui/icons'
import { LemonButton } from 'lib/lemon-ui/LemonButton'
import { LemonField } from 'lib/lemon-ui/LemonField'
import { LemonRadio } from 'lib/lemon-ui/LemonRadio'
import { capitalizeFirstLetter } from 'lib/utils'
import { useEffect } from 'react'
import { insightDataLogic } from 'scenes/insights/insightDataLogic'
import { insightLogic } from 'scenes/insights/insightLogic'

import { Query } from '~/queries/Query/Query'
import { InsightType } from '~/types'

import { EXPERIMENT_INSIGHT_ID } from './constants'
import { experimentLogic } from './experimentLogic'
import { ExperimentInsightCreator } from './MetricSelector'

const StepInfo = (): JSX.Element => {
    const { experiment } = useValues(experimentLogic)
    const { addExperimentGroup, removeExperimentGroup, moveToNextFormStep } = useActions(experimentLogic)

    return (
        <div>
            <div className="space-y-8">
                <div className="space-y-6 max-w-120">
<<<<<<< HEAD
                    <LemonField name="name" label="Name" help="Set an internal name for this experiment">
                        <LemonInput placeholder="Pricing page conversion" data-attr="experiment-name" />
=======
                    <LemonField name="name" label="Name">
                        <LemonInput placeholder="Pricing page conversion" />
>>>>>>> 4e4a7b74
                    </LemonField>
                    <LemonField
                        name="feature_flag_key"
                        label="Feature flag key"
                        help="Each experiment is backed by a feature flag. You'll use this key in your code."
                    >
                        <LemonInput placeholder="pricing-page-conversion" data-attr="experiment-feature-flag-key" />
                    </LemonField>
                    <LemonField name="description" label="Description">
                        <LemonTextArea
                            placeholder="The goal of this experiment is ..."
                            data-attr="experiment-description"
                        />
                    </LemonField>
                </div>
                <div className="mt-10">
                    <h3>Variants</h3>
                    <div>Add up to 9 variants to test against your control.</div>
                    <LemonDivider />
                    <div className="grid grid-cols-2 gap-4 max-w-160">
                        <div className="max-w-60">
                            <h3>Control</h3>
                            <div className="flex items-center">
                                <Group key={0} name={['parameters', 'feature_flag_variants', 0]}>
                                    <ExperimentVariantNumber index={0} className="h-7 w-7 text-base" />
                                    <LemonField name="key" className="ml-2 flex-grow">
                                        <LemonInput
                                            disabled
                                            data-attr="experiment-variant-key"
                                            data-key-index={0}
                                            className="ph-ignore-input"
                                            fullWidth
                                            autoComplete="off"
                                            autoCapitalize="off"
                                            autoCorrect="off"
                                            spellCheck={false}
                                        />
                                    </LemonField>
                                </Group>
                            </div>
                            <div className="text-muted text-xs mt-2">
                                Included automatically, cannot be edited or removed
                            </div>
                        </div>
                        <div className="max-w-100">
                            <h3>Test(s)</h3>
                            {experiment.parameters.feature_flag_variants?.map((_, index) => {
                                if (index === 0) {
                                    return null
                                }

                                return (
                                    <Group key={index} name={['parameters', 'feature_flag_variants', index]}>
                                        <div
                                            key={`variant-${index}`}
                                            className={`flex items-center space-x-2 ${index > 1 && 'mt-2'}`}
                                        >
                                            <ExperimentVariantNumber index={index} className="h-7 w-7 text-base" />
                                            <LemonField name="key" className="flex-grow">
                                                <LemonInput
                                                    data-attr="experiment-variant-key"
                                                    data-key-index={index.toString()}
                                                    className="ph-ignore-input"
                                                    fullWidth
                                                    autoComplete="off"
                                                    autoCapitalize="off"
                                                    autoCorrect="off"
                                                    spellCheck={false}
                                                />
                                            </LemonField>
                                            <div className={`${index === 1 && 'pr-9'}`}>
                                                {index !== 1 && (
                                                    <Tooltip title="Delete this variant" placement="top-start">
                                                        <LemonButton
                                                            size="small"
                                                            icon={<IconTrash />}
                                                            onClick={() => removeExperimentGroup(index)}
                                                        />
                                                    </Tooltip>
                                                )}
                                            </div>
                                        </div>
                                    </Group>
                                )
                            })}
                            <div className="text-muted text-xs ml-9 mr-20 mt-2">
                                Alphanumeric, hyphens and underscores only
                            </div>
                            {(experiment.parameters.feature_flag_variants.length ?? 0) < MAX_EXPERIMENT_VARIANTS && (
                                <LemonButton
                                    className="ml-9 mt-2"
                                    type="secondary"
                                    onClick={() => addExperimentGroup()}
                                    icon={<IconPlusSmall />}
                                    data-attr="add-test-variant"
                                >
                                    Add test variant
                                </LemonButton>
                            )}
                        </div>
                    </div>
                </div>
            </div>
            <LemonButton
                className="mt-2"
                type="primary"
                data-attr="continue-experiment-creation"
                onClick={() => moveToNextFormStep()}
            >
                Continue
            </LemonButton>
        </div>
    )
}

const StepGoal = (): JSX.Element => {
    const { experiment, exposureAndSampleSize, experimentInsightType, groupTypes, aggregationLabel } =
        useValues(experimentLogic)
    const { setExperiment, setNewExperimentInsight, createExperiment } = useActions(experimentLogic)

    // insightLogic
    const logic = insightLogic({ dashboardItemId: EXPERIMENT_INSIGHT_ID })
    const { insightProps } = useValues(logic)

    // insightDataLogic
    const { query } = useValues(insightDataLogic(insightProps))

    return (
        <div>
            <div className="space-y-8">
                {groupTypes.size > 0 && (
                    <div>
                        <h3>Participant type</h3>
                        <div>
                            The type on which to aggregate metrics. You can change this at any time during the
                            experiment.
                        </div>
                        <LemonDivider />
                        <LemonRadio
                            value={
                                experiment.parameters.aggregation_group_type_index != undefined
                                    ? experiment.parameters.aggregation_group_type_index
                                    : -1
                            }
                            onChange={(rawGroupTypeIndex) => {
                                const groupTypeIndex = rawGroupTypeIndex !== -1 ? rawGroupTypeIndex : undefined

                                setExperiment({
                                    parameters: {
                                        ...experiment.parameters,
                                        aggregation_group_type_index: groupTypeIndex ?? undefined,
                                    },
                                })
                                setNewExperimentInsight()
                            }}
                            options={[
                                { value: -1, label: 'Persons' },
                                ...Array.from(groupTypes.values()).map((groupType) => ({
                                    value: groupType.group_type_index,
                                    label: capitalizeFirstLetter(aggregationLabel(groupType.group_type_index).plural),
                                })),
                            ]}
                        />
                    </div>
                )}
                <div>
                    <h3 className="mb-1">Goal type</h3>
                    <div className="text-xs text-muted font-medium tracking-normal">
                        You can change this at any time during the experiment.
                    </div>
                    <LemonDivider />
                    <LemonRadio
                        className="space-y-2 -mt-2"
                        value={experimentInsightType}
                        onChange={(val) => {
                            val &&
                                setNewExperimentInsight({
                                    insight: val,
                                    properties: experiment?.filters?.properties,
                                })
                        }}
                        options={[
                            {
                                value: InsightType.FUNNELS,
                                label: (
                                    <div className="translate-y-2">
                                        <div>Conversion funnel</div>
                                        <div className="text-xs text-muted">
                                            Track how many people complete a sequence of actions and/or events
                                        </div>
                                    </div>
                                ),
                            },
                            {
                                value: InsightType.TRENDS,
                                label: (
                                    <div className="translate-y-2">
                                        <div>Trend</div>
                                        <div className="text-xs text-muted">
                                            Track the total count of a specific event or action.
                                        </div>
                                    </div>
                                ),
                            },
                        ]}
                    />
                </div>
                <div>
                    <h3>Goal criteria</h3>
                    <div>
                        {experimentInsightType === InsightType.FUNNELS
                            ? 'Create the funnel you want to measure.'
                            : 'Select a single metric to track.'}
                    </div>
                    <LemonDivider />
                    <div className="p-4 border rounded mt-4 w-full lg:w-3/4 bg-bg-light">
                        <ExperimentInsightCreator insightProps={insightProps} />
                    </div>
                </div>
                <div className="pb-4">
                    <h3>Goal preview</h3>
                    <div className="mt-4 w-full lg:w-3/4">
                        <BindLogic logic={insightLogic} props={insightProps}>
                            <Query query={query} context={{ insightProps }} readOnly />
                        </BindLogic>
                    </div>
                </div>
            </div>
            <LemonButton
                className="mt-2"
                type="primary"
                data-attr="save-experiment"
                onClick={() => {
                    const { exposure, sampleSize } = exposureAndSampleSize
                    createExperiment(true, exposure, sampleSize)
                }}
            >
                Save as draft
            </LemonButton>
        </div>
    )
}

export function ExperimentForm(): JSX.Element {
    const { currentFormStep, props } = useValues(experimentLogic)
    const { setCurrentFormStep } = useActions(experimentLogic)

    const stepComponents = {
        0: <StepInfo />,
        1: <StepGoal />,
    }
    const CurrentStepComponent = (currentFormStep && stepComponents[currentFormStep]) || <StepInfo />

    useEffect(() => {
        setCurrentFormStep(0)
    }, [])

    return (
        <div>
            {currentFormStep > 0 && (
                <LemonButton
                    icon={<IconChevronLeft />}
                    type="secondary"
                    className="my-4"
                    onClick={() => {
                        setCurrentFormStep(currentFormStep - 1)
                    }}
                >
                    Back
                </LemonButton>
            )}
            <Form
                id="experiment-step"
                logic={experimentLogic}
                formKey="experiment"
                props={props}
                enableFormOnSubmit
                className="space-y-6 experiment-form"
            >
                {CurrentStepComponent}
            </Form>
        </div>
    )
}<|MERGE_RESOLUTION|>--- conflicted
+++ resolved
@@ -30,13 +30,8 @@
         <div>
             <div className="space-y-8">
                 <div className="space-y-6 max-w-120">
-<<<<<<< HEAD
-                    <LemonField name="name" label="Name" help="Set an internal name for this experiment">
+                    <LemonField name="name" label="Name">
                         <LemonInput placeholder="Pricing page conversion" data-attr="experiment-name" />
-=======
-                    <LemonField name="name" label="Name">
-                        <LemonInput placeholder="Pricing page conversion" />
->>>>>>> 4e4a7b74
                     </LemonField>
                     <LemonField
                         name="feature_flag_key"
