<<<<<<< HEAD
import { IconMagicWand, IconPlusSmall, IconSparkles, IconTrash } from '@posthog/icons'
import { LemonDivider, LemonInput, LemonModal, LemonTextArea, Link, Tooltip } from '@posthog/lemon-ui'
import { LemonTable } from '@posthog/lemon-ui'
=======
import { IconMagicWand, IconPlusSmall, IconTrash } from '@posthog/icons'
import { LemonBanner, LemonDivider, LemonInput, LemonTextArea, Tooltip } from '@posthog/lemon-ui'
>>>>>>> 427bda43
import { useActions, useValues } from 'kea'
import { Form, Group } from 'kea-forms'
import { ExperimentVariantNumber } from 'lib/components/SeriesGlyph'
import { MAX_EXPERIMENT_VARIANTS } from 'lib/constants'
import { groupsAccessLogic, GroupsAccessStatus } from 'lib/introductions/groupsAccessLogic'
import { IconOpenInNew } from 'lib/lemon-ui/icons'
import { LemonButton } from 'lib/lemon-ui/LemonButton'
import { LemonField } from 'lib/lemon-ui/LemonField'
import { LemonRadio } from 'lib/lemon-ui/LemonRadio'
import { LemonSelect } from 'lib/lemon-ui/LemonSelect'
import { capitalizeFirstLetter } from 'lib/utils'
import { useState } from 'react'
import { experimentsLogic } from 'scenes/experiments/experimentsLogic'
import { urls } from 'scenes/urls'

import { experimentLogic } from './experimentLogic'
import { featureFlagEligibleForExperiment } from './utils'

const ExperimentFormFields = (): JSX.Element => {
    const { experiment, groupTypes, aggregationLabel, hasPrimaryMetricSet } = useValues(experimentLogic)
    const { addVariant, removeExperimentGroup, setExperiment, createExperiment, setExperimentType } =
        useActions(experimentLogic)
    const { webExperimentsAvailable, unavailableFeatureFlagKeys } = useValues(experimentsLogic)
    const { groupsAccessStatus } = useValues(groupsAccessLogic)

    const [showFeatureFlagSelector, setShowFeatureFlagSelector] = useState(false)

    return (
        <div>
            {hasPrimaryMetricSet && (
                <LemonBanner type="info" className="my-4">
                    Fill out the details below to create your experiment based off of the insight.
                </LemonBanner>
            )}
            <div className="space-y-8">
                <div className="space-y-6 max-w-120">
                    <LemonField name="name" label="Name">
                        <LemonInput placeholder="Pricing page conversion" data-attr="experiment-name" />
                    </LemonField>
                    <LemonField
                        name="feature_flag_key"
                        label="Feature flag key"
                        help={
                            <div className="flex items-center space-x-2">
                                <span>
                                    Each experiment is backed by a feature flag. You'll use this key in your&nbsp;code.
                                </span>
                                <LemonButton
                                    type="secondary"
                                    size="xsmall"
                                    onClick={() => {
                                        setShowFeatureFlagSelector(true)
                                    }}
                                >
                                    <IconMagicWand className="mr-1" /> Choose existing
                                </LemonButton>
                                <LemonButton
                                    type="secondary"
                                    size="xsmall"
                                    disabledReason={experiment.name ? undefined : 'Fill out the experiment name first.'}
                                    tooltip={experiment.name ? 'Generate a key from the experiment name' : undefined}
                                    onClick={() => {
                                        setExperiment({
                                            feature_flag_key: generateFeatureFlagKey(
                                                experiment.name,
                                                unavailableFeatureFlagKeys
                                            ),
                                        })
                                    }}
                                >
                                    <IconSparkles className="mr-1" /> Generate
                                </LemonButton>
                            </div>
                        }
                    >
                        <LemonInput placeholder="pricing-page-conversion" data-attr="experiment-feature-flag-key" />
                    </LemonField>
                    <LemonField name="description" label="Description">
                        <LemonTextArea
                            placeholder="The goal of this experiment is ..."
                            data-attr="experiment-description"
                        />
                    </LemonField>
                </div>
                <SelectExistingFeatureFlagModal
                    isOpen={showFeatureFlagSelector}
                    onClose={() => setShowFeatureFlagSelector(false)}
                    onSelect={(key) => {
                        setExperiment({ feature_flag_key: key })
                        setShowFeatureFlagSelector(false)
                    }}
                />
                {webExperimentsAvailable && (
                    <div className="mt-10">
                        <h3 className="mb-1">Experiment type</h3>
                        <div className="text-xs text-muted font-medium tracking-normal">
                            Select your experiment setup, this cannot be changed once saved.
                        </div>
                        <LemonDivider />
                        <LemonRadio
                            value={experiment.type}
                            className="space-y-2 -mt-2"
                            onChange={(type) => {
                                setExperimentType(type)
                            }}
                            options={[
                                {
                                    value: 'product',
                                    label: (
                                        <div className="translate-y-2">
                                            <div>Product experiment</div>
                                            <div className="text-xs text-muted">
                                                Use custom code to manage how variants modify your product.
                                            </div>
                                        </div>
                                    ),
                                },
                                {
                                    value: 'web',
                                    label: (
                                        <div className="translate-y-2">
                                            <div>No-code web experiment</div>
                                            <div className="text-xs text-muted">
                                                Define variants on your website using the PostHog toolbar, no coding
                                                required.
                                            </div>
                                        </div>
                                    ),
                                },
                            ]}
                        />
                    </div>
                )}
                {groupsAccessStatus === GroupsAccessStatus.AlreadyUsing && (
                    <div>
                        <h3 className="mt-10">Participant type</h3>
                        <div className="text-xs text-muted">
                            The type on which to aggregate metrics. You can change this at any time during the
                            experiment.
                        </div>
                        <LemonDivider />
                        <LemonRadio
                            value={
                                experiment.parameters.aggregation_group_type_index != undefined
                                    ? experiment.parameters.aggregation_group_type_index
                                    : -1
                            }
                            onChange={(rawGroupTypeIndex) => {
                                const groupTypeIndex = rawGroupTypeIndex !== -1 ? rawGroupTypeIndex : undefined

                                setExperiment({
                                    parameters: {
                                        ...experiment.parameters,
                                        aggregation_group_type_index: groupTypeIndex ?? undefined,
                                    },
                                })
                            }}
                            options={[
                                { value: -1, label: 'Persons' },
                                ...Array.from(groupTypes.values()).map((groupType) => ({
                                    value: groupType.group_type_index,
                                    label: capitalizeFirstLetter(aggregationLabel(groupType.group_type_index).plural),
                                })),
                            ]}
                        />
                    </div>
                )}
                <div className="mt-10">
                    <h3 className="mb-1">Variants</h3>
                    <div className="text-xs text-muted">
                        Add up to {MAX_EXPERIMENT_VARIANTS - 1} variants to test against your control.
                    </div>
                    <LemonDivider />
                    <div className="grid grid-cols-2 gap-4 max-w-160">
                        <div className="max-w-60">
                            <h3>Control</h3>
                            <div className="flex items-center">
                                <Group key={0} name={['parameters', 'feature_flag_variants', 0]}>
                                    <ExperimentVariantNumber index={0} className="h-7 w-7 text-base" />
                                    <LemonField name="key" className="ml-2 flex-grow">
                                        <LemonInput
                                            disabled
                                            data-attr="experiment-variant-key"
                                            data-key-index={0}
                                            className="ph-ignore-input"
                                            fullWidth
                                            autoComplete="off"
                                            autoCapitalize="off"
                                            autoCorrect="off"
                                            spellCheck={false}
                                        />
                                    </LemonField>
                                </Group>
                            </div>
                            <div className="text-muted text-xs mt-2">
                                Included automatically, cannot be edited or removed
                            </div>
                        </div>
                        <div className="max-w-100">
                            <h3>Test(s)</h3>
                            {experiment.parameters.feature_flag_variants?.map((_, index) => {
                                if (index === 0) {
                                    return null
                                }

                                return (
                                    <Group key={index} name={['parameters', 'feature_flag_variants', index]}>
                                        <div
                                            key={`variant-${index}`}
                                            className={`flex items-center space-x-2 ${index > 1 && 'mt-2'}`}
                                        >
                                            <ExperimentVariantNumber index={index} className="h-7 w-7 text-base" />
                                            <LemonField name="key" className="flex-grow">
                                                <LemonInput
                                                    data-attr="experiment-variant-key"
                                                    data-key-index={index.toString()}
                                                    className="ph-ignore-input"
                                                    fullWidth
                                                    autoComplete="off"
                                                    autoCapitalize="off"
                                                    autoCorrect="off"
                                                    spellCheck={false}
                                                />
                                            </LemonField>
                                            <div className={`${index === 1 && 'pr-9'}`}>
                                                {index !== 1 && (
                                                    <Tooltip title="Delete this variant" placement="top-start">
                                                        <LemonButton
                                                            size="small"
                                                            icon={<IconTrash />}
                                                            onClick={() => removeExperimentGroup(index)}
                                                        />
                                                    </Tooltip>
                                                )}
                                            </div>
                                        </div>
                                    </Group>
                                )
                            })}
                            <div className="text-muted text-xs ml-9 mr-20 mt-2">
                                Alphanumeric, hyphens and underscores only
                            </div>
                            {(experiment.parameters.feature_flag_variants.length ?? 0) < MAX_EXPERIMENT_VARIANTS && (
                                <LemonButton
                                    className="ml-9 mt-2"
                                    type="secondary"
                                    onClick={() => addVariant()}
                                    icon={<IconPlusSmall />}
                                    data-attr="add-test-variant"
                                >
                                    Add test variant
                                </LemonButton>
                            )}
                        </div>
                    </div>
                </div>
                <div>
                    <h3>Holdout group</h3>
                    <div className="text-xs text-muted">Exclude a stable group of users from the experiment.</div>
                    <LemonDivider />
                    <HoldoutSelector />
                </div>
            </div>
            <LemonButton
                className="mt-2"
                type="primary"
                data-attr="save-experiment"
                onClick={() => createExperiment(true)}
            >
                Save as draft
            </LemonButton>
        </div>
    )
}

export const HoldoutSelector = (): JSX.Element => {
    const { experiment, holdouts } = useValues(experimentLogic)
    const { setExperiment } = useActions(experimentLogic)

    const holdoutOptions = holdouts.map((holdout) => ({
        value: holdout.id,
        label: holdout.name,
    }))
    holdoutOptions.unshift({ value: null, label: 'No holdout' })

    return (
        <div className="mt-4 mb-8">
            <LemonSelect
                options={holdoutOptions}
                value={experiment.holdout_id || null}
                onChange={(value) => {
                    setExperiment({
                        ...experiment,
                        holdout_id: value,
                    })
                }}
                data-attr="experiment-holdout-selector"
            />
        </div>
    )
}

export function ExperimentForm(): JSX.Element {
    const { props } = useValues(experimentLogic)

    return (
        <div>
            <Form
                id="experiment-step"
                logic={experimentLogic}
                formKey="experiment"
                props={props}
                enableFormOnSubmit
                className="space-y-6 experiment-form"
            >
                <ExperimentFormFields />
            </Form>
        </div>
    )
}

const generateFeatureFlagKey = (name: string, unavailableFeatureFlagKeys: Set<string>): string => {
    const baseKey = name
        .toLowerCase()
        .replace(/[^A-Za-z0-9-_]+/g, '-')
        .replace(/-+$/, '')
        .replace(/^-+/, '')

    let key = baseKey
    let counter = 1

    while (unavailableFeatureFlagKeys.has(key)) {
        key = `${baseKey}-${counter}`
        counter++
    }
    return key
}

const SelectExistingFeatureFlagModal = ({
    isOpen,
    onClose,
    onSelect,
}: {
    isOpen: boolean
    onClose: () => void
    onSelect: (key: string) => void
}): JSX.Element => {
    const { featureFlags } = useValues(experimentsLogic)

    return (
        <LemonModal isOpen={isOpen} onClose={onClose} title="Choose an existing feature flag">
            <div className="space-y-2">
                <div className="text-muted mb-2">
                    Select an existing feature flag to use with this experiment. The feature flag must use multiple
                    variants with `control` as the first, and not be associated with an existing experiment.
                </div>
                <LemonTable
                    dataSource={featureFlags.results}
                    useURLForSorting={false}
                    columns={[
                        {
                            title: 'Key',
                            dataIndex: 'key',
                            sorter: (a, b) => (a.key || '').localeCompare(b.key || ''),
                            render: (key, flag) => (
                                <div className="flex items-center gap-2">
                                    <div className="font-semibold">{key}</div>
                                    <Link
                                        to={urls.featureFlag(flag.id as number)}
                                        target="_blank"
                                        className="flex items-center"
                                    >
                                        <IconOpenInNew className="ml-1" />
                                    </Link>
                                </div>
                            ),
                        },
                        {
                            title: 'Name',
                            dataIndex: 'name',
                            sorter: (a, b) => (a.name || '').localeCompare(b.name || ''),
                        },
                        {
                            title: null,
                            render: function RenderActions(_, flag) {
                                let disabledReason: string | undefined = undefined
                                try {
                                    featureFlagEligibleForExperiment(flag)
                                } catch (error) {
                                    disabledReason = (error as Error).message
                                }
                                return (
                                    <LemonButton
                                        size="xsmall"
                                        type="primary"
                                        disabledReason={disabledReason}
                                        onClick={() => {
                                            onSelect(flag.key)
                                            onClose()
                                        }}
                                    >
                                        Select
                                    </LemonButton>
                                )
                            },
                        },
                    ]}
                />
            </div>
        </LemonModal>
    )
}<|MERGE_RESOLUTION|>--- conflicted
+++ resolved
@@ -1,11 +1,6 @@
-<<<<<<< HEAD
 import { IconMagicWand, IconPlusSmall, IconSparkles, IconTrash } from '@posthog/icons'
 import { LemonDivider, LemonInput, LemonModal, LemonTextArea, Link, Tooltip } from '@posthog/lemon-ui'
 import { LemonTable } from '@posthog/lemon-ui'
-=======
-import { IconMagicWand, IconPlusSmall, IconTrash } from '@posthog/icons'
-import { LemonBanner, LemonDivider, LemonInput, LemonTextArea, Tooltip } from '@posthog/lemon-ui'
->>>>>>> 427bda43
 import { useActions, useValues } from 'kea'
 import { Form, Group } from 'kea-forms'
 import { ExperimentVariantNumber } from 'lib/components/SeriesGlyph'
