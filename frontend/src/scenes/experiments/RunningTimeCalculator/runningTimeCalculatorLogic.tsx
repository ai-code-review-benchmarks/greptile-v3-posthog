--- conflicted
+++ resolved
@@ -6,7 +6,6 @@
 import { experimentLogic } from 'scenes/experiments/experimentLogic'
 
 import { performQuery } from '~/queries/query'
-<<<<<<< HEAD
 import {
     ExperimentMetric,
     ExperimentMetricType,
@@ -15,17 +14,20 @@
     TrendsQuery,
     TrendsQueryResponse,
 } from '~/queries/schema/schema-general'
-import { BaseMathType, CountPerActorMathType, Experiment, FunnelVizType, PropertyMathType } from '~/types'
-=======
-import { ExperimentMetric, ExperimentMetricType, NodeKind, TrendsQueryResponse } from '~/queries/schema/schema-general'
-import { BaseMathType, CountPerActorMathType, Experiment, ExperimentMetricMathType, PropertyMathType } from '~/types'
->>>>>>> a7ad7199
+import {
+    BaseMathType,
+    CountPerActorMathType,
+    Experiment,
+    ExperimentMetricMathType,
+    FunnelVizType,
+    PropertyMathType,
+} from '~/types'
 
 import type { runningTimeCalculatorLogicType } from './runningTimeCalculatorLogicType'
 
 export const TIMEFRAME_HISTORICAL_DATA_DAYS = 14
-export const VARIANCE_SCALING_FACTOR_COUNT = 2
-export const VARIANCE_SCALING_FACTOR_CONTINUOUS = 0.25
+export const VARIANCE_SCALING_FACTOR_TOTAL_COUNT = 2
+export const VARIANCE_SCALING_FACTOR_SUM = 0.25
 
 const getKindField = (metric: ExperimentMetric): NodeKind => {
     return metric.metric_config.kind === NodeKind.ExperimentEventMetricConfig
@@ -43,7 +45,7 @@
         : metric.metric_config.table_name
 }
 
-const getCountQuery = (metric: ExperimentMetric, experiment: Experiment): TrendsQuery => {
+const getTotalCountQuery = (metric: ExperimentMetric, experiment: Experiment): TrendsQuery => {
     return {
         kind: NodeKind.TrendsQuery,
         series: [
@@ -68,7 +70,7 @@
     } as TrendsQuery
 }
 
-const getContinuousQuery = (metric: ExperimentMetric, experiment: Experiment): TrendsQuery => {
+const getSumQuery = (metric: ExperimentMetric, experiment: Experiment): TrendsQuery => {
     return {
         kind: NodeKind.TrendsQuery,
         series: [
@@ -168,66 +170,14 @@
                     return null
                 }
 
-<<<<<<< HEAD
                 const query =
-                    metric.metric_type === ExperimentMetricType.COUNT
-                        ? getCountQuery(metric, values.experiment)
-                        : metric.metric_type === ExperimentMetricType.CONTINUOUS
-                        ? getContinuousQuery(metric, values.experiment)
+                    metric.metric_type === ExperimentMetricType.MEAN &&
+                    metric.metric_config.math === ExperimentMetricMathType.TotalCount
+                        ? getTotalCountQuery(metric, values.experiment)
+                        : metric.metric_type === ExperimentMetricType.MEAN &&
+                          metric.metric_config.math === ExperimentMetricMathType.Sum
+                        ? getSumQuery(metric, values.experiment)
                         : getFunnelQuery(metric, values.experiment)
-=======
-                const series = []
-
-                const kindField =
-                    metric.metric_config.kind === NodeKind.ExperimentEventMetricConfig
-                        ? NodeKind.EventsNode
-                        : metric.metric_config.kind === NodeKind.ExperimentActionMetricConfig
-                        ? NodeKind.ActionsNode
-                        : NodeKind.DataWarehouseNode
-
-                const eventField =
-                    metric.metric_config.kind === NodeKind.ExperimentEventMetricConfig
-                        ? metric.metric_config.event
-                        : metric.metric_config.kind === NodeKind.ExperimentActionMetricConfig
-                        ? metric.metric_config.action
-                        : metric.metric_config.table_name
-
-                series.push({
-                    kind: kindField,
-                    event: eventField,
-                    math: BaseMathType.UniqueUsers,
-                })
-
-                if (metric.metric_type === ExperimentMetricType.MEAN) {
-                    if (metric.metric_config.math === ExperimentMetricMathType.Sum) {
-                        series.push({
-                            kind: kindField,
-                            event: eventField,
-                            math: PropertyMathType.Sum,
-                            math_property: metric.metric_config.math_property,
-                            math_property_type: TaxonomicFilterGroupType.NumericalEventProperties,
-                        })
-                    } else {
-                        series.push({
-                            kind: kindField,
-                            event: eventField,
-                            math: CountPerActorMathType.Average,
-                        })
-                    }
-                }
-
-                const query = {
-                    kind: NodeKind.TrendsQuery,
-                    series,
-                    trendsFilter: {},
-                    filterTestAccounts: values.experiment.exposure_criteria?.filterTestAccounts === true,
-                    dateRange: {
-                        date_from: dayjs().subtract(EXPERIMENT_DEFAULT_DURATION, 'day').format('YYYY-MM-DDTHH:mm'),
-                        date_to: dayjs().endOf('d').format('YYYY-MM-DDTHH:mm'),
-                        explicitDate: true,
-                    },
-                }
->>>>>>> a7ad7199
 
                 const result = (await performQuery(query)) as Partial<TrendsQueryResponse>
 
@@ -288,12 +238,12 @@
                     metric.metric_type === ExperimentMetricType.MEAN &&
                     metric.metric_config.math === ExperimentMetricMathType.TotalCount
                 ) {
-                    return VARIANCE_SCALING_FACTOR_COUNT * averageEventsPerUser
+                    return VARIANCE_SCALING_FACTOR_TOTAL_COUNT * averageEventsPerUser
                 } else if (
                     metric.metric_type === ExperimentMetricType.MEAN &&
                     metric.metric_config.math === ExperimentMetricMathType.Sum
                 ) {
-                    return VARIANCE_SCALING_FACTOR_CONTINUOUS * averagePropertyValuePerUser ** 2
+                    return VARIANCE_SCALING_FACTOR_SUM * averagePropertyValuePerUser ** 2
                 }
                 return null
             },
@@ -331,8 +281,10 @@
                 let d // Represents the absolute effect size (difference we want to detect)
                 let sampleSizeFormula // The correct sample size formula for each metric type
 
-<<<<<<< HEAD
-                if (metric.metric_type === ExperimentMetricType.COUNT) {
+                if (
+                    metric.metric_type === ExperimentMetricType.MEAN &&
+                    metric.metric_config.math === ExperimentMetricMathType.TotalCount
+                ) {
                     /*
                         Count Per User Metric:
                         - "mean" is the average number of events per user (e.g., clicks per user).
@@ -356,7 +308,10 @@
                         - `d` is the absolute effect size (MDE * mean).
                     */
                     sampleSizeFormula = (16 * variance) / d ** 2
-                } else if (metric.metric_type === ExperimentMetricType.CONTINUOUS) {
+                } else if (
+                    metric.metric_type === ExperimentMetricType.MEAN &&
+                    metric.metric_config.math === ExperimentMetricMathType.Sum
+                ) {
                     /*
                         Continuous property metric:
                         - "mean" is the average value of the measured property per user (e.g., revenue per user).
@@ -365,17 +320,6 @@
                         Formula:
                         d = MDE * averagePropertyValuePerUser
                     */
-=======
-                if (
-                    metric.metric_type === ExperimentMetricType.MEAN &&
-                    metric.metric_config.math === ExperimentMetricMathType.TotalCount
-                ) {
-                    d = minimumDetectableEffectDecimal * averageEventsPerUser
-                } else if (
-                    metric.metric_type === ExperimentMetricType.MEAN &&
-                    metric.metric_config.math === ExperimentMetricMathType.Sum
-                ) {
->>>>>>> a7ad7199
                     d = minimumDetectableEffectDecimal * averagePropertyValuePerUser
 
                     /*
