import { IconInfo } from '@posthog/icons'
import { actions, connect, kea, key, listeners, path, props, reducers, selectors } from 'kea'
import { forms } from 'kea-forms'
import { loaders } from 'kea-loaders'
import { router, urlToAction } from 'kea-router'
import api from 'lib/api'
import { EXPERIMENT_DEFAULT_DURATION, FunnelLayout } from 'lib/constants'
import { FEATURE_FLAGS } from 'lib/constants'
import { dayjs } from 'lib/dayjs'
import { lemonToast } from 'lib/lemon-ui/LemonToast/LemonToast'
import { Tooltip } from 'lib/lemon-ui/Tooltip'
import { featureFlagLogic } from 'lib/logic/featureFlagLogic'
import { hasFormErrors, toParams } from 'lib/utils'
import { eventUsageLogic } from 'lib/utils/eventUsageLogic'
import { ReactElement } from 'react'
import { validateFeatureFlagKey } from 'scenes/feature-flags/featureFlagLogic'
import { funnelDataLogic } from 'scenes/funnels/funnelDataLogic'
import { insightDataLogic } from 'scenes/insights/insightDataLogic'
import { cleanFilters, getDefaultEvent } from 'scenes/insights/utils/cleanFilters'
import { sceneLogic } from 'scenes/sceneLogic'
import { Scene } from 'scenes/sceneTypes'
import { teamLogic } from 'scenes/teamLogic'
import { trendsDataLogic } from 'scenes/trends/trendsDataLogic'
import { urls } from 'scenes/urls'

import { cohortsModel } from '~/models/cohortsModel'
import { groupsModel } from '~/models/groupsModel'
import {
    CachedExperimentFunnelsQueryResponse,
    CachedExperimentTrendsQueryResponse,
    ExperimentFunnelsQuery,
    ExperimentTrendsQuery,
    NodeKind,
} from '~/queries/schema'
import {
    ActionFilter as ActionFilterType,
    Breadcrumb,
    BreakdownAttributionType,
    ChartDisplayType,
    CohortType,
    CountPerActorMathType,
    EntityTypes,
    Experiment,
    ExperimentResults,
    FeatureFlagType,
    FilterType,
    FunnelConversionWindowTimeUnit,
    FunnelExperimentVariant,
    FunnelStep,
    FunnelVizType,
    InsightType,
    MultivariateFlagVariant,
    PropertyMathType,
    SecondaryExperimentMetric,
    SecondaryMetricResults,
    SignificanceCode,
    TrendExperimentVariant,
    TrendResult,
    TrendsFilterType,
} from '~/types'

import { MetricInsightId } from './constants'
import type { experimentLogicType } from './experimentLogicType'
import { experimentsLogic } from './experimentsLogic'
import { holdoutsLogic } from './holdoutsLogic'
import { getMinimumDetectableEffect, transformFiltersForWinningVariant } from './utils'

const NEW_EXPERIMENT: Experiment = {
    id: 'new',
    name: '',
    type: 'product',
    feature_flag_key: '',
    filters: getDefaultFilters(InsightType.FUNNELS, undefined),
    metrics: [],
    metrics_secondary: [],
    parameters: {
        feature_flag_variants: [
            { key: 'control', rollout_percentage: 50 },
            { key: 'test', rollout_percentage: 50 },
        ],
    },
    secondary_metrics: [],
    created_at: null,
    created_by: null,
    updated_at: null,
    holdout_id: null,
}

export interface ExperimentLogicProps {
    experimentId?: Experiment['id']
}

interface SecondaryMetricResult {
    insightType: InsightType
    result?: number
}

export interface TabularSecondaryMetricResults {
    variant: string
    results?: SecondaryMetricResult[]
}

export interface ExperimentResultCalculationError {
    detail: string
    statusCode: number
}

export const experimentLogic = kea<experimentLogicType>([
    props({} as ExperimentLogicProps),
    key((props) => props.experimentId || 'new'),
    path((key) => ['scenes', 'experiment', 'experimentLogic', key]),
    connect(() => ({
        values: [
            teamLogic,
            ['currentTeamId'],
            groupsModel,
            ['aggregationLabel', 'groupTypes', 'showGroupsOptions'],
            sceneLogic,
            ['activeScene'],
            featureFlagLogic,
            ['featureFlags'],
            holdoutsLogic,
            ['holdouts'],
            // Hook the insight state to get the results for the sample size estimation
            funnelDataLogic({ dashboardItemId: MetricInsightId.Funnels }),
            ['results as funnelResults', 'conversionMetrics'],
            trendsDataLogic({ dashboardItemId: MetricInsightId.Trends }),
            ['results as trendResults'],
            // Hook into the loading state of the metric insight
            insightDataLogic({ dashboardItemId: MetricInsightId.Trends }),
            ['insightDataLoading as trendMetricInsightLoading'],
            insightDataLogic({ dashboardItemId: MetricInsightId.TrendsExposure }),
            ['insightDataLoading as trendExposureMetricInsightLoading'],
            insightDataLogic({ dashboardItemId: MetricInsightId.Funnels }),
            ['insightDataLoading as funnelMetricInsightLoading'],
            insightDataLogic({ dashboardItemId: MetricInsightId.SecondaryTrends }),
            ['insightDataLoading as secondaryTrendMetricInsightLoading'],
            insightDataLogic({ dashboardItemId: MetricInsightId.SecondaryFunnels }),
            ['insightDataLoading as secondaryFunnelMetricInsightLoading'],
        ],
        actions: [
            experimentsLogic,
            ['updateExperiments', 'addToExperiments'],
            eventUsageLogic,
            [
                'reportExperimentCreated',
                'reportExperimentViewed',
                'reportExperimentLaunched',
                'reportExperimentCompleted',
                'reportExperimentArchived',
                'reportExperimentReset',
                'reportExperimentExposureCohortCreated',
                'reportExperimentVariantShipped',
                'reportExperimentVariantScreenshotUploaded',
                'reportExperimentResultsLoadingTimeout',
                'reportExperimentReleaseConditionsViewed',
            ],
        ],
    })),
    actions({
        setExperimentMissing: true,
        setExperiment: (experiment: Partial<Experiment>) => ({ experiment }),
        createExperiment: (draft?: boolean) => ({ draft }),
<<<<<<< HEAD
=======
        setExperimentFeatureFlagKeyFromName: true,
        setNewExperimentInsight: (filters?: Partial<FilterType>) => ({ filters }),
>>>>>>> 94d868c6
        setExperimentType: (type?: string) => ({ type }),
        removeExperimentGroup: (idx: number) => ({ idx }),
        setEditExperiment: (editing: boolean) => ({ editing }),
        setExperimentResultCalculationError: (error: ExperimentResultCalculationError) => ({ error }),
        setFlagImplementationWarning: (warning: boolean) => ({ warning }),
        setExposureAndSampleSize: (exposure: number, sampleSize: number) => ({ exposure, sampleSize }),
        updateExperimentGoal: (filters: Partial<FilterType>) => ({ filters }),
        updateExperimentCollectionGoal: true,
        updateExperimentExposure: (filters: Partial<FilterType> | null) => ({ filters }),
        updateExperimentSecondaryMetrics: (metrics: SecondaryExperimentMetric[]) => ({ metrics }),
        changeExperimentStartDate: (startDate: string) => ({ startDate }),
        launchExperiment: true,
        endExperiment: true,
        addExperimentGroup: true,
        archiveExperiment: true,
        resetRunningExperiment: true,
        checkFlagImplementationWarning: true,
        openExperimentGoalModal: true,
        closeExperimentGoalModal: true,
        openExperimentExposureModal: true,
        closeExperimentExposureModal: true,
        openExperimentCollectionGoalModal: true,
        closeExperimentCollectionGoalModal: true,
        openShipVariantModal: true,
        closeShipVariantModal: true,
        openDistributionModal: true,
        closeDistributionModal: true,
        openReleaseConditionsModal: true,
        closeReleaseConditionsModal: true,
        updateExperimentVariantImages: (variantPreviewMediaIds: Record<string, string>) => ({ variantPreviewMediaIds }),
        setTrendsMetric: ({
            metricIdx,
            name,
            series,
            filterTestAccounts,
            isSecondary = false,
        }: {
            metricIdx: number
            name?: string
            series?: any[]
            filterTestAccounts?: boolean
            isSecondary?: boolean
        }) => ({ metricIdx, name, series, filterTestAccounts, isSecondary }),
        setTrendsExposureMetric: ({
            metricIdx,
            name,
            series,
            filterTestAccounts,
        }: {
            metricIdx: number
            name?: string
            series?: any[]
            filterTestAccounts?: boolean
        }) => ({ metricIdx, name, series, filterTestAccounts }),
        setFunnelsMetric: ({
            metricIdx,
            name,
            series,
            filterTestAccounts,
            breakdownAttributionType,
            breakdownAttributionValue,
            funnelWindowInterval,
            funnelWindowIntervalUnit,
            aggregation_group_type_index,
            funnelAggregateByHogQL,
            isSecondary = false,
        }: {
            metricIdx: number
            name?: string
            series?: any[]
            filterTestAccounts?: boolean
            breakdownAttributionType?: BreakdownAttributionType
            breakdownAttributionValue?: number
            funnelWindowInterval?: number
            funnelWindowIntervalUnit?: string
            aggregation_group_type_index?: number
            funnelAggregateByHogQL?: string
            isSecondary?: boolean
        }) => ({
            metricIdx,
            name,
            series,
            filterTestAccounts,
            breakdownAttributionType,
            breakdownAttributionValue,
            funnelWindowInterval,
            funnelWindowIntervalUnit,
            aggregation_group_type_index,
            funnelAggregateByHogQL,
            isSecondary,
        }),
        setTabKey: (tabKey: string) => ({ tabKey }),
    }),
    reducers({
        experiment: [
            { ...NEW_EXPERIMENT } as Experiment,
            {
                setExperiment: (state, { experiment }) => {
                    return { ...state, ...experiment }
                },
                addExperimentGroup: (state) => {
                    if (state?.parameters?.feature_flag_variants) {
                        const newRolloutPercentages = percentageDistribution(
                            state.parameters.feature_flag_variants.length + 1
                        )
                        const updatedRolloutPercentageVariants = state.parameters.feature_flag_variants.map(
                            (variant: MultivariateFlagVariant, i: number) => ({
                                ...variant,
                                rollout_percentage: newRolloutPercentages[i],
                            })
                        )
                        return {
                            ...state,
                            parameters: {
                                ...state.parameters,
                                feature_flag_variants: [
                                    ...updatedRolloutPercentageVariants,
                                    {
                                        key: `test_group_${state.parameters.feature_flag_variants.length}`,
                                        rollout_percentage: newRolloutPercentages[newRolloutPercentages.length - 1],
                                    },
                                ],
                            },
                        }
                    }
                    return state
                },
                removeExperimentGroup: (state, { idx }) => {
                    if (!state) {
                        return state
                    }
                    const variants = [...(state.parameters?.feature_flag_variants || [])]
                    variants.splice(idx, 1)
                    const newRolloutPercentages = percentageDistribution(
                        (state?.parameters?.feature_flag_variants || []).length - 1
                    )
                    const updatedVariants = variants.map((variant: MultivariateFlagVariant, i: number) => ({
                        ...variant,
                        rollout_percentage: newRolloutPercentages[i],
                    }))

                    return {
                        ...state,
                        parameters: {
                            ...state.parameters,
                            feature_flag_variants: updatedVariants,
                        },
                    }
                },
                setTrendsMetric: (state, { metricIdx, name, series, filterTestAccounts, isSecondary }) => {
                    const metricsKey = isSecondary ? 'metrics_secondary' : 'metrics'
                    const metrics = [...(state?.[metricsKey] || [])]
                    const metric = metrics[metricIdx]

                    metrics[metricIdx] = {
                        ...metric,
                        ...(name !== undefined && { name }),
                        count_query: {
                            ...(metric as ExperimentTrendsQuery).count_query,
                            ...(series && { series }),
                            ...(filterTestAccounts !== undefined && { filterTestAccounts }),
                        },
                    } as ExperimentTrendsQuery

                    return {
                        ...state,
                        [metricsKey]: metrics,
                    }
                },
                setTrendsExposureMetric: (state, { metricIdx, name, series, filterTestAccounts }) => {
                    const metrics = [...(state?.metrics || [])]
                    const metric = metrics[metricIdx]

                    metrics[metricIdx] = {
                        ...metric,
                        ...(name !== undefined && { name }),
                        exposure_query: {
                            ...(metric as ExperimentTrendsQuery).exposure_query,
                            ...(series && { series }),
                            ...(filterTestAccounts !== undefined && { filterTestAccounts }),
                        },
                    } as ExperimentTrendsQuery

                    return {
                        ...state,
                        metrics,
                    }
                },
                setFunnelsMetric: (
                    state,
                    {
                        metricIdx,
                        name,
                        series,
                        filterTestAccounts,
                        breakdownAttributionType,
                        breakdownAttributionValue,
                        funnelWindowInterval,
                        funnelWindowIntervalUnit,
                        aggregation_group_type_index,
                        funnelAggregateByHogQL,
                        isSecondary,
                    }
                ) => {
                    const metricsKey = isSecondary ? 'metrics_secondary' : 'metrics'
                    const metrics = [...(state?.[metricsKey] || [])]
                    const metric = metrics[metricIdx]

                    metrics[metricIdx] = {
                        ...metric,
                        ...(name !== undefined && { name }),
                        funnels_query: {
                            ...(metric as ExperimentFunnelsQuery).funnels_query,
                            ...(series && { series }),
                            ...(filterTestAccounts !== undefined && { filterTestAccounts }),
                            ...(aggregation_group_type_index !== undefined && { aggregation_group_type_index }),
                            funnelsFilter: {
                                ...(metric as ExperimentFunnelsQuery).funnels_query.funnelsFilter,
                                ...(breakdownAttributionType && { breakdownAttributionType }),
                                ...(breakdownAttributionValue !== undefined && { breakdownAttributionValue }),
                                ...(funnelWindowInterval !== undefined && { funnelWindowInterval }),
                                ...(funnelWindowIntervalUnit && { funnelWindowIntervalUnit }),
                                ...(funnelAggregateByHogQL !== undefined && { funnelAggregateByHogQL }),
                            },
                        },
                    } as ExperimentFunnelsQuery

                    return {
                        ...state,
                        [metricsKey]: metrics,
                    }
                },
            },
        ],
        experimentMissing: [
            false,
            {
                setExperimentMissing: () => true,
            },
        ],
        editingExistingExperiment: [
            false,
            {
                setEditExperiment: (_, { editing }) => editing,
            },
        ],
        changingGoalMetric: [
            false,
            {
                updateExperimentGoal: () => true,
                updateExperimentExposure: () => true,
                changeExperimentStartDate: () => true,
                loadExperimentResults: () => false,
            },
        ],
        changingSecondaryMetrics: [
            false,
            {
                updateExperimentSecondaryMetrics: () => true,
                loadSecondaryMetricResults: () => false,
            },
        ],
        experimentResultCalculationError: [
            null as ExperimentResultCalculationError | null,
            {
                setExperimentResultCalculationError: (_, { error }) => error,
            },
        ],
        flagImplementationWarning: [
            false as boolean,
            {
                setFlagImplementationWarning: (_, { warning }) => warning,
            },
        ],
        // TODO: delete with the old UI
        exposureAndSampleSize: [
            { exposure: 0, sampleSize: 0 } as { exposure: number; sampleSize: number },
            {
                setExposureAndSampleSize: (_, { exposure, sampleSize }) => ({ exposure, sampleSize }),
            },
        ],
        isExperimentGoalModalOpen: [
            false,
            {
                openExperimentGoalModal: () => true,
                closeExperimentGoalModal: () => false,
            },
        ],
        isExperimentExposureModalOpen: [
            false,
            {
                openExperimentExposureModal: () => true,
                closeExperimentExposureModal: () => false,
            },
        ],
        isExperimentCollectionGoalModalOpen: [
            false,
            {
                openExperimentCollectionGoalModal: () => true,
                closeExperimentCollectionGoalModal: () => false,
            },
        ],
        isShipVariantModalOpen: [
            false,
            {
                openShipVariantModal: () => true,
                closeShipVariantModal: () => false,
            },
        ],
        isDistributionModalOpen: [
            false,
            {
                openDistributionModal: () => true,
                closeDistributionModal: () => false,
            },
        ],
        isReleaseConditionsModalOpen: [
            false,
            {
                openReleaseConditionsModal: () => true,
                closeReleaseConditionsModal: () => false,
            },
        ],
        experimentValuesChangedLocally: [
            false,
            {
                setExperiment: () => true,
                loadExperiment: () => false,
                updateExperiment: () => false,
            },
        ],
        tabKey: [
            'results',
            {
                setTabKey: (_, { tabKey }) => tabKey,
            },
        ],
    }),
    listeners(({ values, actions }) => ({
        createExperiment: async ({ draft }) => {
            const { recommendedRunningTime, recommendedSampleSize, minimumDetectableEffect } = values

            actions.touchExperimentField('name')
            actions.touchExperimentField('feature_flag_key')
            values.experiment.parameters.feature_flag_variants.forEach((_, i) =>
                actions.touchExperimentField(`parameters.feature_flag_variants.${i}.key`)
            )

            if (hasFormErrors(values.experimentErrors)) {
                return
            }

            // Minimum Detectable Effect is calculated based on a loaded insight
            // Terminate if the insight did not manage to load in time
            if (!minimumDetectableEffect) {
                eventUsageLogic.actions.reportExperimentInsightLoadFailed()
                return lemonToast.error(
                    'Failed to load insight. Experiment cannot be saved without this value. Try changing the experiment goal.'
                )
            }

            let response: Experiment | null = null
            const isUpdate = !!values.experimentId && values.experimentId !== 'new'
            try {
                if (isUpdate) {
                    response = await api.update(
                        `api/projects/${values.currentTeamId}/experiments/${values.experimentId}`,
                        {
                            ...values.experiment,
                            parameters: {
                                ...values.experiment?.parameters,
                                recommended_running_time: recommendedRunningTime,
                                recommended_sample_size: recommendedSampleSize,
                                minimum_detectable_effect: minimumDetectableEffect,
                            },
                            ...(!draft && { start_date: dayjs() }),
                            // backwards compatibility: Remove any global properties set on the experiment.
                            // These were used to change feature flag targeting, but this is controlled directly
                            // on the feature flag now.
                            filters: {
                                events: [],
                                actions: [],
                                ...values.experiment.filters,
                                properties: [],
                            },
                        }
                    )
                    if (response?.id) {
                        actions.updateExperiments(response)
                        actions.setEditExperiment(false)
                        actions.loadExperimentSuccess(response)
                        return
                    }
                } else {
                    response = await api.create(`api/projects/${values.currentTeamId}/experiments`, {
                        ...values.experiment,
                        parameters: {
                            ...values.experiment?.parameters,
                            recommended_running_time: recommendedRunningTime,
                            recommended_sample_size: recommendedSampleSize,
                            minimum_detectable_effect: minimumDetectableEffect,
                        },
                        ...(!draft && { start_date: dayjs() }),
                    })
                    response && actions.reportExperimentCreated(response)
                }
            } catch (error: any) {
                lemonToast.error(error.detail || 'Failed to create experiment')
                return
            }

            if (response?.id) {
                const experimentId = response.id
                router.actions.push(urls.experiment(experimentId))
                actions.addToExperiments(response)
                lemonToast.success(`Experiment ${isUpdate ? 'updated' : 'created'}`, {
                    button: {
                        label: 'View it',
                        action: () => {
                            router.actions.push(urls.experiment(experimentId))
                        },
                    },
                })
            }
        },
        setExperimentType: async ({ type }) => {
            actions.setExperiment({ type: type })
        },
        loadExperimentSuccess: async ({ experiment }) => {
            experiment && actions.reportExperimentViewed(experiment)

            if (experiment?.start_date) {
                actions.loadExperimentResults()
                actions.loadSecondaryMetricResults()
            }
        },
        launchExperiment: async () => {
            const startDate = dayjs()
            actions.updateExperiment({ start_date: startDate.toISOString() })
            values.experiment && eventUsageLogic.actions.reportExperimentLaunched(values.experiment, startDate)
        },
        changeExperimentStartDate: async ({ startDate }) => {
            actions.updateExperiment({ start_date: startDate })
            values.experiment && eventUsageLogic.actions.reportExperimentStartDateChange(values.experiment, startDate)
        },
        endExperiment: async () => {
            const endDate = dayjs()
            actions.updateExperiment({ end_date: endDate.toISOString() })
            const duration = endDate.diff(values.experiment?.start_date, 'second')
            values.experiment &&
                actions.reportExperimentCompleted(values.experiment, endDate, duration, values.areResultsSignificant)
        },
        archiveExperiment: async () => {
            actions.updateExperiment({ archived: true })
            values.experiment && actions.reportExperimentArchived(values.experiment)
        },
        updateExperimentGoal: async ({ filters }) => {
            // Reset MDE to the recommended setting
            actions.setExperiment({
                parameters: {
                    ...values.experiment.parameters,
                    minimum_detectable_effect: undefined,
                },
            })

            const { recommendedRunningTime, recommendedSampleSize, minimumDetectableEffect } = values

            const filtersToUpdate = { ...filters }
            delete filtersToUpdate.properties

            actions.updateExperiment({
                filters: filtersToUpdate,
                metrics: values.experiment.metrics,
                parameters: {
                    ...values.experiment?.parameters,
                    recommended_running_time: recommendedRunningTime,
                    recommended_sample_size: recommendedSampleSize,
                    minimum_detectable_effect: minimumDetectableEffect,
                },
            })
            actions.closeExperimentGoalModal()
        },
        updateExperimentCollectionGoal: async () => {
            const { recommendedRunningTime, recommendedSampleSize, minimumDetectableEffect } = values

            actions.updateExperiment({
                parameters: {
                    ...values.experiment?.parameters,
                    recommended_running_time: recommendedRunningTime,
                    recommended_sample_size: recommendedSampleSize,
                    minimum_detectable_effect: minimumDetectableEffect || 0,
                },
            })
            actions.closeExperimentCollectionGoalModal()
        },
        updateExperimentExposure: async ({ filters }) => {
            actions.updateExperiment({
                metrics: values.experiment.metrics,
                parameters: {
                    custom_exposure_filter: filters ?? undefined,
                    feature_flag_variants: values.experiment?.parameters?.feature_flag_variants,
                },
            })
            actions.closeExperimentExposureModal()
        },
        updateExperimentSecondaryMetrics: async ({ metrics }) => {
            actions.updateExperiment({ secondary_metrics: metrics })
        },
        closeExperimentGoalModal: () => {
            if (values.experimentValuesChangedLocally) {
                actions.loadExperiment()
            }
        },
        closeExperimentExposureModal: () => {
            if (values.experimentValuesChangedLocally) {
                actions.loadExperiment()
            }
        },
        closeExperimentCollectionGoalModal: () => {
            if (values.experimentValuesChangedLocally) {
                actions.loadExperiment()
            }
        },
        resetRunningExperiment: async () => {
            actions.updateExperiment({ start_date: null, end_date: null, archived: false })
            values.experiment && actions.reportExperimentReset(values.experiment)

            actions.loadExperimentResultsSuccess(null)
            actions.loadSecondaryMetricResultsSuccess([])
        },
        updateExperimentSuccess: async ({ experiment }) => {
            actions.updateExperiments(experiment)
            if (values.changingGoalMetric) {
                actions.loadExperimentResults()
            }
            if (values.changingSecondaryMetrics && values.experiment?.start_date) {
                actions.loadSecondaryMetricResults()
            }
            if (values.experiment?.start_date) {
                actions.loadExperimentResults()
            }
        },
        setExperiment: async ({ experiment }) => {
            const experimentEntitiesChanged =
                (experiment.filters?.events && experiment.filters.events.length > 0) ||
                (experiment.filters?.actions && experiment.filters.actions.length > 0)

            if (!experiment.filters || Object.keys(experiment.filters).length === 0) {
                return
            }

            if (experimentEntitiesChanged) {
                actions.checkFlagImplementationWarning()
            }
        },
        setExperimentValue: async ({ name, value }, breakpoint) => {
            await breakpoint(100)

            if (name === 'filters') {
                const experimentEntitiesChanged =
                    (value?.events && value.events.length > 0) || (value?.actions && value.actions.length > 0)

                if (!value || Object.keys(value).length === 0) {
                    return
                }

                if (experimentEntitiesChanged) {
                    actions.checkFlagImplementationWarning()
                }
            }
        },
        setExperimentValues: async ({ values }, breakpoint) => {
            await breakpoint(100)

            const experiment = values

            const experimentEntitiesChanged =
                (experiment.filters?.events && experiment.filters.events.length > 0) ||
                (experiment.filters?.actions && experiment.filters.actions.length > 0)

            if (!experiment.filters || Object.keys(experiment.filters).length === 0) {
                return
            }

            if (experimentEntitiesChanged) {
                actions.checkFlagImplementationWarning()
            }
        },
        checkFlagImplementationWarning: async (_, breakpoint) => {
            const experiment = values.experiment
            const experimentEntitiesChanged =
                (experiment.filters?.events && experiment.filters.events.length > 0) ||
                (experiment.filters?.actions && experiment.filters.actions.length > 0)

            if (!experiment.filters || Object.keys(experiment.filters).length === 0) {
                return
            }

            if (experimentEntitiesChanged) {
                const url = `/api/projects/${values.currentTeamId}/experiments/requires_flag_implementation?${toParams(
                    experiment.filters || {}
                )}`
                await breakpoint(100)

                try {
                    const response = await api.get(url)
                    actions.setFlagImplementationWarning(response.result)
                } catch (e) {
                    // default to not showing the warning
                    actions.setFlagImplementationWarning(false)
                }
            }
        },
        createExposureCohortSuccess: ({ exposureCohort }) => {
            if (exposureCohort && exposureCohort.id !== 'new') {
                cohortsModel.actions.cohortCreated(exposureCohort)
                actions.reportExperimentExposureCohortCreated(values.experiment, exposureCohort)
                actions.setExperiment({ exposure_cohort: exposureCohort.id })
                lemonToast.success('Exposure cohort created successfully', {
                    button: {
                        label: 'View cohort',
                        action: () => router.actions.push(urls.cohort(exposureCohort.id)),
                    },
                })
            }
        },
        shipVariantSuccess: ({ payload }) => {
            lemonToast.success('The selected variant has been shipped')
            actions.closeShipVariantModal()
            if (payload.shouldStopExperiment && !values.isExperimentStopped) {
                actions.endExperiment()
            }
            actions.loadExperiment()
            actions.reportExperimentVariantShipped(values.experiment)
        },
        shipVariantFailure: ({ error }) => {
            lemonToast.error(error)
            actions.closeShipVariantModal()
        },
        updateExperimentVariantImages: async ({ variantPreviewMediaIds }) => {
            try {
                const updatedParameters = {
                    ...values.experiment.parameters,
                    variant_screenshot_media_ids: variantPreviewMediaIds,
                }
                await api.update(`api/projects/${values.currentTeamId}/experiments/${values.experimentId}`, {
                    parameters: updatedParameters,
                })
                actions.setExperiment({
                    parameters: updatedParameters,
                })
            } catch (error) {
                lemonToast.error('Failed to update experiment variant images')
            }
        },
    })),
    loaders(({ actions, props, values }) => ({
        experiment: {
            loadExperiment: async () => {
                if (props.experimentId && props.experimentId !== 'new') {
                    try {
                        const response = await api.get(
                            `api/projects/${values.currentTeamId}/experiments/${props.experimentId}`
                        )
                        return response as Experiment
                    } catch (error: any) {
                        if (error.status === 404) {
                            actions.setExperimentMissing()
                        } else {
                            throw error
                        }
                    }
                }
                return NEW_EXPERIMENT
            },
            updateExperiment: async (update: Partial<Experiment>) => {
                const response: Experiment = await api.update(
                    `api/projects/${values.currentTeamId}/experiments/${values.experimentId}`,
                    update
                )
                return response
            },
        },
        experimentResults: [
            null as
                | ExperimentResults['result']
                | CachedExperimentTrendsQueryResponse
                | CachedExperimentFunnelsQueryResponse
                | null,
            {
                loadExperimentResults: async (
                    refresh?: boolean
                ): Promise<
                    | ExperimentResults['result']
                    | CachedExperimentTrendsQueryResponse
                    | CachedExperimentFunnelsQueryResponse
                    | null
                > => {
                    try {
                        // :FLAG: CLEAN UP AFTER MIGRATION
                        if (values.featureFlags[FEATURE_FLAGS.EXPERIMENTS_HOGQL]) {
                            // Queries are shareable, so we need to set the experiment_id for the backend to correctly associate the query with the experiment
                            const queryWithExperimentId = {
                                ...values.experiment.metrics[0],
                                experiment_id: values.experimentId,
                            }

                            const response: ExperimentResults = await api.create(
                                `api/projects/${values.currentTeamId}/query`,
                                { query: queryWithExperimentId }
                            )

                            return {
                                ...response,
                                fakeInsightId: Math.random().toString(36).substring(2, 15),
                                last_refresh: response.last_refresh || '',
                            } as unknown as CachedExperimentTrendsQueryResponse | CachedExperimentFunnelsQueryResponse
                        }

                        const refreshParam = refresh ? '?refresh=true' : ''
                        const response: ExperimentResults = await api.get(
                            `api/projects/${values.currentTeamId}/experiments/${values.experimentId}/results${refreshParam}`
                        )
                        return {
                            ...response.result,
                            fakeInsightId: Math.random().toString(36).substring(2, 15),
                            last_refresh: response.last_refresh,
                        }
                    } catch (error: any) {
                        actions.setExperimentResultCalculationError({ detail: error.detail, statusCode: error.status })
                        if (error.status === 504) {
                            actions.reportExperimentResultsLoadingTimeout(values.experimentId)
                        }
                        return null
                    }
                },
            },
        ],
        secondaryMetricResults: [
            null as
                | SecondaryMetricResults[]
                | (CachedExperimentTrendsQueryResponse | CachedExperimentFunnelsQueryResponse)[]
                | null,
            {
                loadSecondaryMetricResults: async (
                    refresh?: boolean
                ): Promise<
                    | SecondaryMetricResults[]
                    | (CachedExperimentTrendsQueryResponse | CachedExperimentFunnelsQueryResponse)[]
                    | null
                > => {
                    if (values.featureFlags[FEATURE_FLAGS.EXPERIMENTS_HOGQL]) {
                        return (await Promise.all(
                            values.experiment?.metrics_secondary.map(async (metric) => {
                                try {
                                    // Queries are shareable, so we need to set the experiment_id for the backend to correctly associate the query with the experiment
                                    const queryWithExperimentId = {
                                        ...metric,
                                        experiment_id: values.experimentId,
                                    }
                                    const response: ExperimentResults = await api.create(
                                        `api/projects/${values.currentTeamId}/query`,
                                        { query: queryWithExperimentId }
                                    )

                                    return {
                                        ...response,
                                        fakeInsightId: Math.random().toString(36).substring(2, 15),
                                        last_refresh: response.last_refresh || '',
                                    }
                                } catch (error) {
                                    return {}
                                }
                            })
                        )) as unknown as (CachedExperimentTrendsQueryResponse | CachedExperimentFunnelsQueryResponse)[]
                    }

                    const refreshParam = refresh ? '&refresh=true' : ''

                    return await Promise.all(
                        (values.experiment?.secondary_metrics || []).map(async (_, index) => {
                            try {
                                const secResults = await api.get(
                                    `api/projects/${values.currentTeamId}/experiments/${values.experimentId}/secondary_results?id=${index}${refreshParam}`
                                )
                                // :TRICKY: Maintain backwards compatibility for cached responses, remove after cache period has expired
                                if (secResults && secResults.result && !secResults.result.hasOwnProperty('result')) {
                                    return {
                                        result: { ...secResults.result },
                                        fakeInsightId: Math.random().toString(36).substring(2, 15),
                                        last_refresh: secResults.last_refresh,
                                    }
                                }

                                return {
                                    ...secResults.result,
                                    fakeInsightId: Math.random().toString(36).substring(2, 15),
                                    last_refresh: secResults.last_refresh,
                                }
                            } catch (error) {
                                return {}
                            }
                        })
                    )
                },
            },
        ],
        exposureCohort: [
            null as CohortType | null,
            {
                createExposureCohort: async () => {
                    if (props.experimentId && props.experimentId !== 'new' && props.experimentId !== 'web') {
                        return (await api.experiments.createExposureCohort(props.experimentId)).cohort
                    }
                    return null
                },
            },
        ],
        featureFlag: [
            null as FeatureFlagType | null,
            {
                shipVariant: async ({ selectedVariantKey, shouldStopExperiment }) => {
                    if (!values.experiment.feature_flag) {
                        throw new Error('Experiment does not have a feature flag linked')
                    }

                    const currentFlagFilters = values.experiment.feature_flag?.filters
                    const newFilters = transformFiltersForWinningVariant(currentFlagFilters, selectedVariantKey)

                    await api.update(
                        `api/projects/${values.currentTeamId}/feature_flags/${values.experiment.feature_flag?.id}`,
                        { filters: newFilters }
                    )

                    return shouldStopExperiment
                },
            },
        ],
    })),
    selectors({
        props: [() => [(_, props) => props], (props) => props],
        dynamicFeatureFlagKey: [
            (s) => [s.experiment],
            (experiment: Experiment): string => {
                return experiment.name
                    .toLowerCase()
                    .replace(/[^A-Za-z0-9-_]+/g, '-')
                    .replace(/-+$/, '')
                    .replace(/^-+/, '')
            },
        ],
        experimentId: [
            () => [(_, props) => props.experimentId ?? 'new'],
            (experimentId): Experiment['id'] => experimentId,
        ],
        getMetricType: [
            (s) => [s.experiment, s.featureFlags],
            (experiment, featureFlags) =>
                (metricIdx: number = 0) => {
                    if (featureFlags[FEATURE_FLAGS.EXPERIMENTS_HOGQL]) {
                        const query = experiment?.metrics?.[metricIdx]
                        return query?.kind === NodeKind.ExperimentTrendsQuery ? InsightType.TRENDS : InsightType.FUNNELS
                    }

                    return experiment?.filters?.insight || InsightType.FUNNELS
                },
        ],
        getSecondaryMetricType: [
            (s) => [s.experiment, s.featureFlags],
            (experiment, featureFlags) =>
                (metricIdx: number = 0) => {
                    if (featureFlags[FEATURE_FLAGS.EXPERIMENTS_HOGQL]) {
                        const query = experiment?.metrics_secondary?.[metricIdx]
                        return query?.kind === NodeKind.ExperimentTrendsQuery ? InsightType.TRENDS : InsightType.FUNNELS
                    }

                    return experiment?.secondary_metrics?.[metricIdx]?.filters?.insight || InsightType.FUNNELS
                },
        ],
        isExperimentRunning: [
            (s) => [s.experiment],
            (experiment): boolean => {
                return !!experiment?.start_date
            },
        ],
        isExperimentStopped: [
            (s) => [s.experiment],
            (experiment): boolean => {
                return (
                    !!experiment?.end_date &&
                    dayjs().isSameOrAfter(dayjs(experiment.end_date), 'day') &&
                    !experiment.archived
                )
            },
        ],
        breadcrumbs: [
            (s) => [s.experiment, s.experimentId],
            (experiment, experimentId): Breadcrumb[] => [
                {
                    key: Scene.Experiments,
                    name: 'Experiments',
                    path: urls.experiments(),
                },
                {
                    key: [Scene.Experiment, experimentId],
                    name: experiment?.name || '',
                    onRename: async (name: string) => {
                        // :KLUDGE: work around a type error when using asyncActions accessed via a callback passed to selectors()
                        const logic = experimentLogic({ experimentId })
                        await logic.asyncActions.updateExperiment({ name })
                    },
                },
            ],
        ],
        variants: [
            (s) => [s.experiment],
            (experiment): MultivariateFlagVariant[] => {
                return experiment?.parameters?.feature_flag_variants || []
            },
        ],
        experimentMathAggregationForTrends: [
            (s) => [s.experiment, s.featureFlags],
            (experiment, featureFlags) => (): PropertyMathType | CountPerActorMathType | undefined => {
                let entities: { math?: string }[] = []

                if (featureFlags[FEATURE_FLAGS.EXPERIMENTS_HOGQL]) {
                    const query = experiment?.metrics?.[0] as ExperimentTrendsQuery
                    if (!query) {
                        return undefined
                    }
                    entities = query.count_query?.series || []
                } else {
                    const filters = experiment?.filters
                    if (!filters) {
                        return undefined
                    }
                    entities = [...(filters?.events || []), ...(filters?.actions || [])] as ActionFilterType[]
                }

                // Find out if we're using count per actor math aggregates averages per user
                const userMathValue = entities.filter((entity) =>
                    Object.values(CountPerActorMathType).includes(entity?.math as CountPerActorMathType)
                )[0]?.math

                // alternatively, if we're using property math
                // remove 'sum' property math from the list of math types
                // since we can handle that as a regular case
                const targetValues = Object.values(PropertyMathType).filter((value) => value !== PropertyMathType.Sum)

                const propertyMathValue = entities.filter((entity) =>
                    targetValues.includes(entity?.math as PropertyMathType)
                )[0]?.math

                return (userMathValue ?? propertyMathValue) as PropertyMathType | CountPerActorMathType | undefined
            },
        ],
        minimumDetectableEffect: [
            (s) => [s.experiment, s.getMetricType, s.conversionMetrics, s.trendResults],
            (newExperiment, getMetricType, conversionMetrics, trendResults): number => {
                return (
                    newExperiment?.parameters?.minimum_detectable_effect ||
                    // :KLUDGE: extracted the method due to difficulties with logic tests
                    getMinimumDetectableEffect(getMetricType(0), conversionMetrics, trendResults) ||
                    0
                )
            },
        ],
        minimumSampleSizePerVariant: [
            (s) => [s.minimumDetectableEffect],
            (mde) => (conversionRate: number) => {
                // Using the rule of thumb: sampleSize = 16 * sigma^2 / (mde^2)
                // refer https://en.wikipedia.org/wiki/Sample_size_determination with default beta and alpha
                // The results are same as: https://www.evanmiller.org/ab-testing/sample-size.html
                // and also: https://marketing.dynamicyield.com/ab-test-duration-calculator/
                if (!mde) {
                    return 0
                }

                return Math.ceil((1600 * conversionRate * (1 - conversionRate / 100)) / (mde * mde))
            },
        ],
        areResultsSignificant: [
            (s) => [s.experimentResults],
            (experimentResults): boolean => {
                return experimentResults?.significant || false
            },
        ],
        // TODO: remove with the old UI
        significanceBannerDetails: [
            (s) => [s.experimentResults],
            (experimentResults): string | ReactElement => {
                if (experimentResults?.significance_code === SignificanceCode.HighLoss) {
                    return (
                        <>
                            This is because the expected loss in conversion is greater than 1%
                            <Tooltip
                                placement="right"
                                title={
                                    <>Current value is {((experimentResults?.expected_loss || 0) * 100)?.toFixed(2)}%</>
                                }
                            >
                                <IconInfo className="ml-1 text-muted text-xl" />
                            </Tooltip>
                            .
                        </>
                    )
                }

                if (experimentResults?.significance_code === SignificanceCode.HighPValue) {
                    return (
                        <>
                            This is because the p value is greater than 0.05
                            <Tooltip
                                placement="right"
                                title={<>Current value is {experimentResults?.p_value?.toFixed(3) || 1}.</>}
                            >
                                <IconInfo className="ml-1 text-muted text-xl" />
                            </Tooltip>
                            .
                        </>
                    )
                }

                if (experimentResults?.significance_code === SignificanceCode.LowWinProbability) {
                    return 'This is because the win probability of all test variants combined is less than 90%.'
                }

                if (experimentResults?.significance_code === SignificanceCode.NotEnoughExposure) {
                    return 'This is because we need at least 100 people per variant to declare significance.'
                }

                return ''
            },
        ],
        significanceDetails: [
            (s) => [s.experimentResults],
            (experimentResults): string => {
                if (experimentResults?.significance_code === SignificanceCode.HighLoss) {
                    return `This is because the expected loss in conversion is greater than 1% (current value is ${(
                        (experimentResults?.expected_loss || 0) * 100
                    )?.toFixed(2)}%).`
                }

                if (experimentResults?.significance_code === SignificanceCode.HighPValue) {
                    return `This is because the p value is greater than 0.05 (current value is ${
                        experimentResults?.p_value?.toFixed(3) || 1
                    }).`
                }

                if (experimentResults?.significance_code === SignificanceCode.LowWinProbability) {
                    return 'This is because the win probability of all test variants combined is less than 90%.'
                }

                if (experimentResults?.significance_code === SignificanceCode.NotEnoughExposure) {
                    return 'This is because we need at least 100 people per variant to declare significance.'
                }

                return ''
            },
        ],
        recommendedSampleSize: [
            (s) => [s.conversionMetrics, s.minimumSampleSizePerVariant, s.variants],
            (conversionMetrics, minimumSampleSizePerVariant, variants): number => {
                const conversionRate = conversionMetrics.totalRate * 100
                const sampleSizePerVariant = minimumSampleSizePerVariant(conversionRate)
                const sampleSize = sampleSizePerVariant * variants.length
                return sampleSize
            },
        ],
        recommendedRunningTime: [
            (s) => [
                s.experiment,
                s.variants,
                s.getMetricType,
                s.funnelResults,
                s.conversionMetrics,
                s.expectedRunningTime,
                s.trendResults,
                s.minimumSampleSizePerVariant,
                s.recommendedExposureForCountData,
            ],
            (
                experiment,
                variants,
                getMetricType,
                funnelResults,
                conversionMetrics,
                expectedRunningTime,
                trendResults,
                minimumSampleSizePerVariant,
                recommendedExposureForCountData
            ): number => {
                if (getMetricType(0) === InsightType.FUNNELS) {
                    const currentDuration = dayjs().diff(dayjs(experiment?.start_date), 'hour')
                    const funnelEntrants = funnelResults?.[0]?.count

                    const conversionRate = conversionMetrics.totalRate * 100
                    const sampleSizePerVariant = minimumSampleSizePerVariant(conversionRate)
                    const funnelSampleSize = sampleSizePerVariant * variants.length
                    if (experiment?.start_date) {
                        return expectedRunningTime(funnelEntrants || 1, funnelSampleSize || 0, currentDuration)
                    }
                    return expectedRunningTime(funnelEntrants || 1, funnelSampleSize || 0)
                }

                const trendCount = trendResults[0]?.count
                const runningTime = recommendedExposureForCountData(trendCount)
                return runningTime
            },
        ],
        recommendedExposureForCountData: [
            (s) => [s.minimumDetectableEffect],
            (mde) =>
                (baseCountData: number): number => {
                    // http://www.columbia.edu/~cjd11/charles_dimaggio/DIRE/styled-4/code-12/
                    if (!mde) {
                        return 0
                    }

                    const minCountData = (baseCountData * mde) / 100
                    const lambda1 = baseCountData
                    const lambda2 = minCountData + baseCountData

                    // This is exposure in units of days
                    return parseFloat(
                        (
                            4 /
                            Math.pow(
                                Math.sqrt(lambda1 / EXPERIMENT_DEFAULT_DURATION) -
                                    Math.sqrt(lambda2 / EXPERIMENT_DEFAULT_DURATION),
                                2
                            )
                        ).toFixed(1)
                    )
                },
        ],
        expectedRunningTime: [
            () => [],
            () =>
                (entrants: number, sampleSize: number, duration: number = EXPERIMENT_DEFAULT_DURATION): number => {
                    // recommended people / (actual people / day) = expected days
                    return parseFloat((sampleSize / (entrants / duration)).toFixed(1))
                },
        ],
        conversionRateForVariant: [
            () => [],
            () =>
                (
                    experimentResults:
                        | Partial<ExperimentResults['result']>
                        | CachedExperimentFunnelsQueryResponse
                        | CachedExperimentTrendsQueryResponse
                        | null,
                    variantKey: string
                ): number | null => {
                    if (!experimentResults || !experimentResults.insight) {
                        return null
                    }
                    const variantResults = (experimentResults.insight as FunnelStep[][]).find(
                        (variantFunnel: FunnelStep[]) => {
                            const breakdownValue = variantFunnel[0]?.breakdown_value
                            return Array.isArray(breakdownValue) && breakdownValue[0] === variantKey
                        }
                    )

                    if (!variantResults) {
                        return null
                    }
                    return (variantResults[variantResults.length - 1].count / variantResults[0].count) * 100
                },
        ],
        getIndexForVariant: [
            (s) => [s.getMetricType],
            (getMetricType) =>
                (
                    experimentResults:
                        | Partial<ExperimentResults['result']>
                        | CachedExperimentTrendsQueryResponse
                        | CachedExperimentFunnelsQueryResponse
                        | null,
                    variant: string
                ): number | null => {
                    // Ensures we get the right index from results, so the UI can
                    // display the right colour for the variant
                    if (!experimentResults || !experimentResults.insight) {
                        return null
                    }

                    let index = -1
                    if (getMetricType(0) === InsightType.FUNNELS) {
                        // Funnel Insight is displayed in order of decreasing count
                        index = (Array.isArray(experimentResults.insight) ? [...experimentResults.insight] : [])
                            .sort((a, b) => {
                                const aCount = (a && Array.isArray(a) && a[0]?.count) || 0
                                const bCount = (b && Array.isArray(b) && b[0]?.count) || 0
                                return bCount - aCount
                            })
                            .findIndex((variantFunnel) => {
                                if (!Array.isArray(variantFunnel) || !variantFunnel[0]?.breakdown_value) {
                                    return false
                                }
                                const breakdownValue = variantFunnel[0].breakdown_value
                                return Array.isArray(breakdownValue) && breakdownValue[0] === variant
                            })
                    } else {
                        index = (experimentResults.insight as TrendResult[]).findIndex(
                            (variantTrend: TrendResult) => variantTrend.breakdown_value === variant
                        )
                    }
                    const result = index === -1 ? null : index

                    if (result !== null && getMetricType(0) === InsightType.FUNNELS) {
                        return result + 1
                    }
                    return result
                },
        ],
        countDataForVariant: [
            (s) => [s.experimentMathAggregationForTrends],
            (experimentMathAggregationForTrends) =>
                (
                    experimentResults:
                        | Partial<ExperimentResults['result']>
                        | CachedExperimentTrendsQueryResponse
                        | CachedExperimentFunnelsQueryResponse
                        | null,
                    variant: string,
                    type: 'primary' | 'secondary' = 'primary'
                ): number | null => {
                    const usingMathAggregationType = type === 'primary' ? experimentMathAggregationForTrends() : false
                    if (!experimentResults || !experimentResults.insight) {
                        return null
                    }
                    const variantResults = (experimentResults.insight as TrendResult[]).find(
                        (variantTrend: TrendResult) => variantTrend.breakdown_value === variant
                    )
                    if (!variantResults) {
                        return null
                    }

                    let result = variantResults.count

                    if (usingMathAggregationType) {
                        // TODO: Aggregate end result appropriately for nth percentile
                        if (
                            [
                                CountPerActorMathType.Average,
                                CountPerActorMathType.Median,
                                PropertyMathType.Average,
                                PropertyMathType.Median,
                            ].includes(usingMathAggregationType)
                        ) {
                            result = variantResults.count / variantResults.data.length
                        } else if (
                            [CountPerActorMathType.Maximum, PropertyMathType.Maximum].includes(usingMathAggregationType)
                        ) {
                            result = Math.max(...variantResults.data)
                        } else if (
                            [CountPerActorMathType.Minimum, PropertyMathType.Minimum].includes(usingMathAggregationType)
                        ) {
                            result = Math.min(...variantResults.data)
                        }
                    }

                    return result
                },
        ],
        exposureCountDataForVariant: [
            () => [],
            () =>
                (
                    experimentResults:
                        | Partial<ExperimentResults['result']>
                        | CachedExperimentTrendsQueryResponse
                        | CachedExperimentFunnelsQueryResponse
                        | null,
                    variant: string
                ): number | null => {
                    if (!experimentResults || !experimentResults.variants) {
                        return null
                    }
                    const variantResults = (experimentResults.variants as TrendExperimentVariant[]).find(
                        (variantTrend: TrendExperimentVariant) => variantTrend.key === variant
                    )
                    if (!variantResults || !variantResults.absolute_exposure) {
                        return null
                    }

                    const result = variantResults.absolute_exposure

                    return result
                },
        ],
        getHighestProbabilityVariant: [
            () => [],
            () =>
                (
                    results:
                        | ExperimentResults['result']
                        | CachedExperimentTrendsQueryResponse
                        | CachedExperimentFunnelsQueryResponse
                        | null
                ) => {
                    if (results && results.probability) {
                        const maxValue = Math.max(...Object.values(results.probability))
                        return Object.keys(results.probability).find(
                            (key) => Math.abs(results.probability[key] - maxValue) < Number.EPSILON
                        )
                    }
                },
        ],
        sortedExperimentResultVariants: [
            (s) => [s.experimentResults, s.experiment],
            (experimentResults, experiment): string[] => {
                if (experimentResults) {
                    const sortedResults = Object.keys(experimentResults.probability).sort(
                        (a, b) => experimentResults.probability[b] - experimentResults.probability[a]
                    )

                    experiment?.parameters?.feature_flag_variants?.forEach((variant) => {
                        if (!sortedResults.includes(variant.key)) {
                            sortedResults.push(variant.key)
                        }
                    })
                    return sortedResults
                }
                return []
            },
        ],
        tabularExperimentResults: [
            (s) => [s.experiment, s.experimentResults, s.getMetricType],
            (experiment, experimentResults, getMetricType): any => {
                const tabularResults = []
                const metricType = getMetricType(0)

                if (experimentResults) {
                    for (const variantObj of experimentResults.variants) {
                        if (metricType === InsightType.FUNNELS) {
                            const { key, success_count, failure_count } = variantObj as FunnelExperimentVariant
                            tabularResults.push({ key, success_count, failure_count })
                        } else if (metricType === InsightType.TRENDS) {
                            const { key, count, exposure, absolute_exposure } = variantObj as TrendExperimentVariant
                            tabularResults.push({ key, count, exposure, absolute_exposure })
                        }
                    }
                }

                if (experiment.feature_flag?.filters.multivariate?.variants) {
                    for (const { key } of experiment.feature_flag.filters.multivariate.variants) {
                        if (tabularResults.find((variantObj) => variantObj.key === key)) {
                            continue
                        }

                        if (metricType === InsightType.FUNNELS) {
                            tabularResults.push({ key, success_count: null, failure_count: null })
                        } else if (metricType === InsightType.TRENDS) {
                            tabularResults.push({ key, count: null, exposure: null, absolute_exposure: null })
                        }
                    }
                }

                return tabularResults
            },
        ],
        tabularSecondaryMetricResults: [
            (s) => [s.experiment, s.secondaryMetricResults, s.conversionRateForVariant, s.countDataForVariant],
            (
                experiment,
                secondaryMetricResults,
                conversionRateForVariant,
                countDataForVariant
            ): TabularSecondaryMetricResults[] => {
                if (!secondaryMetricResults) {
                    return []
                }

                const variantsWithResults: TabularSecondaryMetricResults[] = []
                experiment?.parameters?.feature_flag_variants?.forEach((variant) => {
                    const metricResults: SecondaryMetricResult[] = []
                    experiment?.secondary_metrics?.forEach((metric, idx) => {
                        let result
                        if (metric.filters.insight === InsightType.FUNNELS) {
                            result = conversionRateForVariant(secondaryMetricResults?.[idx], variant.key)
                        } else {
                            result = countDataForVariant(secondaryMetricResults?.[idx], variant.key, 'secondary')
                        }

                        metricResults.push({
                            insightType: metric.filters.insight || InsightType.TRENDS,
                            result: result || undefined,
                        })
                    })

                    variantsWithResults.push({
                        variant: variant.key,
                        results: metricResults,
                    })
                })
                return variantsWithResults
            },
        ],
        sortedWinProbabilities: [
            (s) => [s.experimentResults, s.conversionRateForVariant],
            (
                experimentResults,
                conversionRateForVariant
            ): { key: string; winProbability: number; conversionRate: number | null }[] => {
                if (!experimentResults) {
                    return []
                }

                return Object.keys(experimentResults.probability)
                    .map((key) => ({
                        key,
                        winProbability: experimentResults.probability[key],
                        conversionRate: conversionRateForVariant(experimentResults, key),
                    }))
                    .sort((a, b) => b.winProbability - a.winProbability)
            },
        ],
        funnelResultsPersonsTotal: [
            (s) => [s.experimentResults, s.getMetricType],
            (experimentResults, getMetricType): number => {
                if (getMetricType(0) !== InsightType.FUNNELS || !experimentResults?.insight) {
                    return 0
                }

                let sum = 0
                experimentResults.insight.forEach((variantResult) => {
                    if (variantResult[0]?.count) {
                        sum += variantResult[0].count
                    }
                })
                return sum
            },
        ],
        actualRunningTime: [
            (s) => [s.experiment],
            (experiment: Experiment): number => {
                if (!experiment.start_date) {
                    return 0
                }

                if (experiment.end_date) {
                    return dayjs(experiment.end_date).diff(experiment.start_date, 'day')
                }

                return dayjs().diff(experiment.start_date, 'day')
            },
        ],
        isSingleVariantShipped: [
            (s) => [s.experiment],
            (experiment: Experiment): boolean => {
                const filters = experiment.feature_flag?.filters

                return (
                    !!filters &&
                    Array.isArray(filters.groups?.[0]?.properties) &&
                    filters.groups?.[0]?.properties?.length === 0 &&
                    filters.groups?.[0]?.rollout_percentage === 100 &&
                    (filters.multivariate?.variants?.some(({ rollout_percentage }) => rollout_percentage === 100) ||
                        false)
                )
            },
        ],
        hasGoalSet: [
            (s) => [s.experiment],
            (experiment): boolean => {
                const filters = experiment?.filters
                return !!(
                    (filters?.actions && filters.actions.length > 0) ||
                    (filters?.events && filters.events.length > 0) ||
                    (filters?.data_warehouse && filters.data_warehouse.length > 0)
                )
            },
        ],
    }),
    forms(({ actions }) => ({
        experiment: {
            options: { showErrorsOnTouch: true },
            defaults: { ...NEW_EXPERIMENT } as Experiment,
            errors: ({ name, feature_flag_key, parameters }) => ({
                name: !name && 'Please enter a name',
                feature_flag_key: validateFeatureFlagKey(feature_flag_key),
                parameters: {
                    feature_flag_variants: parameters.feature_flag_variants?.map(({ key }) => ({
                        key: !key.match?.(/^([A-z]|[a-z]|[0-9]|-|_)+$/)
                            ? 'Only letters, numbers, hyphens (-) & underscores (_) are allowed.'
                            : undefined,
                    })),
                },
            }),
            submit: () => actions.createExperiment(true),
        },
    })),
    urlToAction(({ actions, values }) => ({
        '/experiments/:id': ({ id }, _, __, currentLocation, previousLocation) => {
            const didPathChange = currentLocation.initial || currentLocation.pathname !== previousLocation?.pathname

            actions.setEditExperiment(false)

            if (id && didPathChange) {
                const parsedId = id === 'new' ? 'new' : parseInt(id)
                if (parsedId === 'new') {
                    actions.resetExperiment()
                }

                if (parsedId !== 'new' && parsedId === values.experimentId) {
                    actions.loadExperiment()
                }
            }
        },
    })),
])

function percentageDistribution(variantCount: number): number[] {
    const percentageRounded = Math.round(100 / variantCount)
    const totalRounded = percentageRounded * variantCount
    const delta = totalRounded - 100
    const percentages = new Array(variantCount).fill(percentageRounded)
    percentages[variantCount - 1] = percentageRounded - delta
    return percentages
}

export function getDefaultFilters(insightType: InsightType, aggregationGroupTypeIndex: number | undefined): FilterType {
    let newInsightFilters
    if (insightType === InsightType.TRENDS) {
        const groupAggregation =
            aggregationGroupTypeIndex !== undefined
                ? { math: 'unique_group', math_group_type_index: aggregationGroupTypeIndex }
                : {}

        newInsightFilters = cleanFilters({
            insight: InsightType.TRENDS,
            events: [{ ...getDefaultEvent(), ...groupAggregation }],
            date_from: dayjs().subtract(EXPERIMENT_DEFAULT_DURATION, 'day').format('YYYY-MM-DDTHH:mm'),
            date_to: dayjs().endOf('d').format('YYYY-MM-DDTHH:mm'),
            display: ChartDisplayType.ActionsLineGraph,
            entity: EntityTypes.EVENTS,
            filter_test_accounts: true,
        } as TrendsFilterType)
    } else {
        newInsightFilters = cleanFilters({
            insight: InsightType.FUNNELS,
            events: [
                {
                    id: '$pageview',
                    name: '$pageview',
                    type: 'events',
                    order: 0,
                },
                {
                    id: '$pageview',
                    name: 'Pageview',
                    type: 'events',
                    order: 1,
                },
            ],
            funnel_viz_type: FunnelVizType.Steps,
            date_from: dayjs().subtract(EXPERIMENT_DEFAULT_DURATION, 'day').format('YYYY-MM-DDTHH:mm'),
            date_to: dayjs().endOf('d').format('YYYY-MM-DDTHH:mm'),
            layout: FunnelLayout.horizontal,
            aggregation_group_type_index: aggregationGroupTypeIndex,
            funnel_window_interval: 14,
            funnel_window_interval_unit: FunnelConversionWindowTimeUnit.Day,
            filter_test_accounts: true,
        })
    }

    return newInsightFilters
}

export function getDefaultTrendsMetric(): ExperimentTrendsQuery {
    return {
        kind: NodeKind.ExperimentTrendsQuery,
        count_query: {
            kind: NodeKind.TrendsQuery,
            series: [
                {
                    kind: NodeKind.EventsNode,
                    name: '$pageview',
                    event: '$pageview',
                },
            ],
            interval: 'day',
            dateRange: {
                date_from: dayjs().subtract(EXPERIMENT_DEFAULT_DURATION, 'day').format('YYYY-MM-DDTHH:mm'),
                date_to: dayjs().endOf('d').format('YYYY-MM-DDTHH:mm'),
                explicitDate: true,
            },
            trendsFilter: {
                display: ChartDisplayType.ActionsLineGraph,
            },
            filterTestAccounts: true,
        },
    }
}

export function getDefaultFunnelsMetric(): ExperimentFunnelsQuery {
    return {
        kind: NodeKind.ExperimentFunnelsQuery,
        funnels_query: {
            kind: NodeKind.FunnelsQuery,
            filterTestAccounts: true,
            dateRange: {
                date_from: dayjs().subtract(EXPERIMENT_DEFAULT_DURATION, 'day').format('YYYY-MM-DDTHH:mm'),
                date_to: dayjs().endOf('d').format('YYYY-MM-DDTHH:mm'),
                explicitDate: true,
            },
            series: [
                {
                    kind: NodeKind.EventsNode,
                    event: '$pageview',
                    name: '$pageview',
                },
                {
                    kind: NodeKind.EventsNode,
                    event: '$pageview',
                    name: '$pageview',
                },
            ],
            funnelsFilter: {
                funnelVizType: FunnelVizType.Steps,
                funnelWindowIntervalUnit: FunnelConversionWindowTimeUnit.Day,
                funnelWindowInterval: 14,
                layout: FunnelLayout.horizontal,
            },
        },
    }
}<|MERGE_RESOLUTION|>--- conflicted
+++ resolved
@@ -161,11 +161,6 @@
         setExperimentMissing: true,
         setExperiment: (experiment: Partial<Experiment>) => ({ experiment }),
         createExperiment: (draft?: boolean) => ({ draft }),
-<<<<<<< HEAD
-=======
-        setExperimentFeatureFlagKeyFromName: true,
-        setNewExperimentInsight: (filters?: Partial<FilterType>) => ({ filters }),
->>>>>>> 94d868c6
         setExperimentType: (type?: string) => ({ type }),
         removeExperimentGroup: (idx: number) => ({ idx }),
         setEditExperiment: (editing: boolean) => ({ editing }),
