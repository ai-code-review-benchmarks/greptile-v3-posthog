--- conflicted
+++ resolved
@@ -19,11 +19,7 @@
 import { featureFlagsLogic } from 'scenes/feature-flags/featureFlagsLogic'
 import { funnelDataLogic } from 'scenes/funnels/funnelDataLogic'
 import { insightDataLogic } from 'scenes/insights/insightDataLogic'
-<<<<<<< HEAD
 import { insightsApi } from 'scenes/insights/utils/api'
-import { cleanFilters, getDefaultEvent } from 'scenes/insights/utils/cleanFilters'
-=======
->>>>>>> 9d46b776
 import { projectLogic } from 'scenes/projectLogic'
 import { sceneLogic } from 'scenes/sceneLogic'
 import { Scene } from 'scenes/sceneTypes'
