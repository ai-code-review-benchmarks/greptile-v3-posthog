import { LemonTagType } from '@posthog/lemon-ui'
import { PaginationManual } from '@posthog/lemon-ui'
import { actions, connect, events, kea, listeners, path, reducers, selectors } from 'kea'
import { loaders } from 'kea-loaders'
import { actionToUrl, router, urlToAction } from 'kea-router'
import api, { CountedPaginatedResponse } from 'lib/api'
import { FEATURE_FLAGS } from 'lib/constants'
import { lemonToast } from 'lib/lemon-ui/LemonToast/LemonToast'
import { featureFlagLogic, FeatureFlagsSet } from 'lib/logic/featureFlagLogic'
<<<<<<< HEAD
import { objectsEqual, toParams } from 'lib/utils'
=======
import { billingLogic } from 'scenes/billing/billingLogic'
>>>>>>> 001b4b1a
import { featureFlagsLogic, type FeatureFlagsResult } from 'scenes/feature-flags/featureFlagsLogic'
import { projectLogic } from 'scenes/projectLogic'
import { urls } from 'scenes/urls'
import { userLogic } from 'scenes/userLogic'

import { BillingType, Experiment, ExperimentsTabs, ProgressStatus } from '~/types'

import type { experimentsLogicType } from './experimentsLogicType'
import { isLegacyExperiment, shouldUseNewQueryRunnerForNewObjects } from './utils'

export const EXPERIMENTS_PER_PAGE = 100

export interface ExperimentsResult extends CountedPaginatedResponse<Experiment> {
    /* not in the API response */
    filters?: ExperimentsFilters | null
}

export interface ExperimentsFilters {
    search?: string
    status?: ProgressStatus | 'all'
    created_by_id?: number
    page?: number
    order?: string
}

const DEFAULT_FILTERS: ExperimentsFilters = {
    search: undefined,
    status: 'all',
    created_by_id: undefined,
    page: 1,
}

export function getExperimentStatus(experiment: Experiment): ProgressStatus {
    if (!experiment.start_date) {
        return ProgressStatus.Draft
    } else if (!experiment.end_date) {
        return ProgressStatus.Running
    }
    return ProgressStatus.Complete
}

export function getExperimentStatusColor(status: ProgressStatus): LemonTagType {
    switch (status) {
        case ProgressStatus.Draft:
            return 'default'
        case ProgressStatus.Running:
            return 'success'
        case ProgressStatus.Complete:
            return 'completion'
    }
}

export const experimentsLogic = kea<experimentsLogicType>([
    path(['scenes', 'experiments', 'experimentsLogic']),
    connect(() => ({
        values: [
            projectLogic,
            ['currentProjectId'],
            userLogic,
            ['user', 'hasAvailableFeature'],
            featureFlagLogic,
            ['featureFlags'],
            featureFlagsLogic,
            ['featureFlags'],
            router,
            ['location'],
            billingLogic,
            ['billing'],
        ],
    })),
    actions({
        setExperimentsTab: (tabKey: ExperimentsTabs) => ({ tabKey }),
        setExperimentsFilters: (filters: Partial<ExperimentsFilters>, replace?: boolean) => ({ filters, replace }),
    }),
    reducers({
        filters: [
            DEFAULT_FILTERS,
            {
                setExperimentsFilters: (state, { filters, replace }) => {
                    if (replace) {
                        return { ...filters }
                    }
                    return { ...state, ...filters }
                },
            },
        ],
        tab: [
            ExperimentsTabs.All as ExperimentsTabs,
            {
                setExperimentsTab: (state, { tabKey }) => tabKey ?? state,
            },
        ],
    }),
    listeners(({ actions }) => ({
        setExperimentsFilters: async (_, breakpoint) => {
            await breakpoint(300)
            actions.loadExperiments()
        },
        setExperimentsTab: ({ tabKey }) => {
            if (tabKey === ExperimentsTabs.SharedMetrics) {
                // Saved Metrics is a fake tab that we use to redirect to the shared metrics page
                actions.setExperimentsTab(ExperimentsTabs.All)
                router.actions.push('/experiments/shared-metrics')
            }
        },
    })),
    loaders(({ values }) => ({
        experiments: [
            { results: [], count: 0, filters: DEFAULT_FILTERS, offset: 0 } as ExperimentsResult,
            {
                loadExperiments: async () => {
                    const response = await api.get(
                        `api/projects/${values.currentProjectId}/experiments?${toParams(values.paramsFromFilters)}`
                    )
                    return {
                        ...response,
                        offset: values.paramsFromFilters.offset,
                    }
                },
                archiveExperiment: async (id: number) => {
                    await api.update(`api/projects/${values.currentProjectId}/experiments/${id}`, { archived: true })
                    lemonToast.info('Experiment archived')
                    return {
                        ...values.experiments,
                        results: values.experiments.results.filter((experiment) => experiment.id !== id),
                        count: values.experiments.count - 1,
                    }
                },
                addToExperiments: (experiment: Experiment) => {
                    return {
                        ...values.experiments,
                        results: [...values.experiments.results, experiment],
                        count: values.experiments.count + 1,
                    }
                },
                updateExperiments: (experiment: Experiment) => {
                    return {
                        ...values.experiments,
                        results: values.experiments.results.map((exp) => (exp.id === experiment.id ? experiment : exp)),
                        count: values.experiments.count,
                    }
                },
            },
        ],
    })),
    selectors(() => ({
        count: [(selectors) => [selectors.experiments], (experiments) => experiments.count],
        paramsFromFilters: [
            (s) => [s.filters, s.tab],
            (filters: ExperimentsFilters, tab: ExperimentsTabs) => ({
                ...filters,
                limit: EXPERIMENTS_PER_PAGE,
                offset: filters.page ? (filters.page - 1) * EXPERIMENTS_PER_PAGE : 0,
                archived: tab === ExperimentsTabs.Archived,
            }),
        ],
        shouldShowEmptyState: [
            (s) => [s.experimentsLoading, s.experiments, s.filters],
            (experimentsLoading, experiments, filters): boolean => {
                return !experimentsLoading && experiments.results.length <= 0 && objectsEqual(filters, DEFAULT_FILTERS)
            },
        ],
        pagination: [
            (s) => [s.filters, s.count],
            (filters, count): PaginationManual => {
                return {
                    controlled: true,
                    pageSize: EXPERIMENTS_PER_PAGE,
                    currentPage: filters.page || 1,
                    entryCount: count,
                }
            },
        ],
        webExperimentsAvailable: [
            () => [featureFlagLogic.selectors.featureFlags],
            (featureFlags: FeatureFlagsSet) => featureFlags[FEATURE_FLAGS.WEB_EXPERIMENTS],
        ],
        // TRICKY: we do not load all feature flags here, just the latest ones.
        unavailableFeatureFlagKeys: [
            (s) => [featureFlagsLogic.selectors.featureFlags, s.experiments],
            (featureFlags: FeatureFlagsResult, experiments: ExperimentsResult) => {
                return new Set([
                    ...featureFlags.results.map((flag) => flag.key),
                    ...experiments.results.map((experiment) => experiment.feature_flag_key),
                ])
            },
        ],
        showLegacyBadge: [
<<<<<<< HEAD
            (s) => [featureFlagsLogic.selectors.featureFlags, s.experiments],
            (featureFlags: FeatureFlagsSet, experiments: ExperimentsResult): boolean => {
=======
            (s) => [featureFlagsLogic.selectors.featureFlags, s.experiments, s.billing],
            (featureFlags: FeatureFlagsSet, experiments: Experiment[], billing: BillingType): boolean => {
>>>>>>> 001b4b1a
                /**
                 * If the new query runner is enabled, we want to always show the legacy badge,
                 * even if all existing experiments are legacy experiments.
                 *
                 * Not ideal to use feature flags at this level, but this is how things are and
                 * it'll take a while to change.
                 */
                if (shouldUseNewQueryRunnerForNewObjects(featureFlags, billing)) {
                    return true
                }

                /**
                 * If the new query runner is not enabled, we'll set this boolean selector
                 * so the components can show the legacy badge only if there are experiments
                 * that use the NEW query runner.
                 * This covers the case when the feature was disabled after creating new experiments.
                 */
                return experiments.results.some((experiment) => !isLegacyExperiment(experiment))
            },
        ],
    })),
    events(({ actions }) => ({
        afterMount: () => {
            actions.loadExperiments()
        },
    })),
    actionToUrl(({ values }) => {
        const changeUrl = ():
            | [
                  string,
                  Record<string, any>,
                  Record<string, any>,
                  {
                      replace: boolean
                  }
              ]
            | void => {
            const searchParams: Record<string, string | number> = {
                ...values.filters,
            }

            if (values.tab !== ExperimentsTabs.All) {
                searchParams['tab'] = values.tab
            }

            return [router.values.location.pathname, searchParams, router.values.hashParams, { replace: false }]
        }

        return {
            setExperimentsFilters: changeUrl,
            setExperimentsTab: changeUrl,
        }
    }),
    urlToAction(({ actions, values }) => ({
        [urls.experiments()]: async (_, searchParams) => {
            const tabInURL = searchParams['tab']

            if (!tabInURL) {
                if (values.tab !== ExperimentsTabs.All) {
                    actions.setExperimentsTab(ExperimentsTabs.All)
                }
            } else if (tabInURL !== values.tab) {
                actions.setExperimentsTab(tabInURL)
            }

            const { page, search, status, created_by_id, order } = searchParams
            const pageFiltersFromUrl: Partial<ExperimentsFilters> = {
                search,
                created_by_id,
                order,
            }

            pageFiltersFromUrl.status = status || 'all'
            pageFiltersFromUrl.page = page !== undefined ? parseInt(page) : 1

            actions.setExperimentsFilters({ ...DEFAULT_FILTERS, ...pageFiltersFromUrl })
        },
    })),
])<|MERGE_RESOLUTION|>--- conflicted
+++ resolved
@@ -7,11 +7,8 @@
 import { FEATURE_FLAGS } from 'lib/constants'
 import { lemonToast } from 'lib/lemon-ui/LemonToast/LemonToast'
 import { featureFlagLogic, FeatureFlagsSet } from 'lib/logic/featureFlagLogic'
-<<<<<<< HEAD
 import { objectsEqual, toParams } from 'lib/utils'
-=======
 import { billingLogic } from 'scenes/billing/billingLogic'
->>>>>>> 001b4b1a
 import { featureFlagsLogic, type FeatureFlagsResult } from 'scenes/feature-flags/featureFlagsLogic'
 import { projectLogic } from 'scenes/projectLogic'
 import { urls } from 'scenes/urls'
@@ -200,13 +197,8 @@
             },
         ],
         showLegacyBadge: [
-<<<<<<< HEAD
-            (s) => [featureFlagsLogic.selectors.featureFlags, s.experiments],
-            (featureFlags: FeatureFlagsSet, experiments: ExperimentsResult): boolean => {
-=======
             (s) => [featureFlagsLogic.selectors.featureFlags, s.experiments, s.billing],
-            (featureFlags: FeatureFlagsSet, experiments: Experiment[], billing: BillingType): boolean => {
->>>>>>> 001b4b1a
+            (featureFlags: FeatureFlagsSet, experiments: ExperimentsResult, billing: BillingType): boolean => {
                 /**
                  * If the new query runner is enabled, we want to always show the legacy badge,
                  * even if all existing experiments are legacy experiments.
