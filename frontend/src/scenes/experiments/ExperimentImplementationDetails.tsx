import { IconGolang, IconJavascript, IconNodeJS, IconPHP, IconPython, IconRuby } from 'lib/lemon-ui/icons'
import { useState } from 'react'
import { Experiment, MultivariateFlagVariant } from '~/types'
import {
    GolangSnippet,
    JSSnippet,
    NodeJSSnippet,
    PHPSnippet,
    PythonSnippet,
    RNSnippet,
    RubySnippet,
} from './ExperimentCodeSnippets'
import { LemonSelect, Link } from '@posthog/lemon-ui'

interface ExperimentImplementationDetailsProps {
    experiment: Partial<Experiment> | null
}

const UTM_TAGS = '?utm_medium=in-product&utm_campaign=experiment'
const DOC_BASE_URL = 'https://posthog.com/docs/integrate/'
const FF_ANCHOR = '#feature-flags'

const OPTIONS = [
    {
        value: 'JavaScript',
        documentationLink: `${DOC_BASE_URL}client/js${UTM_TAGS}${FF_ANCHOR}`,
        Icon: IconJavascript,
        Snippet: JSSnippet,
    },
    {
        value: 'ReactNative',
        documentationLink: `${DOC_BASE_URL}client/react-native${UTM_TAGS}${FF_ANCHOR}`,
        Icon: IconJavascript,
        Snippet: RNSnippet,
    },
    {
        value: 'Node.js',
        documentationLink: `${DOC_BASE_URL}server/node${UTM_TAGS}${FF_ANCHOR}`,
        Icon: IconNodeJS,
        Snippet: NodeJSSnippet,
    },
    {
        value: 'PHP',
        documentationLink: `${DOC_BASE_URL}server/php${UTM_TAGS}${FF_ANCHOR}`,
        Icon: IconPHP,
        Snippet: PHPSnippet,
    },
    {
        value: 'Ruby',
        documentationLink: `${DOC_BASE_URL}server/ruby${UTM_TAGS}${FF_ANCHOR}`,
        Icon: IconRuby,
        Snippet: RubySnippet,
    },
    {
        value: 'Golang',
        documentationLink: `${DOC_BASE_URL}server/go${UTM_TAGS}${FF_ANCHOR}`,
        Icon: IconGolang,
        Snippet: GolangSnippet,
    },
    {
        value: 'Python',
        documentationLink: `${DOC_BASE_URL}server/python${UTM_TAGS}${FF_ANCHOR}`,
        Icon: IconPython,
        Snippet: PythonSnippet,
    },
]

export function CodeLanguageSelect({
    selectedOptionValue,
    selectOption,
}: {
    selectedOptionValue: string
    selectOption: (selectedValue: string) => void
}): JSX.Element {
    return (
        <LemonSelect
            size="small"
            className="min-w-30"
            onSelect={selectOption}
            value={selectedOptionValue}
            options={OPTIONS.map(({ value, Icon }) => ({
                value,
                label: value,
                labelInMenu: (
                    <div className="flex items-center space-x-2">
                        <Icon />
                        <span>{value}</span>
                    </div>
                ),
            }))}
        />
    )
}

export function ExperimentImplementationDetails({ experiment }: ExperimentImplementationDetailsProps): JSX.Element {
    const defaultVariant = experiment?.parameters?.feature_flag_variants?.[1]?.key ?? 'test'
    const [currentVariant, setCurrentVariant] = useState(defaultVariant)
    const [defaultSelectedOption] = OPTIONS
    const [selectedOption, setSelectedOption] = useState(defaultSelectedOption)

    const selectOption = (selectedValue: string): void => {
        const option = OPTIONS.find((option) => option.value === selectedValue)

        if (option) {
            setSelectedOption(option)
        }
    }

    return (
<<<<<<< HEAD
        <div className="border rounded">
=======
        <div className="border rounded bg-bg-light">
>>>>>>> 9aeacbc5
            <div className="card-secondary p-4 border-b">Feature flag usage and implementation</div>
            <div className="p-6">
                <div className="flex mb-2 justify-between">
                    <div className="flex items-center">
                        <span className="mr-2">Variant group</span>
                        <LemonSelect
                            size="small"
                            className="min-w-20"
                            onSelect={setCurrentVariant}
                            value={currentVariant}
                            options={(experiment?.parameters?.feature_flag_variants || []).map(
                                (variant: MultivariateFlagVariant) => ({
                                    value: variant.key,
                                    label: variant.key,
                                })
                            )}
                        />
                    </div>
                    <div>
                        <CodeLanguageSelect selectOption={selectOption} selectedOptionValue={selectedOption.value} />
                    </div>
                </div>
                <b>Implement your experiment in code</b>
                <selectedOption.Snippet variant={currentVariant} flagKey={experiment?.feature_flag?.key ?? ''} />

                <Link to={selectedOption.documentationLink} target="_blank">
                    See the docs for more implementation information.
                </Link>
            </div>
        </div>
    )
}<|MERGE_RESOLUTION|>--- conflicted
+++ resolved
@@ -107,11 +107,7 @@
     }
 
     return (
-<<<<<<< HEAD
-        <div className="border rounded">
-=======
         <div className="border rounded bg-bg-light">
->>>>>>> 9aeacbc5
             <div className="card-secondary p-4 border-b">Feature flag usage and implementation</div>
             <div className="p-6">
                 <div className="flex mb-2 justify-between">
