--- conflicted
+++ resolved
@@ -3,12 +3,7 @@
 import { InsightLabel } from 'lib/components/InsightLabel'
 import { PropertyFilterButton } from 'lib/components/PropertyFilters/components/PropertyFilterButton'
 import { dayjs } from 'lib/dayjs'
-<<<<<<< HEAD
-import React from 'react'
 import { ActionFilter, AnyPropertyFilter, InsightType, MultivariateFlagVariant } from '~/types'
-=======
-import { ActionFilter, AnyPropertyFilter, Experiment, InsightType, MultivariateFlagVariant } from '~/types'
->>>>>>> cd1eda0b
 import { experimentLogic } from './experimentLogic'
 import { ExperimentWorkflow } from './ExperimentWorkflow'
 import { InfoCircleOutlined } from '@ant-design/icons'
