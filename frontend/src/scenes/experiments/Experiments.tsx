import { PageHeader } from 'lib/components/PageHeader'
import React from 'react'
import { SceneExport } from 'scenes/sceneTypes'
import { experimentsLogic } from './experimentsLogic'
import { PlusOutlined } from '@ant-design/icons'
import { useActions, useValues } from 'kea'
import { LemonTable, LemonTableColumn, LemonTableColumns } from '../../lib/components/LemonTable'
import { createdAtColumn, createdByColumn } from '../../lib/components/LemonTable/columnUtils'
import { Experiment, ExperimentsTabs } from '~/types'
import { normalizeColumnTitle } from 'lib/components/Table/utils'
import { urls } from 'scenes/urls'
import stringWithWBR from 'lib/utils/stringWithWBR'
import { Link } from 'lib/components/Link'
import { LinkButton } from 'lib/components/LinkButton'
<<<<<<< HEAD
import dayjs from 'dayjs'
import { Tabs, Tag } from 'antd'
import { More } from 'lib/components/LemonButton/More'
import { LemonButton } from 'lib/components/LemonButton'
import { LemonSpacer } from 'lib/components/LemonRow'
=======
import { dayjs } from 'lib/dayjs'
import { Tag } from 'antd'
>>>>>>> 041402e3

export const scene: SceneExport = {
    component: Experiments,
    logic: experimentsLogic,
}

export function Experiments(): JSX.Element {
    const { experiments, experimentsLoading, tab } = useValues(experimentsLogic)
    const { setExperimentsFilters, deleteExperiment } = useActions(experimentsLogic)

    const columns: LemonTableColumns<Experiment> = [
        {
            title: normalizeColumnTitle('Name'),
            dataIndex: 'name',
            className: 'ph-no-capture',
            sticky: true,
            width: '40%',
            render: function Render(_, experiment: Experiment) {
                return (
                    <>
                        <Link to={experiment.id ? urls.experiment(experiment.id) : undefined}>
                            <h4 className="row-name">{stringWithWBR(experiment.name, 17)}</h4>
                        </Link>
                        {experiment.description && <span className="row-description">{experiment.description}</span>}
                    </>
                )
            },
        },
        createdByColumn<Experiment>() as LemonTableColumn<Experiment, keyof Experiment | undefined>,
        createdAtColumn<Experiment>() as LemonTableColumn<Experiment, keyof Experiment | undefined>,
        {
            title: 'Duration',
            render: function Render(_, experiment: Experiment) {
                const duration = experiment.end_date
                    ? dayjs(experiment.end_date).diff(dayjs(experiment.start_date), 'day')
                    : experiment.start_date
                    ? dayjs().diff(dayjs(experiment.start_date), 'day')
                    : undefined

                return <div>{duration !== undefined ? `${duration} day${duration > 1 ? 's' : ''}` : 'N.A'}</div>
            },
        },
        {
            title: 'Status',
            render: function Render(_, experiment: Experiment) {
                const statusColors = { running: 'green', draft: 'default', complete: 'purple' }
                const status = (): string => {
                    if (!experiment.start_date) {
                        return 'draft'
                    } else if (!experiment.end_date) {
                        return 'running'
                    }
                    return 'complete'
                }
                return (
                    <Tag color={statusColors[status()]} style={{ fontWeight: 600 }}>
                        {status().toUpperCase()}
                    </Tag>
                )
            },
        },
        {
            width: 0,
            render: function Render(_, experiment: Experiment) {
                return (
                    <More
                        overlay={
                            <>
                                <LemonButton type="stealth" to={urls.experiment(`${experiment.id}`)} compact fullWidth>
                                    View
                                </LemonButton>
                                <LemonSpacer />
                                <LemonButton
                                    type="stealth"
                                    style={{ color: 'var(--danger)' }}
                                    onClick={() => deleteExperiment(experiment.id)}
                                    data-attr={`experiment-${experiment.id}-dropdown-remove`}
                                    fullWidth
                                >
                                    Delete experiment
                                </LemonButton>
                            </>
                        }
                    />
                )
            },
        },
    ]

    return (
        <div>
            <PageHeader
                title="Experiments"
                buttons={
                    <LinkButton
                        type="primary"
                        data-attr="create-experiment"
                        to={urls.experiment('new')}
                        icon={<PlusOutlined />}
                    >
                        New Experiment
                    </LinkButton>
                }
            />
            <Tabs
                activeKey={tab}
                style={{ borderColor: '#D9D9D9' }}
                onChange={(t) => setExperimentsFilters({ tab: t as ExperimentsTabs })}
            >
                <Tabs.TabPane tab="All Experiments" key={ExperimentsTabs.All} />
                <Tabs.TabPane tab="Your Experiments" key={ExperimentsTabs.Yours} />
                <Tabs.TabPane tab="Archived Experiments" key={ExperimentsTabs.Archived} />
            </Tabs>
            <LemonTable
                dataSource={experiments}
                columns={columns}
                rowKey="id"
                loading={experimentsLoading}
                defaultSorting={{ columnKey: 'id', order: 1 }}
                pagination={{ pageSize: 100 }}
                nouns={['Experiment', 'Experiments']}
                data-attr="experiment-table"
            />
        </div>
    )
}<|MERGE_RESOLUTION|>--- conflicted
+++ resolved
@@ -12,16 +12,11 @@
 import stringWithWBR from 'lib/utils/stringWithWBR'
 import { Link } from 'lib/components/Link'
 import { LinkButton } from 'lib/components/LinkButton'
-<<<<<<< HEAD
-import dayjs from 'dayjs'
+import { dayjs } from 'lib/dayjs'
 import { Tabs, Tag } from 'antd'
 import { More } from 'lib/components/LemonButton/More'
 import { LemonButton } from 'lib/components/LemonButton'
 import { LemonSpacer } from 'lib/components/LemonRow'
-=======
-import { dayjs } from 'lib/dayjs'
-import { Tag } from 'antd'
->>>>>>> 041402e3
 
 export const scene: SceneExport = {
     component: Experiments,
@@ -58,8 +53,8 @@
                 const duration = experiment.end_date
                     ? dayjs(experiment.end_date).diff(dayjs(experiment.start_date), 'day')
                     : experiment.start_date
-                    ? dayjs().diff(dayjs(experiment.start_date), 'day')
-                    : undefined
+                        ? dayjs().diff(dayjs(experiment.start_date), 'day')
+                        : undefined
 
                 return <div>{duration !== undefined ? `${duration} day${duration > 1 ? 's' : ''}` : 'N.A'}</div>
             },
