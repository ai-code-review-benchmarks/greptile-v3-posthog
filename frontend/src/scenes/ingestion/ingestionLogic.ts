import { actions, connect, kea, listeners, path, reducers, selectors } from 'kea'
import { Framework, PlatformType } from 'scenes/ingestion/types'
import {
    API,
    MOBILE,
    BACKEND,
    WEB,
    BOOKMARKLET,
    thirdPartySources,
    THIRD_PARTY,
    ThirdPartySource,
} from 'scenes/ingestion/constants'
import { ingestionLogicType } from './ingestionLogicType'
import { featureFlagLogic } from 'lib/logic/featureFlagLogic'
import { FEATURE_FLAGS } from 'lib/constants'
import { teamLogic } from 'scenes/teamLogic'
import { PluginTypeWithConfig } from 'scenes/plugins/types'
import { pluginsLogic } from 'scenes/plugins/pluginsLogic'
import { eventUsageLogic } from 'lib/utils/eventUsageLogic'
import { urls } from 'scenes/urls'
import { actionToUrl, urlToAction } from 'kea-router'

export const ingestionLogic = kea<ingestionLogicType>([
    path(['scenes', 'ingestion', 'ingestionLogic']),
    connect({
        values: [featureFlagLogic, ['featureFlags']],
        actions: [teamLogic, ['updateCurrentTeamSuccess']],
    }),
    actions({
        setPlatform: (platform: PlatformType) => ({ platform }),
        setFramework: (framework: Framework) => ({ framework: framework as Framework }),
        setVerify: (verify: boolean) => ({ verify }),
        setState: (platform: PlatformType, framework: string | null, verify: boolean) => ({
            platform,
            framework,
            verify,
        }),
        setActiveTab: (tab: string) => ({ tab }),
        setInstructionsModal: (isOpen: boolean) => ({ isOpen }),
        setThirdPartySource: (sourceIndex: number) => ({ sourceIndex }),
        openThirdPartyPluginModal: (plugin: PluginTypeWithConfig) => ({ plugin }),
        setIndex: (index: number) => ({ index }),
        completeOnboarding: true,
    }),

    reducers({
        platform: [
            null as null | PlatformType,
            {
                setPlatform: (_, { platform }) => platform,
                setState: (_, { platform }) => platform,
            },
        ],
        framework: [
            null as null | Framework,
            {
                setFramework: (_, { framework }) => framework as Framework,
                setState: (_, { framework }) => (framework ? (framework.toUpperCase() as Framework) : null),
            },
        ],
        verify: [
            false,
            {
                setPlatform: () => false,
                setFramework: () => false,
                setVerify: (_, { verify }) => verify,
                setState: (_, { verify }) => verify,
            },
        ],
        activeTab: [
            'browser',
            {
                setActiveTab: (_, { tab }) => tab,
            },
        ],
        instructionsModalOpen: [
            false as boolean,
            {
                setInstructionsModal: (_, { isOpen }) => isOpen,
                openThirdPartyPluginModal: () => true,
            },
        ],
        thirdPartyIntegrationSource: [
            null as ThirdPartySource | null,
            {
                setThirdPartySource: (_, { sourceIndex }) => thirdPartySources[sourceIndex],
            },
        ],
        thirdPartyPluginSource: [
            null as PluginTypeWithConfig | null,
            {
                openThirdPartyPluginModal: (_, { plugin }) => plugin,
            },
        ],
<<<<<<< HEAD
        currentIndex: [
            0,
            {
                setIndex: (_, { index }) => index,
                setPlatform: (state, { platform }) => (platform ? 1 : Math.max(state - 1, 0)),
                setFramework: (state, { framework }) => (framework ? 1 : Math.max(state - 1, 0)),
                setVerify: () => 2,
                setState: (_, { platform, framework, verify }) => {
                    if (verify) {
                        return 2
                    }
                    if (platform || framework) {
                        return 1
                    }
                    return 0
                },
            },
        ],
    },
=======
    }),
>>>>>>> c204a328

    selectors(({ values }) => ({
        index: [
            (s) => [s.platform, s.framework, s.verify],
            (platform, framework, verify) => {
                if (verify) {
                    return 3
                }
                if (platform === WEB || platform === BOOKMARKLET || platform === THIRD_PARTY) {
                    return 2
                }
                return (verify ? 1 : 0) + (framework ? 1 : 0) + (platform ? 1 : 0)
            },
        ],
        onboarding1: [
            () => [],
            (): boolean => {
                const featFlags = values.featureFlags
                return featFlags[FEATURE_FLAGS.ONBOARDING_1] === 'test'
            },
        ],
        onboardingSidebar: [
            () => [],
            () => {
                return false
            },
        ],
        frameworkString: [
            (s) => [s.framework],
            (framework): string => {
                if (framework) {
                    const frameworkStrings = {
                        NODEJS: 'Node.js',
                        GO: 'Go',
                        RUBY: 'Ruby',
                        PYTHON: 'Python',
                        PHP: 'PHP',
                        ELIXIR: 'Elixir',
                        ANDROID: 'Android',
                        IOS: 'iOS',
                        REACT_NATIVE: 'React Native',
                        FLUTTER: 'Flutter',
                        API: 'HTTP API',
                    }
                    return frameworkStrings[framework] || framework
                }
                return ''
            },
        ],
    })),

    actionToUrl(({ values }) => ({
        setPlatform: () => getUrl(values),
        setFramework: () => getUrl(values),
        setVerify: () => getUrl(values),
        updateCurrentTeamSuccess: () => urls.events(),
    })),

    urlToAction(({ actions }) => ({
        '/ingestion': () => actions.setState(null, null, false),
        '/ingestion/verify': (_: any, { platform, framework }) => {
            actions.setState(
                platform === 'mobile'
                    ? MOBILE
                    : platform === 'web'
                    ? WEB
                    : platform === 'backend'
                    ? BACKEND
                    : platform === 'just-exploring'
                    ? BOOKMARKLET
                    : platform === 'third-party'
                    ? THIRD_PARTY
                    : null,
                framework,
                true
            )
        },
        '/ingestion/api': (_: any, { platform }) => {
            actions.setState(
                platform === 'mobile' ? MOBILE : platform === 'web' ? WEB : platform === 'backend' ? BACKEND : null,
                API,
                false
            )
        },
        '/ingestion(/:platform)(/:framework)': ({ platform, framework }) => {
            actions.setState(
                platform === 'mobile'
                    ? MOBILE
                    : platform === 'web'
                    ? WEB
                    : platform === 'backend'
                    ? BACKEND
                    : platform === 'just-exploring'
                    ? BOOKMARKLET
                    : platform === 'third-party'
                    ? THIRD_PARTY
                    : null,
                framework as Framework,
                false
            )
        },
    })),
    listeners(() => ({
        completeOnboarding: () => {
            teamLogic.actions.updateCurrentTeam({
                completed_snippet_onboarding: true,
            })
        },
        openThirdPartyPluginModal: ({ plugin }) => {
            pluginsLogic.actions.editPlugin(plugin.id)
        },
        setPlatform: ({ platform }) => {
            eventUsageLogic.actions.reportIngestionSelectPlatformType(platform)
        },
        setFramework: ({ framework }) => {
            eventUsageLogic.actions.reportIngestionSelectFrameworkType(framework)
        },
    })),
])

function getUrl(values: ingestionLogicType['values']): string | [string, Record<string, undefined | string>] {
    const { platform, framework, verify } = values

    let url = '/ingestion'

    if (verify) {
        url += '/verify'
        return [
            url,
            {
                platform:
                    platform === WEB
                        ? 'web'
                        : platform === MOBILE
                        ? 'mobile'
                        : platform === BACKEND
                        ? 'backend'
                        : platform === BOOKMARKLET
                        ? 'just-exploring'
                        : platform === THIRD_PARTY
                        ? 'third-party'
                        : undefined,
                framework: framework?.toLowerCase() || undefined,
            },
        ]
    }

    if (framework === API) {
        url += '/api'
        return [
            url,
            {
                platform:
                    platform === WEB
                        ? 'web'
                        : platform === MOBILE
                        ? 'mobile'
                        : platform === BACKEND
                        ? 'backend'
                        : undefined,
            },
        ]
    }

    if (platform === MOBILE) {
        url += '/mobile'
    }

    if (platform === WEB) {
        url += '/web'
    }

    if (platform === BACKEND) {
        url += '/backend'
    }

    if (platform === BOOKMARKLET) {
        url += '/just-exploring'
    }

    if (platform === THIRD_PARTY) {
        url += '/third-party'
    }

    if (framework) {
        url += `/${framework.toLowerCase()}`
    }

    return url
}<|MERGE_RESOLUTION|>--- conflicted
+++ resolved
@@ -92,7 +92,6 @@
                 openThirdPartyPluginModal: (_, { plugin }) => plugin,
             },
         ],
-<<<<<<< HEAD
         currentIndex: [
             0,
             {
@@ -111,10 +110,7 @@
                 },
             },
         ],
-    },
-=======
     }),
->>>>>>> c204a328
 
     selectors(({ values }) => ({
         index: [
@@ -180,14 +176,14 @@
                 platform === 'mobile'
                     ? MOBILE
                     : platform === 'web'
-                    ? WEB
-                    : platform === 'backend'
-                    ? BACKEND
-                    : platform === 'just-exploring'
-                    ? BOOKMARKLET
-                    : platform === 'third-party'
-                    ? THIRD_PARTY
-                    : null,
+                        ? WEB
+                        : platform === 'backend'
+                            ? BACKEND
+                            : platform === 'just-exploring'
+                                ? BOOKMARKLET
+                                : platform === 'third-party'
+                                    ? THIRD_PARTY
+                                    : null,
                 framework,
                 true
             )
@@ -204,14 +200,14 @@
                 platform === 'mobile'
                     ? MOBILE
                     : platform === 'web'
-                    ? WEB
-                    : platform === 'backend'
-                    ? BACKEND
-                    : platform === 'just-exploring'
-                    ? BOOKMARKLET
-                    : platform === 'third-party'
-                    ? THIRD_PARTY
-                    : null,
+                        ? WEB
+                        : platform === 'backend'
+                            ? BACKEND
+                            : platform === 'just-exploring'
+                                ? BOOKMARKLET
+                                : platform === 'third-party'
+                                    ? THIRD_PARTY
+                                    : null,
                 framework as Framework,
                 false
             )
@@ -249,14 +245,14 @@
                     platform === WEB
                         ? 'web'
                         : platform === MOBILE
-                        ? 'mobile'
-                        : platform === BACKEND
-                        ? 'backend'
-                        : platform === BOOKMARKLET
-                        ? 'just-exploring'
-                        : platform === THIRD_PARTY
-                        ? 'third-party'
-                        : undefined,
+                            ? 'mobile'
+                            : platform === BACKEND
+                                ? 'backend'
+                                : platform === BOOKMARKLET
+                                    ? 'just-exploring'
+                                    : platform === THIRD_PARTY
+                                        ? 'third-party'
+                                        : undefined,
                 framework: framework?.toLowerCase() || undefined,
             },
         ]
@@ -271,10 +267,10 @@
                     platform === WEB
                         ? 'web'
                         : platform === MOBILE
-                        ? 'mobile'
-                        : platform === BACKEND
-                        ? 'backend'
-                        : undefined,
+                            ? 'mobile'
+                            : platform === BACKEND
+                                ? 'backend'
+                                : undefined,
             },
         ]
     }
