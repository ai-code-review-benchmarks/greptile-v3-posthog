// Helpers for Kea issue with double importing
import { LemonButtonProps } from '@posthog/lemon-ui'
import {
    ChainedCommands as EditorCommands,
    Editor as TTEditor,
    FocusPosition as EditorFocusPosition,
    getText,
    JSONContent as TTJSONContent,
    Range as EditorRange,
    TextSerializer,
} from '@tiptap/core'
import { Node as PMNode } from '@tiptap/pm/model'
import { NotebookNodeType } from '~/types'

export interface Node extends PMNode {}
export interface JSONContent extends TTJSONContent {}

export {
    ChainedCommands as EditorCommands,
    Range as EditorRange,
    FocusPosition as EditorFocusPosition,
} from '@tiptap/core'

export type CustomNotebookNodeAttributes = Record<string, any>

export type NotebookNodeAttributes<T extends CustomNotebookNodeAttributes> = T & {
    nodeId: string
    height?: string | number
<<<<<<< HEAD
    title: string
    __init?: {
        expanded?: boolean
        showSettings?: boolean
    }
=======
    title?: string
>>>>>>> d8e67c0d
}

// NOTE: Pushes users to use the parsed "attributes" instead
export type NotebookNode = Omit<PMNode, 'attrs'>

export type NotebookNodeAttributeProperties<T extends CustomNotebookNodeAttributes> = {
    attributes: NotebookNodeAttributes<T>
    updateAttributes: (attributes: Partial<NotebookNodeAttributes<T>>) => void
}

export type NotebookNodeProps<T extends CustomNotebookNodeAttributes> = NotebookNodeAttributeProperties<T>

export type NotebookNodeSettings =
    // using 'any' here shouldn't be necessary but, I couldn't figure out how to set a generic on the notebookNodeLogic props
    (({ attributes, updateAttributes }: NotebookNodeAttributeProperties<any>) => JSX.Element) | null

export type NotebookNodeAction = Pick<LemonButtonProps, 'icon'> & {
    text: string
    onClick: () => void
}

export interface NotebookEditor {
    getJSON: () => JSONContent
    getText: () => string
    getEndPosition: () => number
    getSelectedNode: () => Node | null
    getAdjacentNodes: (pos: number) => { previous: Node | null; next: Node | null }
    setEditable: (editable: boolean) => void
    setContent: (content: JSONContent) => void
    setSelection: (position: number) => void
    setTextSelection: (position: number | EditorRange) => void
    focus: (position: EditorFocusPosition) => void
    destroy: () => void
    deleteRange: (range: EditorRange) => EditorCommands
    insertContent: (content: JSONContent) => void
    insertContentAfterNode: (position: number, content: JSONContent) => void
    pasteContent: (position: number, text: string) => void
    findNode: (position: number) => Node | null
    findNodePositionByAttrs: (attrs: Record<string, any>) => any
    nextNode: (position: number) => { node: Node; position: number } | null
    hasChildOfType: (node: Node, type: string) => boolean
    scrollToSelection: () => void
    scrollToPosition: (position: number) => void
}

// Loosely based on https://github.com/ueberdosis/tiptap/blob/develop/packages/extension-floating-menu/src/floating-menu-plugin.ts#LL38C3-L55C4
export const isCurrentNodeEmpty = (editor: TTEditor): boolean => {
    const selection = editor.state.selection
    const { $anchor, empty } = selection
    const isEmptyTextBlock =
        $anchor.parent.isTextblock &&
        !$anchor.parent.type.spec.code &&
        $anchor.depth <= 1 &&
        !textContent($anchor.parent)

    if (empty && isEmptyTextBlock) {
        return true
    }

    return false
}

export const textContent = (node: any): string => {
    // we've extended the node schema to support a custom serializedText function
    // each custom node type needs to implement this function, or have an alternative in the map below
    const customOrTitleSerializer: TextSerializer = (props): string => {
        // TipTap chooses whether to add a separator based on a couple of factors
        // but, we always want a separator since this text is for search purposes
        const serializedText = props.node.type.spec.serializedText?.(props.node.attrs) || props.node.attrs?.title || ''
        if (serializedText.length > 0 && serializedText[serializedText.length - 1] !== '\n') {
            return serializedText + '\n'
        }
        return serializedText
    }

    // we want the type system to complain if we forget to add a custom serializer
    const customNodeTextSerializers: Record<NotebookNodeType, TextSerializer> = {
        'ph-backlink': customOrTitleSerializer,
        'ph-early-access-feature': customOrTitleSerializer,
        'ph-experiment': customOrTitleSerializer,
        'ph-feature-flag': customOrTitleSerializer,
        'ph-feature-flag-code-example': customOrTitleSerializer,
        'ph-image': customOrTitleSerializer,
        'ph-insight': customOrTitleSerializer,
        'ph-person': customOrTitleSerializer,
        'ph-query': customOrTitleSerializer,
        'ph-recording': customOrTitleSerializer,
        'ph-recording-playlist': customOrTitleSerializer,
        'ph-replay-timestamp': customOrTitleSerializer,
        'ph-survey': customOrTitleSerializer,
        'ph-group': customOrTitleSerializer,
        'ph-cohort': customOrTitleSerializer,
    }

    return getText(node, {
        blockSeparator: '\n',
        textSerializers: customNodeTextSerializers,
    })
}

export function defaultNotebookContent(title?: string, content?: JSONContent[]): JSONContent {
    const initialContent = [
        {
            type: 'heading',
            attrs: { level: 1 },
            content: [{ type: 'text', text: title }],
        },
    ] as JSONContent[]

    if (content) {
        initialContent.push(...content)
    }

    return { type: 'doc', content: initialContent }
}<|MERGE_RESOLUTION|>--- conflicted
+++ resolved
@@ -26,15 +26,11 @@
 export type NotebookNodeAttributes<T extends CustomNotebookNodeAttributes> = T & {
     nodeId: string
     height?: string | number
-<<<<<<< HEAD
-    title: string
+    title?: string
     __init?: {
         expanded?: boolean
         showSettings?: boolean
     }
-=======
-    title?: string
->>>>>>> d8e67c0d
 }
 
 // NOTE: Pushes users to use the parsed "attributes" instead
