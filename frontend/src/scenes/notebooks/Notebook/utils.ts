// Helpers for Kea issue with double importing
import { LemonButtonProps } from '@posthog/lemon-ui'
import {
    ChainedCommands as EditorCommands,
    Editor as TTEditor,
    FocusPosition as EditorFocusPosition,
    getText,
    JSONContent as TTJSONContent,
    Range as EditorRange,
    TextSerializer,
} from '@tiptap/core'
import { Node as PMNode } from '@tiptap/pm/model'
import { NotebookNodeResource, NotebookNodeType } from '~/types'

export interface Node extends PMNode {}
export interface JSONContent extends TTJSONContent {}

export {
    ChainedCommands as EditorCommands,
    Range as EditorRange,
    FocusPosition as EditorFocusPosition,
} from '@tiptap/core'

export type CustomNotebookNodeAttributes = Record<string, any>

export type NotebookNodeAttributes<T extends CustomNotebookNodeAttributes> = T & {
    nodeId: string
    height?: string | number
    title?: string
    __init?: {
        expanded?: boolean
        showSettings?: boolean
    }
    // TODO: Type this more specifically to be our supported nodes only
    children?: NotebookNodeResource[]
}

// NOTE: Pushes users to use the parsed "attributes" instead
export type NotebookNode = Omit<PMNode, 'attrs'>

export type NotebookNodeAttributeProperties<T extends CustomNotebookNodeAttributes> = {
    attributes: NotebookNodeAttributes<T>
    updateAttributes: (attributes: Partial<NotebookNodeAttributes<T>>) => void
}

export type NotebookNodeProps<T extends CustomNotebookNodeAttributes> = NotebookNodeAttributeProperties<T>

export type NotebookNodeSettings =
    // using 'any' here shouldn't be necessary but, I couldn't figure out how to set a generic on the notebookNodeLogic props
    (({ attributes, updateAttributes }: NotebookNodeAttributeProperties<any>) => JSX.Element) | null

export type NotebookNodeAction = Pick<LemonButtonProps, 'icon'> & {
    text: string
    onClick: () => void
}

export interface NotebookEditor {
    getJSON: () => JSONContent
    getText: () => string
    getEndPosition: () => number
    getSelectedNode: () => Node | null
    getAdjacentNodes: (pos: number) => { previous: Node | null; next: Node | null }
    setEditable: (editable: boolean) => void
    setContent: (content: JSONContent) => void
    setSelection: (position: number) => void
    setTextSelection: (position: number | EditorRange) => void
    focus: (position: EditorFocusPosition) => void
    destroy: () => void
    deleteRange: (range: EditorRange) => EditorCommands
    insertContent: (content: JSONContent) => void
    insertContentAfterNode: (position: number, content: JSONContent) => void
    pasteContent: (position: number, text: string) => void
    findNode: (position: number) => Node | null
    findNodePositionByAttrs: (attrs: Record<string, any>) => any
    nextNode: (position: number) => { node: Node; position: number } | null
    hasChildOfType: (node: Node, type: string) => boolean
    scrollToSelection: () => void
    scrollToPosition: (position: number) => void
}

// Loosely based on https://github.com/ueberdosis/tiptap/blob/develop/packages/extension-floating-menu/src/floating-menu-plugin.ts#LL38C3-L55C4
export const isCurrentNodeEmpty = (editor: TTEditor): boolean => {
    const selection = editor.state.selection
    const { $anchor, empty } = selection
    const isEmptyTextBlock =
        $anchor.parent.isTextblock &&
        !$anchor.parent.type.spec.code &&
        $anchor.depth <= 1 &&
        !textContent($anchor.parent)

    if (empty && isEmptyTextBlock) {
        return true
    }

    return false
}

export const textContent = (node: any): string => {
    // we've extended the node schema to support a custom serializedText function
    // each custom node type needs to implement this function, or have an alternative in the map below
    const customOrTitleSerializer: TextSerializer = (props): string => {
        // TipTap chooses whether to add a separator based on a couple of factors
        // but, we always want a separator since this text is for search purposes
        const serializedText = props.node.type.spec.serializedText?.(props.node.attrs) || props.node.attrs?.title || ''
        if (serializedText.length > 0 && serializedText[serializedText.length - 1] !== '\n') {
            return serializedText + '\n'
        }
        return serializedText
    }

    // we want the type system to complain if we forget to add a custom serializer
    const customNodeTextSerializers: Record<NotebookNodeType, TextSerializer> = {
        'ph-backlink': customOrTitleSerializer,
        'ph-early-access-feature': customOrTitleSerializer,
        'ph-experiment': customOrTitleSerializer,
        'ph-feature-flag': customOrTitleSerializer,
        'ph-feature-flag-code-example': customOrTitleSerializer,
        'ph-image': customOrTitleSerializer,
        'ph-person': customOrTitleSerializer,
        'ph-query': customOrTitleSerializer,
        'ph-recording': customOrTitleSerializer,
        'ph-recording-playlist': customOrTitleSerializer,
        'ph-replay-timestamp': customOrTitleSerializer,
        'ph-survey': customOrTitleSerializer,
        'ph-group': customOrTitleSerializer,
        'ph-cohort': customOrTitleSerializer,
<<<<<<< HEAD
        'ph-attachment': customOrTitleSerializer,
=======
        'ph-person-feed': customOrTitleSerializer,
        'ph-properties': customOrTitleSerializer,
        'ph-map': customOrTitleSerializer,
>>>>>>> 977c8e93
    }

    return getText(node, {
        blockSeparator: '\n',
        textSerializers: customNodeTextSerializers,
    })
}

export function defaultNotebookContent(title?: string, content?: JSONContent[]): JSONContent {
    const initialContent = [
        {
            type: 'heading',
            attrs: { level: 1 },
            content: [{ type: 'text', text: title }],
        },
    ] as JSONContent[]

    if (content) {
        initialContent.push(...content)
    }

    return { type: 'doc', content: initialContent }
}<|MERGE_RESOLUTION|>--- conflicted
+++ resolved
@@ -124,13 +124,10 @@
         'ph-survey': customOrTitleSerializer,
         'ph-group': customOrTitleSerializer,
         'ph-cohort': customOrTitleSerializer,
-<<<<<<< HEAD
         'ph-attachment': customOrTitleSerializer,
-=======
         'ph-person-feed': customOrTitleSerializer,
         'ph-properties': customOrTitleSerializer,
         'ph-map': customOrTitleSerializer,
->>>>>>> 977c8e93
     }
 
     return getText(node, {
