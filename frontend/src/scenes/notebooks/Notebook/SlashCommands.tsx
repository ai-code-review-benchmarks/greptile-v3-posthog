--- conflicted
+++ resolved
@@ -27,12 +27,9 @@
 import { useValues } from 'kea'
 import { notebookLogic } from './notebookLogic'
 import { selectFile } from '../Nodes/utils'
-<<<<<<< HEAD
 import NotebookIconHeading from './NotebookIconHeading'
-=======
 import { NodeKind } from '~/queries/schema'
 import { defaultDataTableColumns } from '~/queries/nodes/DataTable/utils'
->>>>>>> 453ae75e
 
 type SlashCommandsProps = {
     mode: 'slash' | 'add'
