import { IconCode } from '@posthog/icons'
import { LemonButton, LemonDivider, lemonToast } from '@posthog/lemon-ui'
import { Extension } from '@tiptap/core'
import { ReactRenderer } from '@tiptap/react'
<<<<<<< HEAD
import Suggestion from '@tiptap/suggestion'
import Fuse from 'fuse.js'
import { useValues } from 'kea'
import {
    IconBold,
    IconCohort,
    IconItalic,
    IconRecording,
    IconTableChart,
    IconUploadFile,
    InsightsFunnelsIcon,
    InsightsLifecycleIcon,
    InsightsPathsIcon,
    InsightSQLIcon,
    InsightsRetentionIcon,
    InsightsStickinessIcon,
    InsightsTrendsIcon,
} from 'lib/lemon-ui/icons'
=======
import { LemonButton, LemonDivider, lemonToast } from '@posthog/lemon-ui'
import { IconBold, IconCohort, IconItalic } from 'lib/lemon-ui/icons'
import {
    IconCursor,
    IconFunnels,
    IconHogQL,
    IconLifecycle,
    IconRetention,
    IconRewindPlay,
    IconStickiness,
    IconTrends,
    IconUpload,
    IconUserPaths,
} from '@posthog/icons'
import { forwardRef, useCallback, useEffect, useImperativeHandle, useMemo, useState } from 'react'
import { EditorCommands, EditorRange } from './utils'
import { BaseMathType, ChartDisplayType, FunnelVizType, NotebookNodeType, PathType, RetentionPeriod } from '~/types'
>>>>>>> 897a4584
import { Popover } from 'lib/lemon-ui/Popover'
import { forwardRef, useCallback, useEffect, useImperativeHandle, useMemo, useState } from 'react'

import { KeyboardShortcut } from '~/layout/navigation-3000/components/KeyboardShortcut'
import { defaultDataTableColumns } from '~/queries/nodes/DataTable/utils'
import { NodeKind } from '~/queries/schema'
import { BaseMathType, ChartDisplayType, FunnelVizType, NotebookNodeType, PathType, RetentionPeriod } from '~/types'

import { buildNodeEmbed } from '../Nodes/NotebookNodeEmbed'
import { buildInsightVizQueryContent, buildNodeQueryContent } from '../Nodes/NotebookNodeQuery'
import { selectFile } from '../Nodes/utils'
import NotebookIconHeading from './NotebookIconHeading'
import { notebookLogic } from './notebookLogic'
import { EditorCommands, EditorRange } from './utils'

type SlashCommandConditionalProps =
    | {
          mode: 'add'
          getPos: () => number
          range?: never
      }
    | {
          mode: 'slash'
          getPos?: never
          range: EditorRange
      }

type SlashCommandsProps = SlashCommandConditionalProps & {
    query?: string
    decorationNode?: any
    onClose?: () => void
}

type SlashCommandsPopoverProps = SlashCommandsProps & {
    visible: boolean
    children?: JSX.Element
}

type SlashCommandsRef = {
    onKeyDown: (event: KeyboardEvent) => boolean
}

type SlashCommandsItem = {
    title: string
    search?: string
    icon?: JSX.Element
    command: (chain: EditorCommands, pos: number | EditorRange) => EditorCommands | Promise<EditorCommands>
}

const TEXT_CONTROLS: SlashCommandsItem[] = [
    {
        title: 'h1',
        icon: <NotebookIconHeading level={1} />,
        command: (chain) => chain.toggleHeading({ level: 1 }),
    },
    {
        title: 'h2',
        icon: <NotebookIconHeading level={2} />,
        command: (chain) => chain.toggleHeading({ level: 2 }),
    },
    {
        title: 'h3',
        icon: <NotebookIconHeading level={3} />,
        command: (chain) => chain.toggleHeading({ level: 3 }),
    },
    {
        title: 'bold',
        icon: <IconBold />,
        command: (chain) => chain.toggleBold(),
    },
    {
        title: 'italic',
        icon: <IconItalic />,
        command: (chain) => chain.toggleItalic(),
    },
]

const SLASH_COMMANDS: SlashCommandsItem[] = [
    {
        title: 'Trend',
        search: 'trend insight',
        icon: <IconTrends color="currentColor" />,
        command: (chain, pos) =>
            chain.insertContentAt(
                pos,
                buildInsightVizQueryContent({
                    kind: NodeKind.TrendsQuery,
                    filterTestAccounts: false,
                    series: [
                        {
                            kind: NodeKind.EventsNode,
                            event: '$pageview',
                            name: '$pageview',
                            math: BaseMathType.TotalCount,
                        },
                    ],
                    interval: 'day',
                    trendsFilter: {
                        display: ChartDisplayType.ActionsLineGraph,
                    },
                })
            ),
    },
    {
        title: 'Funnel',
        search: 'funnel insight',
        icon: <IconFunnels color="currentColor" />,
        command: (chain, pos) =>
            chain.insertContentAt(
                pos,
                buildInsightVizQueryContent({
                    kind: NodeKind.FunnelsQuery,
                    series: [
                        {
                            kind: NodeKind.EventsNode,
                            name: '$pageview',
                            event: '$pageview',
                        },
                        {
                            kind: NodeKind.EventsNode,
                            name: '$pageview',
                            event: '$pageview',
                        },
                    ],
                    funnelsFilter: {
                        funnel_viz_type: FunnelVizType.Steps,
                    },
                })
            ),
    },
    {
        title: 'Retention',
        search: 'retention insight',
        icon: <IconRetention color="currentColor" />,
        command: (chain, pos) =>
            chain.insertContentAt(
                pos,
                buildInsightVizQueryContent({
                    kind: NodeKind.RetentionQuery,
                    retentionFilter: {
                        period: RetentionPeriod.Day,
                        total_intervals: 11,
                        target_entity: {
                            id: '$pageview',
                            name: '$pageview',
                            type: 'events',
                        },
                        returning_entity: {
                            id: '$pageview',
                            name: '$pageview',
                            type: 'events',
                        },
                        retention_type: 'retention_first_time',
                    },
                })
            ),
    },
    {
        title: 'Paths',
        search: 'paths insight',
        icon: <IconUserPaths color="currentColor" />,
        command: (chain, pos) =>
            chain.insertContentAt(
                pos,
                buildInsightVizQueryContent({
                    kind: NodeKind.PathsQuery,
                    pathsFilter: {
                        include_event_types: [PathType.PageView],
                    },
                })
            ),
    },
    {
        title: 'Stickiness',
        search: 'stickiness insight',
        icon: <IconStickiness color="currentColor" />,
        command: (chain, pos) =>
            chain.insertContentAt(
                pos,
                buildInsightVizQueryContent({
                    kind: NodeKind.StickinessQuery,
                    series: [
                        {
                            kind: NodeKind.EventsNode,
                            name: '$pageview',
                            event: '$pageview',
                            math: BaseMathType.TotalCount,
                        },
                    ],
                    stickinessFilter: {},
                })
            ),
    },
    {
        title: 'Lifecycle',
        search: 'lifecycle insight',
        icon: <IconLifecycle color="currentColor" />,
        command: (chain, pos) =>
            chain.insertContentAt(
                pos,
                buildInsightVizQueryContent({
                    kind: NodeKind.LifecycleQuery,
                    series: [
                        {
                            kind: NodeKind.EventsNode,
                            name: '$pageview',
                            event: '$pageview',
                            math: BaseMathType.TotalCount,
                        },
                    ],
                })
            ),
    },
    {
        title: 'HogQL',
        search: 'sql',
        icon: <IconHogQL color="currentColor" />,
        command: (chain, pos) =>
            chain.insertContentAt(
                pos,
                buildNodeQueryContent({
                    kind: NodeKind.DataTableNode,
                    source: {
                        kind: NodeKind.HogQLQuery,
                        query: `select event,
        person.properties.email,
        properties.$browser,
        count()
    from events
    where {filters} -- replaced with global date and property filters
    and person.properties.email is not null
group by event,
        properties.$browser,
        person.properties.email
order by count() desc
    limit 100`,
                        filters: {
                            dateRange: {
                                date_from: '-24h',
                            },
                        },
                    },
                })
            ),
    },
    {
        title: 'Events',
        search: 'data explore',
        icon: <IconCursor />,
        command: (chain, pos) =>
            chain.insertContentAt(
                pos,
                buildNodeQueryContent({
                    kind: NodeKind.DataTableNode,
                    source: {
                        kind: NodeKind.EventsQuery,
                        select: defaultDataTableColumns(NodeKind.EventsQuery),
                        properties: [],
                        after: '-24h',
                        limit: 100,
                    },
                })
            ),
    },
    {
        title: 'Persons',
        search: 'people users',
        icon: <IconCohort />,
        command: (chain, pos) =>
            chain.insertContentAt(
                pos,
                buildNodeQueryContent({
                    kind: NodeKind.DataTableNode,
                    columns: defaultDataTableColumns(NodeKind.PersonsNode),
                    source: {
                        kind: NodeKind.PersonsNode,
                        properties: [],
                    },
                })
            ),
    },
    {
        title: 'Session Replays',
        search: 'recordings video',
        icon: <IconRewindPlay />,
        command: (chain, pos) => chain.insertContentAt(pos, { type: NotebookNodeType.RecordingPlaylist, attrs: {} }),
    },
    {
        title: 'Image',
        search: 'picture',
        icon: <IconUpload />,
        command: async (chain, pos) => {
            // Trigger upload followed by insert
            try {
                const files = await selectFile({ contentType: 'image/*', multiple: false })

                if (files.length) {
                    return chain.insertContentAt(pos, { type: NotebookNodeType.Image, attrs: { file: files[0] } })
                }
            } catch (e) {
                lemonToast.error('Something went wrong when trying to select a file.')
            }

            return chain
        },
    },
    {
        title: 'Embedded iframe',
        search: 'iframe embed',
        icon: <IconCode />,
        command: async (chain, pos) => {
            return chain.insertContentAt(pos, buildNodeEmbed())
        },
    },
]

export const SlashCommands = forwardRef<SlashCommandsRef, SlashCommandsProps>(function SlashCommands(
    { mode, range, getPos, onClose, query }: SlashCommandsProps,
    ref
): JSX.Element | null {
    const { editor } = useValues(notebookLogic)
    // We start with 1 because the first item is the text controls
    const [selectedIndex, setSelectedIndex] = useState(0)
    const [selectedHorizontalIndex, setSelectedHorizontalIndex] = useState(0)

    const allCommmands = [...TEXT_CONTROLS, ...SLASH_COMMANDS]

    const fuse = useMemo(() => {
        return new Fuse(allCommmands, {
            keys: ['title', 'search'],
            threshold: 0.3,
        })
    }, [allCommmands])

    const filteredCommands = useMemo(() => {
        if (!query) {
            return allCommmands
        }
        return fuse.search(query).map((result) => result.item)
    }, [query, fuse])

    const filteredSlashCommands = useMemo(
        () => filteredCommands.filter((item) => SLASH_COMMANDS.includes(item)),
        [filteredCommands]
    )

    useEffect(() => {
        setSelectedIndex(0)
        setSelectedHorizontalIndex(0)
    }, [query])

    const execute = async (item: SlashCommandsItem): Promise<void> => {
        if (editor) {
            const selectedNode = editor.getSelectedNode()
            const isTextNode = selectedNode === null || selectedNode.isText
            const isTextCommand = TEXT_CONTROLS.map((c) => c.title).includes(item.title)

            const position = mode === 'slash' ? range.from : getPos()
            let chain = mode === 'slash' ? editor.deleteRange(range) : editor.chain()

            if (!isTextNode && isTextCommand) {
                chain = chain.insertContentAt(position, { type: 'paragraph' })
            }

            const partialCommand = await item.command(chain, position)
            partialCommand.run()

            onClose?.()
        }
    }

    const onPressEnter = async (): Promise<void> => {
        const command =
            selectedIndex === -1 ? TEXT_CONTROLS[selectedHorizontalIndex] : filteredSlashCommands[selectedIndex]

        await execute(command)
    }
    const onPressUp = (): void => {
        setSelectedIndex(Math.max(selectedIndex - 1, -1))
    }
    const onPressDown = (): void => {
        setSelectedIndex(Math.min(selectedIndex + 1, SLASH_COMMANDS.length - 1))
    }

    const onPressLeft = (): void => {
        setSelectedHorizontalIndex(Math.max(selectedHorizontalIndex - 1, 0))
    }
    const onPressRight = (): void => {
        setSelectedHorizontalIndex(Math.min(selectedHorizontalIndex + 1, TEXT_CONTROLS.length - 1))
    }

    const onKeyDown = useCallback(
        (event: KeyboardEvent): boolean => {
            const keyMappings = {
                ArrowUp: onPressUp,
                ArrowDown: onPressDown,
                ArrowLeft: onPressLeft,
                ArrowRight: onPressRight,
                Enter: onPressEnter,
            }

            if (keyMappings[event.key]) {
                keyMappings[event.key]()
                return true
            }

            return false
        },
        [selectedIndex, selectedHorizontalIndex, filteredCommands]
    )

    // Expose the keydown handler to the tiptap extension
    useImperativeHandle(ref, () => ({ onKeyDown }), [onKeyDown])

    useEffect(() => {
        if (mode !== 'add') {
            return
        }

        // If not opened from a slash command, we want to add our own keyboard listeners
        const keyDownListener = (event: KeyboardEvent): void => {
            const preventDefault = onKeyDown(event)
            if (preventDefault) {
                event.preventDefault()
            }
        }

        window.addEventListener('keydown', keyDownListener, true)

        return () => window.removeEventListener('keydown', keyDownListener, true)
    }, [onKeyDown, mode])

    if (!editor) {
        return null
    }

    return (
        <div className="space-y-px">
            <div className="flex items-center gap-1">
                {TEXT_CONTROLS.map((item, index) => (
                    <LemonButton
                        key={item.title}
                        status="primary-alt"
                        size="small"
                        active={selectedIndex === -1 && selectedHorizontalIndex === index}
                        onClick={() => void execute(item)}
                        icon={item.icon}
                    />
                ))}
            </div>

            <LemonDivider />

            {filteredSlashCommands.map((item, index) => (
                <LemonButton
                    key={item.title}
                    fullWidth
                    status="primary-alt"
                    icon={item.icon}
                    active={index === selectedIndex}
                    onClick={() => void execute(item)}
                >
                    {item.title}
                </LemonButton>
            ))}

            {filteredSlashCommands.length === 0 && (
                <div className="text-muted-alt p-1">
                    Nothing matching <code>/{query}</code>
                </div>
            )}

            {mode === 'add' && (
                <>
                    <LemonDivider className="my-0" />
                    <div className="text-xs text-muted-alt p-1">
                        You can trigger this menu by typing <KeyboardShortcut forwardslash />
                    </div>
                </>
            )}
        </div>
    )
})

export const SlashCommandsPopover = forwardRef<SlashCommandsRef, SlashCommandsPopoverProps>(
    function SlashCommandsPopover(
        { visible = true, decorationNode, children, onClose, ...props }: SlashCommandsPopoverProps,
        ref
    ): JSX.Element | null {
        return (
            <Popover
                placement="right-start"
                fallbackPlacements={['left-start', 'right-end']}
                overlay={<SlashCommands ref={ref} onClose={onClose} {...props} />}
                referenceElement={decorationNode}
                visible={visible}
                onClickOutside={onClose}
            >
                {children}
            </Popover>
        )
    }
)

export const SlashCommandsExtension = Extension.create({
    name: 'slash-commands',

    addProseMirrorPlugins() {
        return [
            Suggestion({
                editor: this.editor,
                char: '/',
                startOfLine: true,
                render: () => {
                    let renderer: ReactRenderer<SlashCommandsRef>

                    return {
                        onStart: (props) => {
                            renderer = new ReactRenderer(SlashCommandsPopover, {
                                props: { ...props, mode: 'slash' },
                                editor: props.editor,
                            })
                        },

                        onUpdate(props) {
                            renderer.updateProps(props)

                            if (!props.clientRect) {
                                return
                            }
                        },

                        onKeyDown(props) {
                            if (props.event.key === 'Escape') {
                                renderer.destroy()
                                return true
                            }
                            return renderer.ref?.onKeyDown(props.event) ?? false
                        },

                        onExit() {
                            renderer.destroy()
                        },
                    }
                },
            }),
        ]
    },
})<|MERGE_RESOLUTION|>--- conflicted
+++ resolved
@@ -1,29 +1,3 @@
-import { IconCode } from '@posthog/icons'
-import { LemonButton, LemonDivider, lemonToast } from '@posthog/lemon-ui'
-import { Extension } from '@tiptap/core'
-import { ReactRenderer } from '@tiptap/react'
-<<<<<<< HEAD
-import Suggestion from '@tiptap/suggestion'
-import Fuse from 'fuse.js'
-import { useValues } from 'kea'
-import {
-    IconBold,
-    IconCohort,
-    IconItalic,
-    IconRecording,
-    IconTableChart,
-    IconUploadFile,
-    InsightsFunnelsIcon,
-    InsightsLifecycleIcon,
-    InsightsPathsIcon,
-    InsightSQLIcon,
-    InsightsRetentionIcon,
-    InsightsStickinessIcon,
-    InsightsTrendsIcon,
-} from 'lib/lemon-ui/icons'
-=======
-import { LemonButton, LemonDivider, lemonToast } from '@posthog/lemon-ui'
-import { IconBold, IconCohort, IconItalic } from 'lib/lemon-ui/icons'
 import {
     IconCursor,
     IconFunnels,
@@ -36,10 +10,14 @@
     IconUpload,
     IconUserPaths,
 } from '@posthog/icons'
-import { forwardRef, useCallback, useEffect, useImperativeHandle, useMemo, useState } from 'react'
-import { EditorCommands, EditorRange } from './utils'
-import { BaseMathType, ChartDisplayType, FunnelVizType, NotebookNodeType, PathType, RetentionPeriod } from '~/types'
->>>>>>> 897a4584
+import { IconCode } from '@posthog/icons'
+import { LemonButton, LemonDivider, lemonToast } from '@posthog/lemon-ui'
+import { Extension } from '@tiptap/core'
+import { ReactRenderer } from '@tiptap/react'
+import Suggestion from '@tiptap/suggestion'
+import Fuse from 'fuse.js'
+import { useValues } from 'kea'
+import { IconBold, IconCohort, IconItalic } from 'lib/lemon-ui/icons'
 import { Popover } from 'lib/lemon-ui/Popover'
 import { forwardRef, useCallback, useEffect, useImperativeHandle, useMemo, useState } from 'react'
 
