--- conflicted
+++ resolved
@@ -1,11 +1,7 @@
 import { IconCopy } from '@posthog/icons'
 import { LemonBanner, LemonButton, LemonDivider } from '@posthog/lemon-ui'
 import { useValues } from 'kea'
-<<<<<<< HEAD
-import { combineUrl } from 'kea-router'
 import { FlaggedFeature } from 'lib/components/FlaggedFeature'
-=======
->>>>>>> 487ca390
 import { LemonDialog } from 'lib/lemon-ui/LemonDialog'
 import { base64Encode } from 'lib/utils'
 import { copyToClipboard } from 'lib/utils/copyToClipboard'
