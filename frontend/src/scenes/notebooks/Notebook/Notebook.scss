--- conflicted
+++ resolved
@@ -113,29 +113,7 @@
     }
 
     .NotebookRecordingTimestamp {
-        padding: 0.125rem 0.25rem;
-        border: 1px solid var(--border-3000);
-        border-radius: var(--radius);
-        background-color: var(--bg-light);
-        cursor: pointer;
-        height: 1.375rem;
-
-        &--selected {
-            outline-style: solid;
-            outline-color: var(--primary-bg-active);
-        }
-
-<<<<<<< HEAD
-        &--preview {
-            // padding: 0rem 0.25rem;
-            opacity: 0.5;
-=======
-        &.NotebookRecordingTimestamp--preview {
-            border: 1px solid var(--border-light);
-            color: var(--mid);
-            padding: 0rem 0.25rem;
->>>>>>> d48446e9
-        }
+        display: inline-flex;
     }
 
     // overriding ::selection is necessary here because
@@ -143,12 +121,4 @@
     span::selection {
         color: var(--primary);
     }
-}
-
-.NotebookFloatingButton {
-    .LemonButton {
-        border-radius: 1rem;
-        min-height: 0.25rem;
-        padding: 0.25rem !important; // NOTE - yuck
-    }
 }