--- conflicted
+++ resolved
@@ -103,10 +103,6 @@
             jsonContent,
             updateEditor,
             skipCapture,
-<<<<<<< HEAD
-            skipSync,
-=======
->>>>>>> 5719ad76
         }),
         clearLocalContent: true,
         setPreviewContent: (jsonContent: JSONContent) => ({ jsonContent }),
