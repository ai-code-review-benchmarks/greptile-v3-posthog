import {
    BuiltLogic,
    actions,
    connect,
    kea,
    key,
    listeners,
    path,
    props,
    reducers,
    selectors,
    sharedListeners,
} from 'kea'
import type { notebookLogicType } from './notebookLogicType'
import { loaders } from 'kea-loaders'
import { notebooksModel, openNotebook, SCRATCHPAD_NOTEBOOK } from '~/models/notebooksModel'
import { NotebookNodeType, NotebookSyncStatus, NotebookTarget, NotebookType } from '~/types'

// NOTE: Annoyingly, if we import this then kea logic type-gen generates
// two imports and fails so, we reimport it from a utils file
import { JSONContent, NotebookEditor } from './utils'
import api from 'lib/api'
import posthog from 'posthog-js'
import { downloadFile, slugify } from 'lib/utils'
import { lemonToast } from '@posthog/lemon-ui'
import { notebookNodeLogicType } from '../Nodes/notebookNodeLogicType'
import {
    buildTimestampCommentContent,
    NotebookNodeReplayTimestampAttrs,
} from 'scenes/notebooks/Nodes/NotebookNodeReplayTimestamp'
import { NOTEBOOKS_VERSION, migrate } from './migrations/migrate'

const SYNC_DELAY = 1000

export type NotebookLogicProps = {
    shortId: string
}

async function runWhenEditorIsReady(waitForEditor: () => boolean, fn: () => any): Promise<any> {
    // TRICKY: external code doesn't know how to wait for the editor to be ready
    // so, we have to poll until it is, then run the function
    // the use-case is that we have opened a notebook, mounted this logic,
    // and then want to run commands against the editor
    // but, we are racing against it being ready

    // throw an error after 2 seconds
    const timeout = setTimeout(() => {
        throw new Error('Notebook editor not ready')
    }, 2000)

    while (!waitForEditor()) {
        await new Promise((resolve) => setTimeout(resolve, 10))
    }
    clearTimeout(timeout)

    return fn()
}

export const notebookLogic = kea<notebookLogicType>([
    props({} as NotebookLogicProps),
    path((key) => ['scenes', 'notebooks', 'Notebook', 'notebookLogic', key]),
    key(({ shortId }) => shortId),
    connect(() => ({
        values: [notebooksModel, ['scratchpadNotebook', 'notebookTemplates']],
        actions: [notebooksModel, ['receiveNotebookUpdate']],
    })),
    actions({
        setEditor: (editor: NotebookEditor) => ({ editor }),
        editorIsReady: true,
        onEditorUpdate: true,
        onEditorSelectionUpdate: true,
        setLocalContent: (jsonContent: JSONContent, updateEditor = false) => ({ jsonContent, updateEditor }),
        clearLocalContent: true,
        setPreviewContent: (jsonContent: JSONContent) => ({ jsonContent }),
        clearPreviewContent: true,
        loadNotebook: true,
        saveNotebook: (notebook: Pick<NotebookType, 'content' | 'title'>) => ({ notebook }),
        setEditingNodeId: (editingNodeId: string | null) => ({ editingNodeId }),
        exportJSON: true,
        showConflictWarning: true,
        onUpdateEditor: true,
        registerNodeLogic: (nodeLogic: BuiltLogic<notebookNodeLogicType>) => ({ nodeLogic }),
        unregisterNodeLogic: (nodeLogic: BuiltLogic<notebookNodeLogicType>) => ({ nodeLogic }),
        setEditable: (editable: boolean) => ({ editable }),
        scrollToSelection: true,
        pasteAfterLastNode: (content: string) => ({
            content,
        }),
        insertAfterLastNode: (content: JSONContent) => ({
            content,
        }),

        insertAfterLastNodeOfType: (nodeType: string, content: JSONContent, knownStartingPosition) => ({
            content,
            nodeType,
            knownStartingPosition,
        }),
        insertReplayCommentByTimestamp: (options: {
            timestamp: number
            sessionRecordingId: string
            knownStartingPosition?: number
<<<<<<< HEAD
            nodeId?: string
        }) => options,
=======
        ) => ({
            timestamp,
            sessionRecordingId,
            // if operating on a particular instance of a replay comment, we can pass the known starting position
            knownStartingPosition,
        }),
        setShowHistory: (showHistory: boolean) => ({ showHistory }),
>>>>>>> 78dc9923
    }),
    reducers({
        localContent: [
            null as JSONContent | null,
            { persist: true, prefix: NOTEBOOKS_VERSION },
            {
                setLocalContent: (_, { jsonContent }) => jsonContent,
                clearLocalContent: () => null,
            },
        ],
        previewContent: [
            null as JSONContent | null,
            {
                setPreviewContent: (_, { jsonContent }) => jsonContent,
                clearPreviewContent: () => null,
            },
        ],
        editor: [
            null as NotebookEditor | null,
            {
                setEditor: (_, { editor }) => editor,
            },
        ],
        ready: [
            false,
            {
                setReady: () => true,
            },
        ],
        conflictWarningVisible: [
            false,
            {
                showConflictWarning: () => true,
                loadNotebookSuccess: () => false,
            },
        ],
        editingNodeId: [
            null as string | null,
            {
                setEditingNodeId: (_, { editingNodeId }) => editingNodeId,
            },
        ],
        nodeLogics: [
            {} as Record<string, BuiltLogic<notebookNodeLogicType>>,
            {
                registerNodeLogic: (state, { nodeLogic }) => {
                    if (nodeLogic.props.nodeId === null) {
                        return state
                    } else {
                        return {
                            ...state,
                            [nodeLogic.props.nodeId]: nodeLogic,
                        }
                    }
                },
                unregisterNodeLogic: (state, { nodeLogic }) => {
                    const newState = { ...state }
                    if (nodeLogic.props.nodeId !== null) {
                        delete newState[nodeLogic.props.nodeId]
                    }
                    return newState
                },
            },
        ],
        shouldBeEditable: [
            false,
            {
                setEditable: (_, { editable }) => editable,
            },
        ],
        showHistory: [
            false,
            {
                setShowHistory: (_, { showHistory }) => showHistory,
            },
        ],
    }),
    loaders(({ values, props, actions }) => ({
        notebook: [
            null as NotebookType | null,
            {
                loadNotebook: async () => {
                    let response: NotebookType | null

                    if (props.shortId === SCRATCHPAD_NOTEBOOK.short_id) {
                        response = {
                            ...values.scratchpadNotebook,
                            content: {},
                            text_content: null,
                            version: 0,
                        }
                    } else if (props.shortId.startsWith('template-')) {
                        response =
                            values.notebookTemplates.find((template) => template.short_id === props.shortId) || null
                    } else {
                        response = await api.notebooks.get(props.shortId)
                    }

                    if (!response) {
                        throw new Error('Notebook not found')
                    }

                    const notebook = migrate(response)

                    if (!values.notebook) {
                        // If this is the first load we need to override the content fully
                        values.editor?.setContent(notebook.content)
                    }

                    return notebook
                },

                saveNotebook: async ({ notebook }) => {
                    if (!values.notebook) {
                        return values.notebook
                    }

                    try {
                        const response = await api.notebooks.update(values.notebook.short_id, {
                            version: values.notebook.version,
                            content: notebook.content,
                            text_content: values.editor?.getText() || '',
                            title: notebook.title,
                        })

                        // If the object is identical then no edits were made, so we can safely clear the local changes
                        if (notebook.content === values.localContent) {
                            actions.clearLocalContent()
                        }

                        return response
                    } catch (error: any) {
                        if (error.code === 'conflict') {
                            actions.showConflictWarning()
                            return null
                        } else {
                            throw error
                        }
                    }
                },
            },
        ],

        newNotebook: [
            null as NotebookType | null,
            {
                duplicateNotebook: async () => {
                    if (!values.notebook) {
                        return null
                    }

                    // We use the local content if set otherwise the notebook content. That way it supports templates, scratchpad etc.
                    const response = await api.notebooks.create({
                        content: values.content || values.notebook.content,
                        text_content: values.editor?.getText() || '',
                        title: values.title || values.notebook.title,
                    })

                    posthog.capture(`notebook duplicated`, {
                        short_id: response.short_id,
                    })

                    const source = values.notebook.short_id === 'scratchpad' ? 'Scratchpad' : 'Template'
                    lemonToast.success(`Notebook created from ${source}!`)

                    if (values.notebook.short_id === 'scratchpad') {
                        // If duplicating the scratchpad, we assume they don't want the scratchpad content anymore
                        actions.clearLocalContent()
                    }

                    await openNotebook(response.short_id, NotebookTarget.Auto)

                    return response
                },
            },
        ],
    })),
    selectors({
        shortId: [() => [(_, props) => props], (props): string => props.shortId],
        isLocalOnly: [() => [(_, props) => props], (props): boolean => props.shortId === 'scratchpad'],
        content: [
            (s) => [s.notebook, s.localContent, s.previewContent],
            (notebook, localContent, previewContent): JSONContent => {
                // We use the local content is set otherwise the notebook content
                return previewContent || localContent || notebook?.content || []
            },
        ],
        title: [
            (s) => [s.notebook, s.content],
            (notebook, content): string => {
                const contentTitle = content?.content?.[0].content?.[0].text || 'Untitled'
                return contentTitle || notebook?.title || 'Untitled'
            },
        ],
        syncStatus: [
            (s) => [s.notebook, s.notebookLoading, s.localContent, s.isLocalOnly, s.previewContent],
            (notebook, notebookLoading, localContent, isLocalOnly, previewContent): NotebookSyncStatus => {
                if (previewContent || notebook?.is_template) {
                    return 'synced'
                }

                if (isLocalOnly) {
                    return 'local'
                }
                if (!notebook || !localContent) {
                    return 'synced'
                }

                if (notebookLoading) {
                    return 'saving'
                }

                return 'unsaved'
            },
        ],
        editingNodeLogic: [
            (s) => [s.editingNodeId, s.nodeLogics],
            (editingNodeId, nodeLogics) =>
                Object.values(nodeLogics).find((nodeLogic) => nodeLogic.props.nodeId === editingNodeId),
        ],
        findNodeLogic: [
            (s) => [s.nodeLogics],
            (nodeLogics) => {
                return (type: NotebookNodeType, attributes: Record<string, any>): notebookNodeLogicType | null => {
                    const attrEntries = Object.entries(attributes || {})
                    return (
                        Object.values(nodeLogics).find((nodeLogic) => {
                            return (
                                nodeLogic.props.nodeType === type &&
                                attrEntries.every(
                                    ([attr, value]: [string, any]) => nodeLogic.props.attributes?.[attr] === value
                                )
                            )
                        }) ?? null
                    )
                }
            },
        ],
<<<<<<< HEAD
        findNodeLogicById: [
            (s) => [s.nodeLogics],
            (nodeLogics) => {
                return (id: string): notebookNodeLogicType | null => {
                    return Object.values(nodeLogics).find((nodeLogic) => nodeLogic.props.nodeId === id) ?? null
                }
            },
=======

        isShowingSidebar: [
            (s) => [s.editingNodeId, s.showHistory],
            (editingNodeId, showHistory) => !!editingNodeId || showHistory,
        ],

        isEditable: [
            (s) => [s.shouldBeEditable, s.previewContent],
            (shouldBeEditable, previewContent) => shouldBeEditable && !previewContent,
>>>>>>> 78dc9923
        ],
    }),
    sharedListeners(({ values, actions }) => ({
        onNotebookChange: () => {
            // Keep the list logic up to date with any changes
            if (values.notebook && values.notebook.short_id !== SCRATCHPAD_NOTEBOOK.short_id) {
                actions.receiveNotebookUpdate(values.notebook)
            }
        },
    })),
    listeners(({ values, actions, sharedListeners }) => ({
        insertAfterLastNode: async ({ content }) => {
            await runWhenEditorIsReady(
                () => !!values.editor,
                () => {
                    let insertionPosition = 0
                    let nextNode = values.editor?.nextNode(insertionPosition)
                    while (nextNode) {
                        insertionPosition = nextNode.position
                        nextNode = values.editor?.nextNode(insertionPosition)
                    }

                    values.editor?.insertContentAfterNode(insertionPosition, content)
                }
            )
        },
        pasteAfterLastNode: async ({ content }) => {
            await runWhenEditorIsReady(
                () => !!values.editor,
                () => {
                    const endPosition = values.editor?.getEndPosition() || 0
                    values.editor?.pasteContent(endPosition, content)
                }
            )
        },
        insertAfterLastNodeOfType: async ({ content, nodeType, knownStartingPosition }) => {
            await runWhenEditorIsReady(
                () => !!values.editor,
                () => {
                    let insertionPosition = knownStartingPosition
                    let nextNode = values.editor?.nextNode(insertionPosition)
                    while (nextNode && values.editor?.hasChildOfType(nextNode.node, nodeType)) {
                        insertionPosition = nextNode.position
                        nextNode = values.editor?.nextNode(insertionPosition)
                    }

                    values.editor?.insertContentAfterNode(insertionPosition, content)
                }
            )
        },
        insertReplayCommentByTimestamp: async ({ timestamp, sessionRecordingId, knownStartingPosition, nodeId }) => {
            await runWhenEditorIsReady(
                () => !!values.editor,
                () => {
                    let insertionPosition =
                        knownStartingPosition || values.editor?.findNodePositionByAttrs({ id: sessionRecordingId })
                    let nextNode = values.editor?.nextNode(insertionPosition)
                    while (nextNode && values.editor?.hasChildOfType(nextNode.node, NotebookNodeType.ReplayTimestamp)) {
                        const candidateTimestampAttributes = nextNode.node.content.firstChild
                            ?.attrs as NotebookNodeReplayTimestampAttrs
                        const nextNodePlaybackTime = candidateTimestampAttributes.playbackTime || -1
                        if (nextNodePlaybackTime <= timestamp) {
                            insertionPosition = nextNode.position
                            nextNode = values.editor?.nextNode(insertionPosition)
                        } else {
                            nextNode = null
                        }
                    }

                    values.editor?.insertContentAfterNode(
                        insertionPosition,
                        buildTimestampCommentContent({
                            playbackTime: timestamp,
                            sessionRecordingId,
                            sourceNodeId: nodeId,
                        })
                    )
                }
            )
        },
        setLocalContent: async ({ updateEditor, jsonContent }, breakpoint) => {
            if (values.previewContent) {
                // We don't want to modify the content if we are viewing a preview
                return
            }
            if (updateEditor) {
                values.editor?.setContent(jsonContent)
            }

            await breakpoint(SYNC_DELAY)

            posthog.capture('notebook content changed', {
                short_id: values.notebook?.short_id,
            })

            if (!values.isLocalOnly && values.content && !values.notebookLoading) {
                actions.saveNotebook({
                    content: values.content,
                    title: values.title,
                })
            }
        },

        setPreviewContent: async () => {
            values.editor?.setContent(values.content)
        },
        clearPreviewContent: async () => {
            values.editor?.setContent(values.content)
        },
        setShowHistory: async ({ showHistory }) => {
            if (!showHistory) {
                actions.clearPreviewContent()
            }
        },

        onEditorUpdate: () => {
            if (!values.editor || !values.notebook) {
                return
            }
            const jsonContent = values.editor.getJSON()

            actions.setLocalContent(jsonContent)
            actions.onUpdateEditor()
        },

        saveNotebookSuccess: sharedListeners.onNotebookChange,
        loadNotebookSuccess: sharedListeners.onNotebookChange,

        exportJSON: () => {
            const file = new File(
                [JSON.stringify(values.editor?.getJSON())],
                `${slugify(values.title ?? 'untitled')}.ph-notebook.json`,
                { type: 'application/json' }
            )

            downloadFile(file)
        },

        onEditorSelectionUpdate: () => {
            if (values.editor) {
                actions.onUpdateEditor()
            }
        },
        scrollToSelection: () => {
            if (values.editor) {
                values.editor.scrollToSelection()
            }
        },
        setEditingNodeId: () => {
            values.editingNodeLogic?.actions.selectNode()
        },
    })),
])<|MERGE_RESOLUTION|>--- conflicted
+++ resolved
@@ -99,18 +99,9 @@
             timestamp: number
             sessionRecordingId: string
             knownStartingPosition?: number
-<<<<<<< HEAD
             nodeId?: string
         }) => options,
-=======
-        ) => ({
-            timestamp,
-            sessionRecordingId,
-            // if operating on a particular instance of a replay comment, we can pass the known starting position
-            knownStartingPosition,
-        }),
         setShowHistory: (showHistory: boolean) => ({ showHistory }),
->>>>>>> 78dc9923
     }),
     reducers({
         localContent: [
@@ -349,7 +340,6 @@
                 }
             },
         ],
-<<<<<<< HEAD
         findNodeLogicById: [
             (s) => [s.nodeLogics],
             (nodeLogics) => {
@@ -357,7 +347,7 @@
                     return Object.values(nodeLogics).find((nodeLogic) => nodeLogic.props.nodeId === id) ?? null
                 }
             },
-=======
+        ],
 
         isShowingSidebar: [
             (s) => [s.editingNodeId, s.showHistory],
@@ -367,7 +357,6 @@
         isEditable: [
             (s) => [s.shouldBeEditable, s.previewContent],
             (shouldBeEditable, previewContent) => shouldBeEditable && !previewContent,
->>>>>>> 78dc9923
         ],
     }),
     sharedListeners(({ values, actions }) => ({
