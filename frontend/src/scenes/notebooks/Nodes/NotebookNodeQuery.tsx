--- conflicted
+++ resolved
@@ -12,12 +12,9 @@
 import api from 'lib/api'
 
 import './NotebookNodeQuery.scss'
-<<<<<<< HEAD
 import { insightLogic } from 'scenes/insights/insightLogic'
 import { insightDataLogic } from 'scenes/insights/insightDataLogic'
-=======
 import { containsHogQLQuery, isHogQLQuery, isNodeWithSource } from '~/queries/utils'
->>>>>>> 0659a472
 
 const DEFAULT_QUERY: QuerySchema = {
     kind: NodeKind.DataTableNode,
