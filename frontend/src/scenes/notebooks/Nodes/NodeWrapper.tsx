--- conflicted
+++ resolved
@@ -83,13 +83,8 @@
         startExpanded,
     }
     const nodeLogic = useMountedLogic(notebookNodeLogic(nodeLogicProps))
-<<<<<<< HEAD
-    const { title, expanded } = useValues(nodeLogic)
+    const { title, resizeable, expanded } = useValues(nodeLogic)
     const { setExpanded, deleteNode, setWidgetsVisible } = useActions(nodeLogic)
-=======
-    const { title, resizeable, expanded } = useValues(nodeLogic)
-    const { setExpanded, deleteNode } = useActions(nodeLogic)
->>>>>>> edd50730
 
     const [ref, inView] = useInView({ triggerOnce: true })
     const contentRef = useRef<HTMLDivElement | null>(null)
