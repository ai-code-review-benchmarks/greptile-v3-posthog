import { createPostHogWidgetNode } from 'scenes/notebooks/Nodes/NodeWrapper'
import { FilterType, RecordingUniversalFilters, ReplayTabs } from '~/types'
import {
    DEFAULT_RECORDING_FILTERS,
    SessionRecordingPlaylistLogicProps,
    convertLegacyFiltersToUniversalFilters,
    sessionRecordingsPlaylistLogic,
} from 'scenes/session-recordings/playlist/sessionRecordingsPlaylistLogic'
import { BuiltLogic, useActions, useValues } from 'kea'
import { useEffect, useMemo } from 'react'
import { urls } from 'scenes/urls'
import { notebookNodeLogic } from './notebookNodeLogic'
import { SessionRecordingsPlaylist } from 'scenes/session-recordings/playlist/SessionRecordingsPlaylist'
import { sessionRecordingPlayerLogic } from 'scenes/session-recordings/player/sessionRecordingPlayerLogic'
import { sessionRecordingPlayerLogicType } from 'scenes/session-recordings/player/sessionRecordingPlayerLogicType'
import { RecordingsUniversalFiltersEmbed } from 'scenes/session-recordings/filters/RecordingsUniversalFiltersEmbed'
import { PostHogErrorBoundary } from 'posthog-js/react'
import { IconComment } from '@posthog/icons'
import { JSONContent } from 'lib/components/RichContentEditor/types'
import { NotebookNodeAttributeProperties, NotebookNodeProps, NotebookNodeType } from '../types'
<<<<<<< HEAD
import { ExtendedRegExpMatchArray } from '@tiptap/core'
=======
import { useOnMountEffect } from 'lib/hooks/useOnMountEffect'
>>>>>>> dbe20f3e

const Component = ({
    attributes,
    updateAttributes,
}: NotebookNodeProps<NotebookNodePlaylistAttributes>): JSX.Element => {
    const { pinned, nodeId, universalFilters } = attributes
    const playerKey = `notebook-${nodeId}`

    const recordingPlaylistLogicProps: SessionRecordingPlaylistLogicProps = useMemo(
        () => ({
            logicKey: playerKey,
            filters: universalFilters,
            updateSearchParams: false,
            autoPlay: false,
            onFiltersChange: (newFilters) => updateAttributes({ universalFilters: newFilters }),
            pinnedRecordings: pinned,
            onPinnedChange(recording, isPinned) {
                updateAttributes({
                    pinned: isPinned
                        ? [...(pinned || []), String(recording.id)]
                        : pinned?.filter((id) => id !== recording.id),
                })
            },
        }),
        // oxlint-disable-next-line exhaustive-deps
        [playerKey, universalFilters, pinned]
    )

    const { setActions, insertAfter, insertReplayCommentByTimestamp, setMessageListeners, scrollIntoView } =
        useActions(notebookNodeLogic)

    const logic = sessionRecordingsPlaylistLogic(recordingPlaylistLogicProps)
    const { activeSessionRecording } = useValues(logic)
    const { setSelectedRecordingId } = useActions(logic)

    const getReplayLogic = (
        sessionRecordingId?: string
    ): BuiltLogic<sessionRecordingPlayerLogicType> | null | undefined =>
        sessionRecordingId ? sessionRecordingPlayerLogic.findMounted({ playerKey, sessionRecordingId }) : null

    useEffect(() => {
        setActions(
            activeSessionRecording
                ? [
                      {
                          text: 'View replay',
                          onClick: () => {
                              getReplayLogic(activeSessionRecording.id)?.actions.setPause()

                              insertAfter({
                                  type: NotebookNodeType.Recording,
                                  attrs: {
                                      id: String(activeSessionRecording.id),
                                      __init: {
                                          expanded: true,
                                      },
                                  },
                              })
                          },
                      },
                      {
                          text: 'Comment',
                          icon: <IconComment />,
                          onClick: () => {
                              if (activeSessionRecording.id) {
                                  const time = getReplayLogic(activeSessionRecording.id)?.values.currentPlayerTime
                                  insertReplayCommentByTimestamp(time ?? 0, activeSessionRecording.id)
                              }
                          },
                      },
                  ]
                : []
        )
        // oxlint-disable-next-line exhaustive-deps
    }, [activeSessionRecording])

    useOnMountEffect(() => {
        setMessageListeners({
            'play-replay': ({ sessionRecordingId, time }) => {
                // IDEA: We could add the desired start time here as a param, which is picked up by the player...
                setSelectedRecordingId(sessionRecordingId)
                scrollIntoView()

                setTimeout(() => {
                    // NOTE: This is a hack but we need a delay to give time for the player to mount
                    getReplayLogic(sessionRecordingId)?.actions.seekToTime(time)
                }, 100)
            },
        })
    })

    return <SessionRecordingsPlaylist {...recordingPlaylistLogicProps} />
}

export const Settings = ({
    attributes,
    updateAttributes,
}: NotebookNodeAttributeProperties<NotebookNodePlaylistAttributes>): JSX.Element => {
    const { universalFilters: filters } = attributes

    const setFilters = (newFilters: Partial<RecordingUniversalFilters>): void => {
        updateAttributes({ universalFilters: { ...filters, ...newFilters } })
    }

    return (
        <PostHogErrorBoundary>
            <RecordingsUniversalFiltersEmbed filters={filters} setFilters={setFilters} />
        </PostHogErrorBoundary>
    )
}

export type NotebookNodePlaylistAttributes = {
    universalFilters: RecordingUniversalFilters
    pinned?: string[]
}

export const NotebookNodePlaylist = createPostHogWidgetNode<NotebookNodePlaylistAttributes>({
    nodeType: NotebookNodeType.RecordingPlaylist,
    titlePlaceholder: 'Session replays',
    Component,
    heightEstimate: 'calc(100vh - 20rem)',
    href: (attrs: NotebookNodePlaylistAttributes): string => {
        // TODO: Fix parsing of attrs
        return urls.replay(undefined, attrs.universalFilters)
    },
    resizeable: true,
    expandable: false,
    attributes: {
        universalFilters: {
            default: DEFAULT_RECORDING_FILTERS,
        },
        pinned: {
            default: undefined,
        },
    },
    pasteOptions: {
        find: urls.replay(ReplayTabs.Home) + '(.*)',
        getAttributes: (match: ExtendedRegExpMatchArray): NotebookNodePlaylistAttributes => {
            const url = new URL(match[0])
            const stringifiedFilters = url.searchParams.get('filters')
            const filters = stringifiedFilters ? JSON.parse(stringifiedFilters) : {}
            const universalFilters = convertLegacyFiltersToUniversalFilters({}, filters)
            return { universalFilters, pinned: [] }
        },
    },
    Settings,
})

export function buildPlaylistContent(filters: Partial<FilterType>): JSONContent {
    return {
        type: NotebookNodeType.RecordingPlaylist,
        attrs: { filters },
    }
}<|MERGE_RESOLUTION|>--- conflicted
+++ resolved
@@ -18,11 +18,8 @@
 import { IconComment } from '@posthog/icons'
 import { JSONContent } from 'lib/components/RichContentEditor/types'
 import { NotebookNodeAttributeProperties, NotebookNodeProps, NotebookNodeType } from '../types'
-<<<<<<< HEAD
 import { ExtendedRegExpMatchArray } from '@tiptap/core'
-=======
 import { useOnMountEffect } from 'lib/hooks/useOnMountEffect'
->>>>>>> dbe20f3e
 
 const Component = ({
     attributes,
