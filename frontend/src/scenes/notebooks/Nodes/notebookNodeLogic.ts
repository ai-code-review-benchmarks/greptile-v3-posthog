import {
    kea,
    props,
    key,
    path,
    BuiltLogic,
    selectors,
    actions,
    listeners,
    reducers,
    defaults,
    afterMount,
    beforeUnmount,
} from 'kea'
import type { notebookNodeLogicType } from './notebookNodeLogicType'
import { createContext, useContext } from 'react'
import { notebookLogicType } from '../Notebook/notebookLogicType'
import { JSONContent, Node } from '../Notebook/utils'
import { NotebookNodeType } from '~/types'
import posthog from 'posthog-js'

export type NotebookNodeLogicProps = {
    node: Node
    nodeId: string
    nodeType: NotebookNodeType
<<<<<<< HEAD
    nodeAttributes: Record<string, any>
    updateAttributes: (attributes: Record<string, any>) => void
=======
>>>>>>> fe909cf4
    notebookLogic: BuiltLogic<notebookLogicType>
    getPos: () => number
    title: string
}

export const notebookNodeLogic = kea<notebookNodeLogicType>([
    props({} as NotebookNodeLogicProps),
    path((key) => ['scenes', 'notebooks', 'Notebook', 'Nodes', 'notebookNodeLogic', key]),
    key(({ nodeId }) => nodeId),
    actions({
        setExpanded: (expanded: boolean) => ({ expanded }),
        setTitle: (title: string) => ({ title }),
        insertAfter: (content: JSONContent) => ({ content }),
        insertAfterLastNodeOfType: (nodeType: string, content: JSONContent) => ({ content, nodeType }),
<<<<<<< HEAD
        updateAttributes: (attributes: Record<string, any>) => ({ attributes }),
=======
        deleteNode: true,
>>>>>>> fe909cf4
        // TODO: Implement this
        // insertAfterNextEmptyLine: (content: JSONContent) => ({ content, nodeType }),
    }),

    defaults(() => (_, props) => ({
        title: props.title,
    })),

    reducers({
        expanded: [
            false,
            {
                setExpanded: (_, { expanded }) => expanded,
            },
        ],
        title: [
            '',
            {
                setTitle: (_, { title }) => title,
            },
        ],
    }),

    selectors({
        notebookLogic: [() => [(_, props) => props], (props): BuiltLogic<notebookLogicType> => props.notebookLogic],
        hasSettings: [() => [(_, props) => props.nodeType], (nodeType) => nodeType === NotebookNodeType.Recording],
    }),

    listeners(({ values, props }) => ({
        insertAfter: ({ content }) => {
            const logic = values.notebookLogic
            logic.values.editor?.insertContentAfterNode(props.getPos(), content)
        },

        deleteNode: () => {
            const logic = values.notebookLogic
            logic.values.editor?.deleteRange({ from: props.getPos(), to: props.getPos() + props.node.nodeSize }).run()
        },

        insertAfterLastNodeOfType: ({ content, nodeType }) => {
            const logic = values.notebookLogic

            let insertionPosition = props.getPos()
            let nextNode = logic?.values.editor?.nextNode(insertionPosition)

            while (nextNode && logic.values.editor?.hasChildOfType(nextNode.node, nodeType)) {
                insertionPosition = nextNode.position
                nextNode = logic?.values.editor?.nextNode(insertionPosition)
            }

            logic.values.editor?.insertContentAfterNode(insertionPosition, content)
        },

        setExpanded: ({ expanded }) => {
            if (expanded) {
                posthog.capture('notebook node selected', {
                    node_type: props.nodeType,
                    short_id: props.notebookLogic.props.shortId,
                })
            }
        },

        updateAttributes: ({ attributes }) => {
            props.updateAttributes(attributes)
        },
    })),

    afterMount((logic) => {
        logic.props.notebookLogic.actions.registerNodeLogic(logic)
    }),

    beforeUnmount((logic) => {
        logic.props.notebookLogic.actions.unregisterNodeLogic(logic)
    }),
])

export const NotebookNodeContext = createContext<BuiltLogic<notebookNodeLogicType> | undefined>(undefined)

// Currently there is no way to optionally get bound logics so this context allows us to maybe get a logic if it is "bound" via the provider
export const useNotebookNode = (): BuiltLogic<notebookNodeLogicType> | undefined => {
    return useContext(NotebookNodeContext)
}<|MERGE_RESOLUTION|>--- conflicted
+++ resolved
@@ -23,11 +23,8 @@
     node: Node
     nodeId: string
     nodeType: NotebookNodeType
-<<<<<<< HEAD
     nodeAttributes: Record<string, any>
     updateAttributes: (attributes: Record<string, any>) => void
-=======
->>>>>>> fe909cf4
     notebookLogic: BuiltLogic<notebookLogicType>
     getPos: () => number
     title: string
@@ -42,11 +39,8 @@
         setTitle: (title: string) => ({ title }),
         insertAfter: (content: JSONContent) => ({ content }),
         insertAfterLastNodeOfType: (nodeType: string, content: JSONContent) => ({ content, nodeType }),
-<<<<<<< HEAD
         updateAttributes: (attributes: Record<string, any>) => ({ attributes }),
-=======
         deleteNode: true,
->>>>>>> fe909cf4
         // TODO: Implement this
         // insertAfterNextEmptyLine: (content: JSONContent) => ({ content, nodeType }),
     }),
