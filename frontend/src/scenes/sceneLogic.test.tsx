import { sceneLogic } from './sceneLogic'
import { initKeaTests } from '~/test/init'
import { expectLogic, partial, truth } from 'kea-test-utils'
import { Scene } from 'scenes/sceneTypes'
import { teamLogic } from 'scenes/teamLogic'
import { featureFlagLogic } from 'lib/logic/featureFlagLogic'
import { router } from 'kea-router'
import { urls } from 'scenes/urls'
import { kea, path } from 'kea'

import type { logicType } from './sceneLogic.testType'

export const Component = (): JSX.Element => <div />
export const logic = kea<logicType>([path(['scenes', 'sceneLogic', 'test'])])
const sceneImport = (): any => ({ scene: { component: Component, logic: logic } })

const testScenes: Record<string, () => any> = {
<<<<<<< HEAD
    [Scene.Annotations]: sceneImport,
    [Scene.Settings]: sceneImport,
=======
    [Scene.DataManagement]: sceneImport,
    [Scene.MySettings]: sceneImport,
>>>>>>> e118f3bd
}

describe('sceneLogic', () => {
    let logic: ReturnType<typeof sceneLogic.build>

    beforeEach(async () => {
        initKeaTests()
        await expectLogic(teamLogic).toDispatchActions(['loadCurrentTeamSuccess'])
        featureFlagLogic.mount()
        router.actions.push(urls.eventDefinitions())
        logic = sceneLogic({ scenes: testScenes })
        logic.mount()
    })

    it('has preloaded some scenes', async () => {
        const preloadedScenes = [Scene.Error404, Scene.ErrorNetwork, Scene.ErrorProjectUnavailable]
        await expectLogic(logic).toMatchValues({
            loadedScenes: truth(
                (obj: Record<string, any>) =>
                    Object.keys(obj).filter((key) => preloadedScenes.includes(key as Scene)).length === 3
            ),
        })
    })

    it('changing URL runs openScene, loadScene and setScene', async () => {
        await expectLogic(logic).toDispatchActions(['openScene', 'loadScene', 'setScene']).toMatchValues({
            scene: Scene.DataManagement,
        })
        router.actions.push(urls.settings('user'))
        await expectLogic(logic).toDispatchActions(['openScene', 'loadScene', 'setScene']).toMatchValues({
            scene: Scene.Settings,
        })
    })

    it('persists the loaded scenes', async () => {
        const expectedAnnotation = partial({
            name: Scene.DataManagement,
            component: expect.any(Function),
            logic: expect.any(Function),
            sceneParams: { hashParams: {}, params: {}, searchParams: {} },
            lastTouch: expect.any(Number),
        })

        const expectedSettings = partial({
            name: Scene.Settings,
            component: expect.any(Function),
            sceneParams: {
                hashParams: {},
                params: {
                    section: 'user',
                },
                searchParams: {},
            },
            logic: expect.any(Function),
            lastTouch: expect.any(Number),
        })

<<<<<<< HEAD
        await expectLogic(logic).delay(1)

        expect(logic.values.loadedScenes).toMatchObject({
            [Scene.Annotations]: expectedAnnotation,
        })
        router.actions.push(urls.settings('user'))
        await expectLogic(logic).delay(1)

        expect(logic.values.loadedScenes).toMatchObject({
            [Scene.Annotations]: expectedAnnotation,
            [Scene.Settings]: expectedSettings,
        })
=======
        await expectLogic(logic)
            .delay(1)
            .toMatchValues({
                loadedScenes: partial({
                    [Scene.DataManagement]: expectedAnnotation,
                }),
            })
        router.actions.push(urls.mySettings())
        await expectLogic(logic)
            .delay(1)
            .toMatchValues({
                loadedScenes: partial({
                    [Scene.DataManagement]: expectedAnnotation,
                    [Scene.MySettings]: expectedMySettings,
                }),
            })
>>>>>>> e118f3bd
    })
})<|MERGE_RESOLUTION|>--- conflicted
+++ resolved
@@ -15,13 +15,8 @@
 const sceneImport = (): any => ({ scene: { component: Component, logic: logic } })
 
 const testScenes: Record<string, () => any> = {
-<<<<<<< HEAD
-    [Scene.Annotations]: sceneImport,
+    [Scene.DataManagement]: sceneImport,
     [Scene.Settings]: sceneImport,
-=======
-    [Scene.DataManagement]: sceneImport,
-    [Scene.MySettings]: sceneImport,
->>>>>>> e118f3bd
 }
 
 describe('sceneLogic', () => {
@@ -79,36 +74,17 @@
             lastTouch: expect.any(Number),
         })
 
-<<<<<<< HEAD
         await expectLogic(logic).delay(1)
 
         expect(logic.values.loadedScenes).toMatchObject({
-            [Scene.Annotations]: expectedAnnotation,
+            [Scene.DataManagement]: expectedAnnotation,
         })
         router.actions.push(urls.settings('user'))
         await expectLogic(logic).delay(1)
 
         expect(logic.values.loadedScenes).toMatchObject({
-            [Scene.Annotations]: expectedAnnotation,
+            [Scene.DataManagement]: expectedAnnotation,
             [Scene.Settings]: expectedSettings,
         })
-=======
-        await expectLogic(logic)
-            .delay(1)
-            .toMatchValues({
-                loadedScenes: partial({
-                    [Scene.DataManagement]: expectedAnnotation,
-                }),
-            })
-        router.actions.push(urls.mySettings())
-        await expectLogic(logic)
-            .delay(1)
-            .toMatchValues({
-                loadedScenes: partial({
-                    [Scene.DataManagement]: expectedAnnotation,
-                    [Scene.MySettings]: expectedMySettings,
-                }),
-            })
->>>>>>> e118f3bd
     })
 })