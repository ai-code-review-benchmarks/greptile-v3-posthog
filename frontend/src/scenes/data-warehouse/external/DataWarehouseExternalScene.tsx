--- conflicted
+++ resolved
@@ -18,7 +18,6 @@
 }
 
 export function DataWarehouseExternalScene(): JSX.Element {
-<<<<<<< HEAD
     const logic = insightLogic({
         dashboardItemId: 'new-SQL',
         cachedInsight: null,
@@ -29,21 +28,6 @@
     const insightDataLogicProps = {
         ...insightProps,
     }
-    const isDraft = Object.keys(router.values.hashParams).length > 0
-=======
-    const { insightSaving } = useValues(
-        insightLogic({
-            dashboardItemId: 'new-dataWarehouse',
-            cachedInsight: null,
-        })
-    )
-    const { saveAs } = useActions(
-        insightLogic({
-            dashboardItemId: 'new-dataWarehouse',
-            cachedInsight: null,
-        })
-    )
->>>>>>> 03f6ac4b
 
     return (
         <div>
@@ -53,30 +37,14 @@
                         <LemonButton
                             type="primary"
                             data-attr="save-exploration"
-<<<<<<< HEAD
                             onClick={() => saveAs(true, false)}
-                            loading={insightSaving}
-                        >
-                            Save as insight
-=======
-                            onClick={() => saveAs(true)}
                             loading={insightSaving}
                         >
                             Save as insight
                         </LemonButton>
                         <LemonButton type="secondary" to={urls.pipeline(PipelineTab.Sources)}>
                             Manage sources
->>>>>>> 03f6ac4b
                         </LemonButton>
-                        {isDraft ? (
-                            <LemonButton type="secondary" to={urls.dataWarehouse()}>
-                                Discard
-                            </LemonButton>
-                        ) : (
-                            <LemonButton type="secondary" to={urls.pipeline(PipelineTab.Sources)}>
-                                Manage sources
-                            </LemonButton>
-                        )}
                     </>
                 }
                 caption={
@@ -92,11 +60,7 @@
             />
             <DataWarehouseInitialBillingLimitNotice />
             <BindLogic logic={insightSceneLogic} props={{}}>
-<<<<<<< HEAD
                 <DataWarehouseTables insightProps={insightDataLogicProps} />
-=======
-                <DataWarehouseTables />
->>>>>>> 03f6ac4b
             </BindLogic>
         </div>
     )
