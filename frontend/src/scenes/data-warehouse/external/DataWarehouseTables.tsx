import { IconBrackets, IconDatabase } from '@posthog/icons'
import { Link } from '@posthog/lemon-ui'
import { useActions, useValues } from 'kea'
import { DatabaseTableTree, TreeItem } from 'lib/components/DatabaseTableTree/DatabaseTableTree'
import { FEATURE_FLAGS } from 'lib/constants'
import { featureFlagLogic } from 'lib/logic/featureFlagLogic'
import { urls } from 'scenes/urls'

import { ViewLinkModal } from '../ViewLinkModal'
import { dataWarehouseSceneLogic } from './dataWarehouseSceneLogic'
import { TableData } from './TableData'

export const DataWarehouseTables = (): JSX.Element => {
<<<<<<< HEAD
    const { dataWarehouseTablesBySourceType, posthogTables, databaseLoading, views, selectedRow } =
        useValues(dataWarehouseSceneLogic)
=======
    return (
        <>
            <div className="grid md:grid-cols-3">
                <div className="sm:col-span-3 md:col-span-1 max-h-160">
                    <DatabaseTableTreeWithItems />
                </div>
                <TableData />
            </div>
            <ViewLinkModal />
        </>
    )
}

interface DatabaseTableTreeProps {
    inline?: boolean
}

export const DatabaseTableTreeWithItems = ({ inline }: DatabaseTableTreeProps): JSX.Element => {
    const {
        externalTablesBySourceType,
        dataWarehouseLoading,
        posthogTables,
        databaseLoading,
        savedQueriesFormatted,
        selectedRow,
        dataWarehouseSavedQueriesLoading,
    } = useValues(dataWarehouseSceneLogic)
>>>>>>> cdd6a65b
    const { selectRow } = useActions(dataWarehouseSceneLogic)
    const { featureFlags } = useValues(featureFlagLogic)

    const treeItems = (): TreeItem[] => {
        if (inline) {
            const items: TreeItem[] = [
                {
                    name: 'External',
                    items: Object.keys(externalTablesBySourceType).map((source_type) => ({
                        name: source_type,
                        items: externalTablesBySourceType[source_type].map((table) => ({
                            name: table.name,
                            items: table.columns.map((column) => ({
                                name: column.key,
                                type: column.type,
                                icon: <IconDatabase />,
                            })),
                        })),
                    })),
                    emptyLabel: (
                        <span className="text-muted">
                            No tables found. <Link to={urls.dataWarehouseTable()}>Link source</Link>
                        </span>
                    ),
                    isLoading: dataWarehouseLoading,
                },
                {
                    name: 'PostHog',
                    items: posthogTables.map((table) => ({
                        name: table.name,
                        items: table.columns.map((column) => ({
                            name: column.key,
                            type: column.type,
                            icon: <IconDatabase />,
                        })),
                    })),
                    isLoading: databaseLoading,
                },
            ]

            if (featureFlags[FEATURE_FLAGS.DATA_WAREHOUSE]) {
                items.push({
                    name: 'Views',
                    items: savedQueriesFormatted.map((table) => ({
                        name: table.name,
                        items: table.columns.map((column) => ({
                            name: column.key,
                            type: column.type,
                            icon: <IconDatabase />,
                        })),
                    })),
                    emptyLabel: <span className="text-muted">No views found</span>,
                    isLoading: dataWarehouseSavedQueriesLoading,
                })
            }

            return items
        }

        const items: TreeItem[] = [
            {
                name: 'External',
                items: Object.keys(dataWarehouseTablesBySourceType).map((source_type) => ({
                    name: source_type,
                    items: dataWarehouseTablesBySourceType[source_type].map((table) => ({
                        table: table,
                        icon: <IconDatabase />,
                    })),
                })),
                emptyLabel: (
                    <span className="text-muted">
                        No tables found. <Link to={urls.dataWarehouseTable()}>Link source</Link>
                    </span>
                ),
                isLoading: databaseLoading,
            },
            {
                name: 'PostHog',
                items: posthogTables.map((table) => ({
                    table: table,
                    icon: <IconDatabase />,
                })),
                isLoading: databaseLoading,
            },
        ]

        if (featureFlags[FEATURE_FLAGS.DATA_WAREHOUSE]) {
            items.push({
                name: 'Views',
                items: views.map((table) => ({
                    table: table,
                    icon: <IconBrackets />,
                })),
                emptyLabel: <span className="text-muted">No views found</span>,
                isLoading: databaseLoading,
            })
        }

        return items
    }

    return <DatabaseTableTree onSelectRow={selectRow} items={treeItems()} selectedRow={selectedRow} />
}<|MERGE_RESOLUTION|>--- conflicted
+++ resolved
@@ -11,10 +11,6 @@
 import { TableData } from './TableData'
 
 export const DataWarehouseTables = (): JSX.Element => {
-<<<<<<< HEAD
-    const { dataWarehouseTablesBySourceType, posthogTables, databaseLoading, views, selectedRow } =
-        useValues(dataWarehouseSceneLogic)
-=======
     return (
         <>
             <div className="grid md:grid-cols-3">
@@ -33,16 +29,8 @@
 }
 
 export const DatabaseTableTreeWithItems = ({ inline }: DatabaseTableTreeProps): JSX.Element => {
-    const {
-        externalTablesBySourceType,
-        dataWarehouseLoading,
-        posthogTables,
-        databaseLoading,
-        savedQueriesFormatted,
-        selectedRow,
-        dataWarehouseSavedQueriesLoading,
-    } = useValues(dataWarehouseSceneLogic)
->>>>>>> cdd6a65b
+    const { dataWarehouseTablesBySourceType, posthogTables, databaseLoading, views, selectedRow } =
+        useValues(dataWarehouseSceneLogic)
     const { selectRow } = useActions(dataWarehouseSceneLogic)
     const { featureFlags } = useValues(featureFlagLogic)
 
@@ -51,12 +39,12 @@
             const items: TreeItem[] = [
                 {
                     name: 'External',
-                    items: Object.keys(externalTablesBySourceType).map((source_type) => ({
+                    items: Object.keys(dataWarehouseTablesBySourceType).map((source_type) => ({
                         name: source_type,
-                        items: externalTablesBySourceType[source_type].map((table) => ({
+                        items: dataWarehouseTablesBySourceType[source_type].map((table) => ({
                             name: table.name,
-                            items: table.columns.map((column) => ({
-                                name: column.key,
+                            items: Object.values(table.fields).map((column) => ({
+                                name: column.name,
                                 type: column.type,
                                 icon: <IconDatabase />,
                             })),
@@ -67,14 +55,14 @@
                             No tables found. <Link to={urls.dataWarehouseTable()}>Link source</Link>
                         </span>
                     ),
-                    isLoading: dataWarehouseLoading,
+                    isLoading: databaseLoading,
                 },
                 {
                     name: 'PostHog',
                     items: posthogTables.map((table) => ({
                         name: table.name,
-                        items: table.columns.map((column) => ({
-                            name: column.key,
+                        items: Object.values(table.fields).map((column) => ({
+                            name: column.name,
                             type: column.type,
                             icon: <IconDatabase />,
                         })),
@@ -86,16 +74,16 @@
             if (featureFlags[FEATURE_FLAGS.DATA_WAREHOUSE]) {
                 items.push({
                     name: 'Views',
-                    items: savedQueriesFormatted.map((table) => ({
+                    items: views.map((table) => ({
                         name: table.name,
-                        items: table.columns.map((column) => ({
-                            name: column.key,
+                        items: Object.values(table).map((column) => ({
+                            name: column.name,
                             type: column.type,
                             icon: <IconDatabase />,
                         })),
                     })),
                     emptyLabel: <span className="text-muted">No views found</span>,
-                    isLoading: dataWarehouseSavedQueriesLoading,
+                    isLoading: databaseLoading,
                 })
             }
 
