--- conflicted
+++ resolved
@@ -1,13 +1,6 @@
 import { LemonButton, LemonTable } from '@posthog/lemon-ui'
 import { useActions, useValues } from 'kea'
 import { PageHeader } from 'lib/components/PageHeader'
-<<<<<<< HEAD
-import hubspotLogo from 'public/hubspot-logo.svg'
-import postgresLogo from 'public/postgres-logo.svg'
-import stripeLogo from 'public/stripe-logo.svg'
-import zendeskLogo from 'public/zendesk-logo.svg'
-=======
->>>>>>> 8437f39f
 import { useCallback } from 'react'
 import { SceneExport } from 'scenes/sceneTypes'
 
@@ -126,48 +119,6 @@
         } else {
             selectConnector(sourceConfig)
         }
-<<<<<<< HEAD
-
-        if (config.name === 'Stripe') {
-            return (
-                <LemonButton onClick={onClick} fullWidth center type="secondary">
-                    <img src={stripeLogo} alt="stripe logo" height={50} />
-                </LemonButton>
-            )
-        }
-        if (config.name === 'Hubspot') {
-            return (
-                <LemonButton fullWidth center type="secondary" to={addToHubspotButtonUrl() || ''}>
-                    <img src={hubspotLogo} alt="hubspot logo" height={45} />
-                </LemonButton>
-            )
-        }
-
-        if (config.name === 'Postgres') {
-            return (
-                <LemonButton onClick={onClick} fullWidth center type="secondary">
-                    <div className="flex flex-row gap-2 justify-center items-center">
-                        <img src={postgresLogo} alt="postgres logo" height={45} />
-                        <div className="text-base">Postgres</div>
-                    </div>
-                </LemonButton>
-            )
-        }
-        if (config.name === 'Zendesk') {
-            return (
-                <LemonButton onClick={onClick} fullWidth center type="secondary">
-                    <img src={zendeskLogo} alt="Zendesk logo" height={40} />
-                </LemonButton>
-            )
-        }
-
-        return <></>
-    }
-
-    const onManualLinkClick = (): void => {
-        toggleManualLinkFormVisible(true)
-=======
->>>>>>> 8437f39f
         onNext()
     }
 
