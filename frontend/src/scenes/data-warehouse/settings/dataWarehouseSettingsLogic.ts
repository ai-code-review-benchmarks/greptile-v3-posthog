--- conflicted
+++ resolved
@@ -5,11 +5,8 @@
 import api, { PaginatedResponse } from 'lib/api'
 import { ExternalDataSource, Breadcrumb } from '~/types'
 import { urls } from 'scenes/urls'
-<<<<<<< HEAD
 import { streamModalLogic } from './streamModalLogic'
-=======
 import { Scene } from 'scenes/sceneTypes'
->>>>>>> 6a380b8d
 
 export interface DataWarehouseSource {}
 
