--- conflicted
+++ resolved
@@ -2,18 +2,6 @@
 import { LemonButton, LemonDialog, LemonTable, LemonTag, Link, Spinner, Tooltip } from '@posthog/lemon-ui'
 import { useActions, useValues } from 'kea'
 import { More } from 'lib/lemon-ui/LemonButton/More'
-<<<<<<< HEAD
-import cloudflareLogo from 'public/cloudflare-logo.svg'
-import googleStorageLogo from 'public/google-cloud-storage-logo.png'
-import hubspotLogo from 'public/hubspot-logo.svg'
-import postgresLogo from 'public/postgres-logo.svg'
-import s3Logo from 'public/s3-logo.png'
-import salesforceLogo from 'public/salesforce-logo.svg'
-import snowflakeLogo from 'public/snowflake-logo.svg'
-import stripeLogo from 'public/stripe-logo.svg'
-import zendeskLogo from 'public/zendesk-logo.svg'
-import { useEffect } from 'react'
-=======
 import { LemonTableLink } from 'lib/lemon-ui/LemonTable/LemonTableLink'
 import IconAwsS3 from 'public/services/aws-s3.png'
 import Iconazure from 'public/services/azure.png'
@@ -22,10 +10,10 @@
 import IconHubspot from 'public/services/hubspot.png'
 import IconMySQL from 'public/services/mysql.png'
 import IconPostgres from 'public/services/postgres.png'
+import IconSalesforce from 'public/services/salesforce.png'
 import IconSnowflake from 'public/services/snowflake.png'
 import IconStripe from 'public/services/stripe.png'
 import IconZendesk from 'public/services/zendesk.png'
->>>>>>> 9f20b2aa
 import { urls } from 'scenes/urls'
 
 import { manualLinkSources, PipelineNodeTab, PipelineStage } from '~/types'
@@ -186,17 +174,6 @@
     const sizePx = size === 'small' ? 30 : 60
 
     const icon = {
-<<<<<<< HEAD
-        Stripe: stripeLogo,
-        Hubspot: hubspotLogo,
-        Zendesk: zendeskLogo,
-        Postgres: postgresLogo,
-        Snowflake: snowflakeLogo,
-        aws: s3Logo,
-        'google-cloud': googleStorageLogo,
-        'cloudflare-r2': cloudflareLogo,
-        Salesforce: salesforceLogo,
-=======
         Stripe: IconStripe,
         Hubspot: IconHubspot,
         Zendesk: IconZendesk,
@@ -207,7 +184,7 @@
         'google-cloud': IconGoogleCloudStorage,
         'cloudflare-r2': IconCloudflare,
         azure: Iconazure,
->>>>>>> 9f20b2aa
+        Salesforce: IconSalesforce,
     }[type]
 
     return (
