--- conflicted
+++ resolved
@@ -93,14 +93,6 @@
     events(({ actions, cache }) => ({
         afterMount: () => {
             actions.loadDataWarehouseSavedQueries()
-<<<<<<< HEAD
-=======
-            if (!cache.pollingInterval) {
-                cache.pollingInterval = setInterval(() => {
-                    actions.loadDataWarehouseSavedQueries()
-                }, 5000)
-            }
->>>>>>> 27e596e9
         },
         beforeUnmount: () => {
             clearInterval(cache.pollingInterval)
