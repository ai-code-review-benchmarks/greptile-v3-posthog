--- conflicted
+++ resolved
@@ -65,122 +65,6 @@
     ]
     return (
         <div className="session-recordings-table" data-attr="session-recordings-table">
-<<<<<<< HEAD
-            <Row className="filter-row">
-                <div className="filter-container" style={{ display: showFilters ? undefined : 'none' }}>
-                    <div className="space-y-2">
-                        <Typography.Text strong>
-                            {`Filter by events and actions `}
-                            <Tooltip title="Show recordings where all of the events or actions listed below happen.">
-                                <InfoCircleOutlined className="info-icon" />
-                            </Tooltip>
-                        </Typography.Text>
-                        <ActionFilter
-                            bordered
-                            filters={entityFilters}
-                            setFilters={(payload) => {
-                                reportRecordingsListFilterAdded(SessionRecordingFilterType.EventAndAction)
-                                setEntityFilters(payload)
-                            }}
-                            typeKey={isPersonPage ? `person-${personUUID}` : 'session-recordings'}
-                            mathAvailability={MathAvailability.None}
-                            buttonCopy="Add filter"
-                            hideRename
-                            hideDuplicate
-                            showNestedArrow={false}
-                            actionsTaxonomicGroupTypes={[
-                                TaxonomicFilterGroupType.Actions,
-                                TaxonomicFilterGroupType.Events,
-                            ]}
-                            propertiesTaxonomicGroupTypes={[
-                                TaxonomicFilterGroupType.EventProperties,
-                                TaxonomicFilterGroupType.EventFeatureFlags,
-                                TaxonomicFilterGroupType.Elements,
-                            ]}
-                        />
-                    </div>
-                    {!isPersonPage && (
-                        <div className="mt-8 space-y-2">
-                            <Typography.Text strong>
-                                {`Filter by persons and cohorts `}
-                                <Tooltip title="Show recordings by persons who match the set criteria">
-                                    <InfoCircleOutlined className="info-icon" />
-                                </Tooltip>
-                            </Typography.Text>
-                            <PropertyFilters
-                                pageKey={isPersonPage ? `person-${personUUID}` : 'session-recordings'}
-                                taxonomicGroupTypes={[
-                                    TaxonomicFilterGroupType.PersonProperties,
-                                    TaxonomicFilterGroupType.Cohorts,
-                                ]}
-                                propertyFilters={propertyFilters}
-                                onChange={(properties) => {
-                                    reportRecordingsListFilterAdded(SessionRecordingFilterType.PersonAndCohort)
-                                    setPropertyFilters(properties)
-                                }}
-                            />
-                        </div>
-                    )}
-                </div>
-                {!showFilters && (
-                    <LemonButton
-                        type="secondary"
-                        size="small"
-                        icon={<IconFilter />}
-                        onClick={() => {
-                            enableFilter()
-                            if (isPersonPage) {
-                                const entityFilterButtons = document.querySelectorAll('.entity-filter-row button')
-                                if (entityFilterButtons.length > 0) {
-                                    ;(entityFilterButtons[0] as HTMLElement).click()
-                                }
-                            }
-                        }}
-                    >
-                        Filter recordings
-                    </LemonButton>
-                )}
-
-                <Row className="time-filter-row">
-                    <Row className="time-filter">
-                        <DateFilter
-                            makeLabel={(key) => (
-                                <>
-                                    <CalendarOutlined />
-                                    <span> {key}</span>
-                                </>
-                            )}
-                            defaultValue="Last 7 days"
-                            dateFrom={fromDate ?? undefined}
-                            dateTo={toDate ?? undefined}
-                            onChange={(changedDateFrom, changedDateTo) => {
-                                reportRecordingsListFilterAdded(SessionRecordingFilterType.DateRange)
-                                setDateRange(changedDateFrom, changedDateTo ?? undefined)
-                            }}
-                            dateOptions={[
-                                { key: 'Custom', values: [] },
-                                { key: 'Last 24 hours', values: ['-24h'] },
-                                { key: 'Last 7 days', values: ['-7d'] },
-                                { key: 'Last 21 days', values: ['-21d'] },
-                            ]}
-                        />
-                    </Row>
-                    <Row className="time-filter">
-                        <Typography.Text className="filter-label">Duration</Typography.Text>
-                        <DurationFilter
-                            onChange={(newFilter) => {
-                                reportRecordingsListFilterAdded(SessionRecordingFilterType.Duration)
-                                setDurationFilter(newFilter)
-                            }}
-                            initialFilter={durationFilter}
-                            pageKey={isPersonPage ? `person-${personUUID}` : 'session-recordings'}
-                        />
-                    </Row>
-                </Row>
-            </Row>
-
-=======
->>>>>>> 5e594486
             <LemonTable
                 dataSource={sessionRecordings}
                 columns={columns}
