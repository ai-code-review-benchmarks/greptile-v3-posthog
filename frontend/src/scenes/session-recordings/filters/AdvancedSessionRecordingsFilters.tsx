--- conflicted
+++ resolved
@@ -12,11 +12,8 @@
 import { useValues } from 'kea'
 import { FEATURE_FLAGS } from 'lib/constants'
 import { FlaggedFeature } from 'lib/components/FlaggedFeature'
-<<<<<<< HEAD
+import { useDebounce } from 'use-debounce'
 import { groupsModel } from '~/models/groupsModel'
-=======
-import { useDebounce } from 'use-debounce'
->>>>>>> 03407f38
 
 export const AdvancedSessionRecordingsFilters = ({
     filters,
