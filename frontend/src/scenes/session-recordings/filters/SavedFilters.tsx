--- conflicted
+++ resolved
@@ -81,38 +81,6 @@
             width: 40,
             render: function Render(_, playlist) {
                 return (
-<<<<<<< HEAD
-                    <div className="flex flex-row gap-1">
-                        <LemonButton
-                            onClick={() => {
-                                const combinedURL = urls.absolute(
-                                    combineUrl(urls.replay(ReplayTabs.Home), { savedFilterId: playlist.short_id }).url
-                                )
-                                void copyToClipboard(combinedURL, 'link to ' + (playlist.name || playlist.derived_name))
-                            }}
-                            title="Copy link to saved filter"
-                            tooltip="Copy link to saved filter"
-                            icon={<IconCopy />}
-                        />
-                        <AccessControlledLemonButton
-                            status="danger"
-                            onClick={() => {
-                                deletePlaylist(playlist)
-                                if (savedFilters.results?.length === 1) {
-                                    setActiveFilterTab('filters')
-                                }
-                            }}
-                            title="Delete saved filter"
-                            tooltip="Delete saved filter"
-                            icon={<IconTrash />}
-                            minAccessLevel={AccessControlLevel.Editor}
-                            resourceType={AccessControlResourceType.SessionRecording}
-                            userAccessLevel={
-                                getAppContext()?.resource_access_control?.[AccessControlResourceType.SessionRecording]
-                            }
-                        />
-                    </div>
-=======
                     <LemonButton
                         onClick={() => {
                             const combinedURL = urls.absolute(
@@ -133,7 +101,7 @@
             width: 40,
             render: function Render(_, playlist) {
                 return (
-                    <LemonButton
+                    <AccessControlledLemonButton
                         status="danger"
                         onClick={() => {
                             deletePlaylist(playlist)
@@ -145,8 +113,12 @@
                         tooltip="Delete saved filter"
                         icon={<IconTrash />}
                         size="small"
+                        minAccessLevel={AccessControlLevel.Editor}
+                        resourceType={AccessControlResourceType.SessionRecording}
+                        userAccessLevel={
+                            getAppContext()?.resource_access_control?.[AccessControlResourceType.SessionRecording]
+                        }
                     />
->>>>>>> 5103e661
                 )
             },
         },
