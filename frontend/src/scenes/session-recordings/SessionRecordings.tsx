--- conflicted
+++ resolved
@@ -6,15 +6,12 @@
 import { urls } from 'scenes/urls'
 import { SceneExport } from 'scenes/sceneTypes'
 import { sessionRecordingsTableLogic } from 'scenes/session-recordings/sessionRecordingsTableLogic'
-<<<<<<< HEAD
 import { featureFlagLogic } from 'lib/logic/featureFlagLogic'
 import { FEATURE_FLAGS } from 'lib/constants'
 import { SessionRecordingsPlaylist } from './SessionRecordingsPlaylist'
 import { SessionRecordingsFilters } from './SessionRecordingFilters'
-=======
 import { AlertMessage } from 'lib/components/AlertMessage'
 import { Link } from '@posthog/lemon-ui'
->>>>>>> 5233a4ab
 
 export function SessionsRecordings(): JSX.Element {
     const { currentTeam } = useValues(teamLogic)
