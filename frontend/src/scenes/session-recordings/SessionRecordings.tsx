--- conflicted
+++ resolved
@@ -19,10 +19,7 @@
 import { SessionRecordingFilePlayback } from './file-playback/SessionRecodingFilePlayback'
 import { createPlaylist } from './playlist/playlistUtils'
 import { useAsyncHandler } from 'lib/hooks/useAsyncHandler'
-<<<<<<< HEAD
-=======
 import { eventUsageLogic } from 'lib/utils/eventUsageLogic'
->>>>>>> 029be4dd
 
 export function SessionsRecordings(): JSX.Element {
     const { currentTeam } = useValues(teamLogic)
@@ -37,14 +34,10 @@
         visibleTabs.push(SessionRecordingsTabs.FilePlayback)
     }
 
-<<<<<<< HEAD
-    const newPlaylistHandler = useAsyncHandler(() => createPlaylist({}, true))
-=======
     const newPlaylistHandler = useAsyncHandler(async () => {
         await createPlaylist({}, true)
         reportRecordingPlaylistCreated('new')
     })
->>>>>>> 029be4dd
 
     return (
         <div>
