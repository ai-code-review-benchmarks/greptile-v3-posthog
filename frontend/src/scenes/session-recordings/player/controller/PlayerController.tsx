import { IconPause, IconPlay } from '@posthog/icons'
import clsx from 'clsx'
import { useActions, useValues } from 'kea'
import { useResizeBreakpoints } from 'lib/hooks/useResizeObserver'
import { IconFullScreen, IconSync } from 'lib/lemon-ui/icons'
import { LemonButton } from 'lib/lemon-ui/LemonButton'
import { PlayerUpNext } from 'scenes/session-recordings/player/PlayerUpNext'
import { sessionRecordingPlayerLogic } from 'scenes/session-recordings/player/sessionRecordingPlayerLogic'

import { KeyboardShortcut } from '~/layout/navigation-3000/components/KeyboardShortcut'
import { SessionPlayerState } from '~/types'

import { SeekSkip, Timestamp } from './PlayerControllerTime'
import { Seekbar } from './Seekbar'

function PlayPauseButton(): JSX.Element {
    const { playingState, endReached } = useValues(sessionRecordingPlayerLogic)
    const { togglePlayPause } = useActions(sessionRecordingPlayerLogic)

    const showPause = playingState === SessionPlayerState.PLAY

    return (
        <LemonButton
            size="large"
            noPadding={true}
            onClick={togglePlayPause}
            tooltip={
                <div className="flex gap-1">
                    <span>{showPause ? 'Pause' : endReached ? 'Restart' : 'Play'}</span>
                    <KeyboardShortcut space />
                </div>
            }
        >
            {showPause ? (
                <IconPause className="text-2xl" />
            ) : endReached ? (
                <IconSync className="text-2xl" />
            ) : (
                <IconPlay className="text-2xl" />
            )}
        </LemonButton>
    )
}

<<<<<<< HEAD
function ShowMouseTail(): JSX.Element {
    const { showMouseTail } = useValues(playerSettingsLogic)
    const { setShowMouseTail } = useActions(playerSettingsLogic)

    return (
        <SettingsToggle
            title="Show a tail following the cursor to make it easier to see"
            label="Show mouse tail"
            active={showMouseTail}
            data-attr="show-mouse-tail"
            onClick={() => setShowMouseTail(!showMouseTail)}
            icon={<IconMouse className="text-lg" />}
        />
    )
}

function SkipInactivity(): JSX.Element {
    const { skipInactivitySetting } = useValues(playerSettingsLogic)
    const { setSkipInactivitySetting } = useActions(playerSettingsLogic)

    return (
        <SettingsToggle
            title="Skip inactivite parts of the recording"
            label="Skip inactivity"
            active={skipInactivitySetting}
            data-attr="skip-inactivity"
            onClick={() => setSkipInactivitySetting(!skipInactivitySetting)}
            icon={<IconHourglass />}
        />
    )
}

function SetTimeFormat(): JSX.Element {
    const { timestampFormat } = useValues(playerSettingsLogic)
    const { setTimestampFormat } = useActions(playerSettingsLogic)

    return (
        <SettingsMenu
            highlightWhenActive={false}
            items={[
                {
                    label: 'UTC',
                    onClick: () => setTimestampFormat(TimestampFormat.UTC),
                    active: timestampFormat === TimestampFormat.UTC,
                },
                {
                    label: 'Device',
                    onClick: () => setTimestampFormat(TimestampFormat.Device),
                    active: timestampFormat === TimestampFormat.Device,
                },
                {
                    label: 'Relative',
                    onClick: () => setTimestampFormat(TimestampFormat.Relative),
                    active: timestampFormat === TimestampFormat.Relative,
                },
            ]}
            icon={<IconClock />}
            label={TimestampFormatToLabel[timestampFormat]}
        />
    )
}

function InspectDOM(): JSX.Element {
    const { sessionPlayerMetaData } = useValues(sessionRecordingPlayerLogic)
    const { openExplorer } = useActions(sessionRecordingPlayerLogic)

    return (
        <SettingsButton
            title="Inspect the DOM as it was at this moment in the session. Analyze the structure and elements captured during the recording."
            label="Inspect DOM"
            data-attr="explore-dom"
            onClick={() => openExplorer()}
            disabledReason={
                sessionPlayerMetaData?.snapshot_source === 'web' ? undefined : 'Only available for web recordings'
            }
            icon={<IconSearch />}
        />
    )
}

export function PlayerSettings(): JSX.Element {
    const {
        logicProps: { noInspector },
    } = useValues(sessionRecordingPlayerLogic)

    return (
        <SettingsBar border="top">
            <div className="no-flex sm:flex w-full justify-between items-center gap-0.5">
                <div className="flex flex-row gap-0.5">
                    <SkipInactivity />
                    <ShowMouseTail />
                    <SetPlaybackSpeed />
                    <SetTimeFormat />
                </div>
                <div className="flex flex-row gap-0.5">
                    {noInspector ? null : <InspectDOM />}
                    <PlayerInspector />
                </div>
            </div>
        </SettingsBar>
    )
}

=======
>>>>>>> 072c3000
function FullScreen(): JSX.Element {
    const { isFullScreen } = useValues(sessionRecordingPlayerLogic)
    const { setIsFullScreen } = useActions(sessionRecordingPlayerLogic)
    return (
        <LemonButton
            size="xsmall"
            onClick={() => setIsFullScreen(!isFullScreen)}
            tooltip={
                <>
                    {!isFullScreen ? 'Go' : 'Exit'} full screen <KeyboardShortcut f />
                </>
            }
        >
            <IconFullScreen className={clsx('text-2xl', isFullScreen ? 'text-link' : 'text-primary-alt')} />
        </LemonButton>
    )
}

export function PlayerController(): JSX.Element {
    const { playlistLogic } = useValues(sessionRecordingPlayerLogic)

    const { ref, size } = useResizeBreakpoints({
        0: 'small',
        600: 'normal',
    })

    return (
        <div className="bg-surface-primary flex flex-col select-none">
            <Seekbar />
            <div className="w-full px-2 py-1 relative flex items-center justify-center" ref={ref}>
                <div className="absolute left-2">
                    <Timestamp size={size} />
                </div>
                <div className="flex gap-0.5 items-center justify-center">
                    <SeekSkip direction="backward" />
                    <PlayPauseButton />
                    <SeekSkip direction="forward" />
                </div>
                <div className="absolute right-2 flex justify-end items-center">
                    {playlistLogic ? <PlayerUpNext playlistLogic={playlistLogic} /> : undefined}
                    <FullScreen />
                </div>
            </div>
        </div>
    )
}<|MERGE_RESOLUTION|>--- conflicted
+++ resolved
@@ -42,112 +42,6 @@
     )
 }
 
-<<<<<<< HEAD
-function ShowMouseTail(): JSX.Element {
-    const { showMouseTail } = useValues(playerSettingsLogic)
-    const { setShowMouseTail } = useActions(playerSettingsLogic)
-
-    return (
-        <SettingsToggle
-            title="Show a tail following the cursor to make it easier to see"
-            label="Show mouse tail"
-            active={showMouseTail}
-            data-attr="show-mouse-tail"
-            onClick={() => setShowMouseTail(!showMouseTail)}
-            icon={<IconMouse className="text-lg" />}
-        />
-    )
-}
-
-function SkipInactivity(): JSX.Element {
-    const { skipInactivitySetting } = useValues(playerSettingsLogic)
-    const { setSkipInactivitySetting } = useActions(playerSettingsLogic)
-
-    return (
-        <SettingsToggle
-            title="Skip inactivite parts of the recording"
-            label="Skip inactivity"
-            active={skipInactivitySetting}
-            data-attr="skip-inactivity"
-            onClick={() => setSkipInactivitySetting(!skipInactivitySetting)}
-            icon={<IconHourglass />}
-        />
-    )
-}
-
-function SetTimeFormat(): JSX.Element {
-    const { timestampFormat } = useValues(playerSettingsLogic)
-    const { setTimestampFormat } = useActions(playerSettingsLogic)
-
-    return (
-        <SettingsMenu
-            highlightWhenActive={false}
-            items={[
-                {
-                    label: 'UTC',
-                    onClick: () => setTimestampFormat(TimestampFormat.UTC),
-                    active: timestampFormat === TimestampFormat.UTC,
-                },
-                {
-                    label: 'Device',
-                    onClick: () => setTimestampFormat(TimestampFormat.Device),
-                    active: timestampFormat === TimestampFormat.Device,
-                },
-                {
-                    label: 'Relative',
-                    onClick: () => setTimestampFormat(TimestampFormat.Relative),
-                    active: timestampFormat === TimestampFormat.Relative,
-                },
-            ]}
-            icon={<IconClock />}
-            label={TimestampFormatToLabel[timestampFormat]}
-        />
-    )
-}
-
-function InspectDOM(): JSX.Element {
-    const { sessionPlayerMetaData } = useValues(sessionRecordingPlayerLogic)
-    const { openExplorer } = useActions(sessionRecordingPlayerLogic)
-
-    return (
-        <SettingsButton
-            title="Inspect the DOM as it was at this moment in the session. Analyze the structure and elements captured during the recording."
-            label="Inspect DOM"
-            data-attr="explore-dom"
-            onClick={() => openExplorer()}
-            disabledReason={
-                sessionPlayerMetaData?.snapshot_source === 'web' ? undefined : 'Only available for web recordings'
-            }
-            icon={<IconSearch />}
-        />
-    )
-}
-
-export function PlayerSettings(): JSX.Element {
-    const {
-        logicProps: { noInspector },
-    } = useValues(sessionRecordingPlayerLogic)
-
-    return (
-        <SettingsBar border="top">
-            <div className="no-flex sm:flex w-full justify-between items-center gap-0.5">
-                <div className="flex flex-row gap-0.5">
-                    <SkipInactivity />
-                    <ShowMouseTail />
-                    <SetPlaybackSpeed />
-                    <SetTimeFormat />
-                </div>
-                <div className="flex flex-row gap-0.5">
-                    {noInspector ? null : <InspectDOM />}
-                    <PlayerInspector />
-                </div>
-            </div>
-        </SettingsBar>
-    )
-}
-
-=======
->>>>>>> 072c3000
 function FullScreen(): JSX.Element {
     const { isFullScreen } = useValues(sessionRecordingPlayerLogic)
     const { setIsFullScreen } = useActions(sessionRecordingPlayerLogic)
