import clsx from 'clsx'
import { PropertyKeyInfo } from 'lib/components/PropertyKeyInfo'
import { TaxonomicFilterGroupType } from 'lib/components/TaxonomicFilter/types'
import { autoCaptureEventToDescription } from 'lib/utils'
import { memo, MutableRefObject } from 'react'
import {
<<<<<<< HEAD
    InspectorListItemAnnotation,
=======
    InspectorListItem,
>>>>>>> 3370261c
    InspectorListItemComment,
    InspectorListItemEvent,
    InspectorListItemNotebookComment,
} from 'scenes/session-recordings/player/inspector/playerInspectorLogic'

import { UserActivity } from './UserActivity'

function isEventItem(x: InspectorListItem): x is InspectorListItemEvent {
    return 'data' in x && !!x.data && 'event' in x.data
}

function isNotebookComment(x: InspectorListItem): x is InspectorListItemNotebookComment {
    return x.type === 'comment' && x.source === 'notebook'
}

function PlayerSeekbarTick({
    item,
    endTimeMs,
    zIndex,
    onClick,
}: {
    item: InspectorListItemComment | InspectorListItemEvent | InspectorListItemAnnotation
    endTimeMs: number
    zIndex: number
    onClick: (e: React.MouseEvent) => void
}): JSX.Element | null {
<<<<<<< HEAD
    const isEventItem = (
        x: InspectorListItemComment | InspectorListItemEvent | InspectorListItemAnnotation
    ): x is InspectorListItemEvent => 'event' in x.data
    const isCommentItem = (
        x: InspectorListItemComment | InspectorListItemEvent | InspectorListItemAnnotation
    ): x is InspectorListItemComment => 'comment' in x.data
    const isAnnotationItem = (
        x: InspectorListItemComment | InspectorListItemEvent | InspectorListItemAnnotation
    ): x is InspectorListItemAnnotation => 'content' in x.data
=======
>>>>>>> 3370261c
    const position = (item.timeInRecording / endTimeMs) * 100

    if (position < 0 || position > 100) {
        return null
    }

    return (
        <div
            className={clsx('PlayerSeekbarTick', item.highlightColor && `PlayerSeekbarTick--${item.highlightColor}`)}
            title={
                isEventItem(item)
                    ? item.data.event
<<<<<<< HEAD
                    : isCommentItem(item)
                    ? item.data.comment
                    : isAnnotationItem(item)
                    ? item.data.content ?? undefined
                    : undefined
=======
                    : isNotebookComment(item)
                    ? item.data.comment
                    : item.data.content ?? undefined
>>>>>>> 3370261c
            }
            // eslint-disable-next-line react/forbid-dom-props
            style={{
                left: `${position}%`,
                zIndex: zIndex,
            }}
            onClick={onClick}
        >
            <div className="PlayerSeekbarTick__info">
                {isEventItem(item) ? (
                    <>
                        {item.data.event === '$autocapture' ? (
                            <>{autoCaptureEventToDescription(item.data)}</>
                        ) : (
                            <PropertyKeyInfo
                                className="font-medium"
                                disableIcon
                                disablePopover
                                ellipsis={true}
                                type={TaxonomicFilterGroupType.Events}
                                value={item.data.event}
                            />
                        )}
                        {item.data.event === '$pageview' &&
                        (item.data.properties.$pathname || item.data.properties.$current_url) ? (
                            <span className="ml-2 opacity-75">
                                {item.data.properties.$pathname || item.data.properties.$current_url}
                            </span>
                        ) : null}
                    </>
<<<<<<< HEAD
                ) : isCommentItem(item) ? (
                    <span className="font-medium">{item.data.comment}</span>
                ) : isAnnotationItem(item) ? (
                    <span className="font-medium">{item.data.content}</span>
                ) : null}
=======
                ) : isNotebookComment(item) ? (
                    item.data.comment
                ) : (
                    item.data.content
                )}
>>>>>>> 3370261c
            </div>
            <div className="PlayerSeekbarTick__line" />
        </div>
    )
}

export const PlayerSeekbarTicks = memo(
    function PlayerSeekbarTicks({
        seekbarItems,
        endTimeMs,
        seekToTime,
        hoverRef,
    }: {
        seekbarItems: (InspectorListItemEvent | InspectorListItemComment | InspectorListItemAnnotation)[]
        endTimeMs: number
        seekToTime: (timeInMilliseconds: number) => void
        hoverRef: MutableRefObject<HTMLDivElement | null>
    }): JSX.Element {
        return (
            <div className="PlayerSeekbarTicks">
                <UserActivity hoverRef={hoverRef} />
                {seekbarItems.map((item, i) => {
                    return (
                        <PlayerSeekbarTick
                            key={item.data.id}
                            item={item}
                            endTimeMs={endTimeMs}
                            zIndex={i + (item.highlightColor ? 1000 : 0)}
                            onClick={(e) => {
                                e.stopPropagation()
                                seekToTime(item.timeInRecording)
                            }}
                        />
                    )
                })}
            </div>
        )
    },
    (prev, next) => {
        const seekbarItemsAreEqual =
            prev.seekbarItems.length === next.seekbarItems.length &&
            prev.seekbarItems.every((item, i) => item.data.id === next.seekbarItems[i].data.id)

        return seekbarItemsAreEqual && prev.endTimeMs === next.endTimeMs && prev.seekToTime === next.seekToTime
    }
)<|MERGE_RESOLUTION|>--- conflicted
+++ resolved
@@ -4,11 +4,7 @@
 import { autoCaptureEventToDescription } from 'lib/utils'
 import { memo, MutableRefObject } from 'react'
 import {
-<<<<<<< HEAD
-    InspectorListItemAnnotation,
-=======
     InspectorListItem,
->>>>>>> 3370261c
     InspectorListItemComment,
     InspectorListItemEvent,
     InspectorListItemNotebookComment,
@@ -30,23 +26,11 @@
     zIndex,
     onClick,
 }: {
-    item: InspectorListItemComment | InspectorListItemEvent | InspectorListItemAnnotation
+    item: InspectorListItemComment | InspectorListItemEvent
     endTimeMs: number
     zIndex: number
     onClick: (e: React.MouseEvent) => void
 }): JSX.Element | null {
-<<<<<<< HEAD
-    const isEventItem = (
-        x: InspectorListItemComment | InspectorListItemEvent | InspectorListItemAnnotation
-    ): x is InspectorListItemEvent => 'event' in x.data
-    const isCommentItem = (
-        x: InspectorListItemComment | InspectorListItemEvent | InspectorListItemAnnotation
-    ): x is InspectorListItemComment => 'comment' in x.data
-    const isAnnotationItem = (
-        x: InspectorListItemComment | InspectorListItemEvent | InspectorListItemAnnotation
-    ): x is InspectorListItemAnnotation => 'content' in x.data
-=======
->>>>>>> 3370261c
     const position = (item.timeInRecording / endTimeMs) * 100
 
     if (position < 0 || position > 100) {
@@ -59,17 +43,9 @@
             title={
                 isEventItem(item)
                     ? item.data.event
-<<<<<<< HEAD
-                    : isCommentItem(item)
-                    ? item.data.comment
-                    : isAnnotationItem(item)
-                    ? item.data.content ?? undefined
-                    : undefined
-=======
                     : isNotebookComment(item)
                     ? item.data.comment
                     : item.data.content ?? undefined
->>>>>>> 3370261c
             }
             // eslint-disable-next-line react/forbid-dom-props
             style={{
@@ -100,19 +76,11 @@
                             </span>
                         ) : null}
                     </>
-<<<<<<< HEAD
-                ) : isCommentItem(item) ? (
-                    <span className="font-medium">{item.data.comment}</span>
-                ) : isAnnotationItem(item) ? (
-                    <span className="font-medium">{item.data.content}</span>
-                ) : null}
-=======
                 ) : isNotebookComment(item) ? (
                     item.data.comment
                 ) : (
                     item.data.content
                 )}
->>>>>>> 3370261c
             </div>
             <div className="PlayerSeekbarTick__line" />
         </div>
@@ -126,7 +94,7 @@
         seekToTime,
         hoverRef,
     }: {
-        seekbarItems: (InspectorListItemEvent | InspectorListItemComment | InspectorListItemAnnotation)[]
+        seekbarItems: (InspectorListItemEvent | InspectorListItemComment)[]
         endTimeMs: number
         seekToTime: (timeInMilliseconds: number) => void
         hoverRef: MutableRefObject<HTMLDivElement | null>
