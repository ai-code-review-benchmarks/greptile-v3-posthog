--- conflicted
+++ resolved
@@ -269,23 +269,7 @@
                     'loadEvents',
                     'loadEventsSuccess',
                 ])
-<<<<<<< HEAD
-                .toDispatchActions([sessionRecordingEventUsageLogic.actionTypes.reportRecording])
-        })
-
-        it('sends `recording viewed` and `recording analyzed` event on first contentful paint', async () => {
-            await expectLogic(logic, () => {
-                logic.actions.loadSnapshots()
-            })
-                .toDispatchActions([snapshotLogic.actionTypes.loadSnapshotsForSourceSuccess])
-                .toDispatchActionsInAnyOrder([
-                    sessionRecordingEventUsageLogic.actionTypes.reportRecording, // loaded
-                    sessionRecordingEventUsageLogic.actionTypes.reportRecording, // viewed
-                    sessionRecordingEventUsageLogic.actionTypes.reportRecording, // analyzed
-                ])
-=======
                 .toDispatchActions([sessionRecordingEventUsageLogic.actionTypes.reportRecordingLoaded])
->>>>>>> 5c50b606
         })
     })
 
