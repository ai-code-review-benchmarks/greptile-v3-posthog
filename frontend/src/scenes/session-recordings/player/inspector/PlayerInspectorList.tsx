import clsx from 'clsx'
import { useActions, useValues } from 'kea'
import { IconUnverifiedEvent, IconTerminal, IconGauge } from 'lib/lemon-ui/icons'
import { ceilMsToClosestSecond, colonDelimitedDuration } from 'lib/utils'
import { useEffect, useMemo, useRef } from 'react'
import { List, ListRowRenderer } from 'react-virtualized/dist/es/List'
import { CellMeasurer, CellMeasurerCache } from 'react-virtualized/dist/es/CellMeasurer'
import { AvailableFeature, SessionRecordingPlayerTab } from '~/types'
import { sessionRecordingPlayerLogic } from '../sessionRecordingPlayerLogic'
import { InspectorListItem, playerInspectorLogic } from './playerInspectorLogic'
import { ItemConsoleLog } from './components/ItemConsoleLog'
import { ItemEvent } from './components/ItemEvent'
import { ItemPerformanceEvent } from './components/ItemPerformanceEvent'
import AutoSizer from 'react-virtualized/dist/es/AutoSizer'
import { useResizeObserver } from 'lib/hooks/useResizeObserver'
import { useDebouncedCallback } from 'use-debounce'
import { LemonButton, LemonDivider } from '@posthog/lemon-ui'
import { Tooltip } from 'lib/lemon-ui/Tooltip'
import './PlayerInspectorList.scss'
import { range } from 'd3'
import { teamLogic } from 'scenes/teamLogic'
import { openSessionRecordingSettingsDialog } from 'scenes/session-recordings/settings/SessionRecordingSettings'
import { playerSettingsLogic } from '../playerSettingsLogic'
import { LemonSkeleton } from 'lib/lemon-ui/LemonSkeleton'
import { userLogic } from 'scenes/userLogic'
import { PayGatePage } from 'lib/components/PayGatePage/PayGatePage'
import { IconWindow } from 'scenes/session-recordings/player/icons'
import { TZLabel } from '@posthog/apps-common'

const typeToIconAndDescription = {
    [SessionRecordingPlayerTab.ALL]: {
        Icon: undefined,
        tooltip: 'All events',
    },
    [SessionRecordingPlayerTab.EVENTS]: {
        Icon: IconUnverifiedEvent,
        tooltip: 'Recording event',
    },
    [SessionRecordingPlayerTab.CONSOLE]: {
        Icon: IconTerminal,
        tooltip: 'Console log',
    },
    [SessionRecordingPlayerTab.NETWORK]: {
        Icon: IconGauge,
        tooltip: 'Network event',
    },
}

const PLAYER_INSPECTOR_LIST_ITEM_MARGIN = 4

function PlayerInspectorListItem({
    item,
    index,
    onLayout,
}: {
    item: InspectorListItem
    index: number
    onLayout: (layout: { width: number; height: number }) => void
}): JSX.Element {
    const { sessionRecordingId } = useValues(sessionRecordingPlayerLogic)
    const { tab, recordingTimeInfo, expandedItems, windowIds } = useValues(playerInspectorLogic({ sessionRecordingId }))
    const { timestampMode } = useValues(playerSettingsLogic)

    const { seekToTime } = useActions(sessionRecordingPlayerLogic)
    const { setItemExpanded } = useActions(playerInspectorLogic({ sessionRecordingId }))
    const showIcon = tab === SessionRecordingPlayerTab.ALL
    const fixedUnits = recordingTimeInfo.duration / 1000 > 3600 ? 3 : 2

    const isExpanded = expandedItems.includes(index)

    const itemProps = {
        setExpanded: () => setItemExpanded(index, !isExpanded),
        expanded: isExpanded,
    }

    const onLayoutDebounced = useDebouncedCallback(onLayout, 500)
    const { ref, width, height } = useResizeObserver({})

    const totalHeight = height ? height + PLAYER_INSPECTOR_LIST_ITEM_MARGIN : height

    // Height changes should layout immediately but width ones (browser resize can be much slower)
    useEffect(() => {
        if (!width || !totalHeight) {
            return
        }
        onLayoutDebounced({ width, height: totalHeight })
    }, [width])
    useEffect(() => {
        if (!width || !totalHeight) {
            return
        }
        onLayout({ width, height: totalHeight })
    }, [totalHeight])

    const windowNumber =
        windowIds.length > 1 ? (item.windowId ? windowIds.indexOf(item.windowId) + 1 || '?' : '?') : undefined

    const TypeIcon = typeToIconAndDescription[item.type].Icon

    return (
        <div
            ref={ref}
            className={clsx('flex flex-1 overflow-hidden gap-2 relative')}
            // eslint-disable-next-line react/forbid-dom-props
            style={{
                // Style as we need it for the layout optimisation
                marginTop: PLAYER_INSPECTOR_LIST_ITEM_MARGIN / 2,
                marginBottom: PLAYER_INSPECTOR_LIST_ITEM_MARGIN / 2,
            }}
        >
            {!isExpanded && (showIcon || windowNumber) && (
                <Tooltip
                    placement="left"
                    title={
                        <>
                            <b>{typeToIconAndDescription[item.type]?.tooltip}</b>

                            {windowNumber ? (
                                <>
                                    <br />
                                    {windowNumber !== '?' ? (
                                        <>
                                            {' '}
                                            occurred in Window <b>{windowNumber}</b>
                                        </>
                                    ) : (
                                        <>
                                            {' '}
                                            not linked to any specific window. Either an event tracked from the backend
                                            or otherwise not able to be linked to a given window.
                                        </>
                                    )}
                                </>
                            ) : null}
                        </>
                    }
                >
                    <div className="shrink-0 text-2xl h-8 text-muted-alt flex items-center justify-center gap-1">
                        {showIcon && TypeIcon ? <TypeIcon /> : null}
                        {windowNumber ? <IconWindow size="small" value={windowNumber} /> : null}
                    </div>
                </Tooltip>
            )}

            <span
                className={clsx(
                    'flex-1 overflow-hidden rounded border',
                    isExpanded && 'border-primary',
                    item.highlightColor && `border-${item.highlightColor}-dark bg-${item.highlightColor}-highlight`,
                    !item.highlightColor && 'bg-light'
                )}
            >
                {item.type === SessionRecordingPlayerTab.NETWORK ? (
                    <ItemPerformanceEvent item={item.data} finalTimestamp={recordingTimeInfo.end} {...itemProps} />
                ) : item.type === SessionRecordingPlayerTab.CONSOLE ? (
                    <ItemConsoleLog item={item} {...itemProps} />
                ) : item.type === SessionRecordingPlayerTab.EVENTS ? (
                    <ItemEvent item={item} {...itemProps} />
                ) : null}

                {isExpanded ? (
                    <div className="text-xs">
                        <LemonDivider dashed />

                        <div
                            className="flex gap-2 justify-end cursor-pointer m-2"
                            onClick={() => setItemExpanded(index, false)}
                        >
                            <span className="text-muted-alt">Collapse</span>
                        </div>
                    </div>
                ) : null}
            </span>
            {!isExpanded && (
                <LemonButton
                    size="small"
                    noPadding
                    status="primary-alt"
                    onClick={() => {
                        // NOTE: We offset by 1 second so that the playback starts just before the event occurs.
                        // Ceiling second is used since this is what's displayed to the user.
                        seekToTime(ceilMsToClosestSecond(item.timeInRecording) - 1000)
                    }}
                >
                    <span className="p-1 text-xs">
                        {timestampMode === 'absolute' ? (
                            <TZLabel time={item.timestamp} formatDate="DD, MMM" formatTime="HH:mm:ss" noStyles />
                        ) : (
                            <>
                                {item.timeInRecording < 0 ? (
                                    <Tooltip
                                        title="This event occured before the recording started, likely as the page was loading."
                                        placement="left"
                                    >
                                        LOAD
                                    </Tooltip>
                                ) : (
                                    colonDelimitedDuration(item.timeInRecording / 1000, fixedUnits)
                                )}
                            </>
                        )}
                    </span>
                </LemonButton>
            )}
        </div>
    )
}

<<<<<<< HEAD
export function PlayerInspectorList(): JSX.Element {
    const { sessionRecordingId } = useValues(sessionRecordingPlayerLogic)
    const inspectorLogic = playerInspectorLogic({ sessionRecordingId })
=======
function EmptyNetworkTab({
    captureNetworkLogOptIn,
    captureNetworkFeatureAvailable,
}: {
    captureNetworkLogOptIn: boolean
    captureNetworkFeatureAvailable: boolean
}): JSX.Element {
    return !captureNetworkFeatureAvailable ? (
        <div className="p-4">
            <PayGatePage
                featureKey={AvailableFeature.RECORDINGS_PERFORMANCE}
                featureName="Network Performance"
                header={
                    <>
                        Go deeper with <span className="highlight">Network Performance</span>!
                    </>
                }
                caption="Understand what is happening with network requests during your recordings to identify slow pages, API errors and more."
                docsLink="https://posthog.com/docs/user-guides/recordings"
            />
        </div>
    ) : !captureNetworkLogOptIn ? (
        <>
            <div className="flex flex-col items-center">
                <h4 className="text-xl font-medium">Performance events</h4>
                <p className="text-muted text-center">
                    Capture performance events like network requests during the browser recording to understand things
                    like response times, page load times, and more.
                </p>
                <LemonButton type="primary" onClick={() => openSessionRecordingSettingsDialog()} targetBlank>
                    Configure in settings
                </LemonButton>
            </div>
        </>
    ) : (
        <>No results found in this recording.</>
    )
}

function EmptyConsoleTab({ captureConsoleLogOptIn }: { captureConsoleLogOptIn: boolean }): JSX.Element {
    return captureConsoleLogOptIn ? (
        <>No results found in this recording.</>
    ) : (
        <>
            <div className="flex flex-col items-center">
                <h4 className="text-xl font-medium">Console logs</h4>
                <p className="text-muted text-center">
                    Capture all console logs during the browser recording to get technical information on what was
                    occurring.
                </p>
                <LemonButton type="primary" onClick={() => openSessionRecordingSettingsDialog()} targetBlank>
                    Configure in settings
                </LemonButton>
            </div>
        </>
    )
}

export function PlayerInspectorList(props: SessionRecordingPlayerLogicProps): JSX.Element {
>>>>>>> c24c2dfb
    const { items, tabsState, playbackIndicatorIndex, playbackIndicatorIndexStop, syncScrollingPaused, tab } =
        useValues(inspectorLogic)
    const { setSyncScrollPaused } = useActions(inspectorLogic)
    const { syncScroll } = useValues(playerSettingsLogic)
    const { currentTeam } = useValues(teamLogic)
    const { hasAvailableFeature } = useValues(userLogic)
    const performanceAvailable: boolean = hasAvailableFeature(AvailableFeature.RECORDINGS_PERFORMANCE)
    const performanceEnabled: boolean = currentTeam?.capture_performance_opt_in ?? false

    const cellMeasurerCache = useMemo(
        () =>
            new CellMeasurerCache({
                fixedWidth: true,
                minHeight: 10,
                defaultHeight: 40,
            }),
        []
    )

    const listRef = useRef<List | null>()
    const scrolledByJsFlag = useRef<boolean>(true)
    const mouseHoverRef = useRef<boolean>(false)

    // TRICKY: this is hacky but there is no other way to add a timestamp marker to the <List> component children
    // We want this as otherwise we would have a tonne of unnecessary re-rendering going on or poor scroll matching
    useEffect(() => {
        if (listRef.current) {
            if (document.getElementById('PlayerInspectorListMarker')) {
                return
            }
            const listElement = document.getElementById('PlayerInspectorList')
            const positionMarkerEl = document.createElement('div')
            positionMarkerEl.id = 'PlayerInspectorListMarker'
            listElement?.appendChild(positionMarkerEl)
        }
    }, [listRef.current])

    useEffect(() => {
        if (listRef.current) {
            const offset = range(playbackIndicatorIndexStop).reduce(
                (acc, x) => acc + cellMeasurerCache.getHeight(x, 0),
                0
            )
            document
                .getElementById('PlayerInspectorListMarker')
                ?.setAttribute('style', `transform: translateY(${offset}px)`)

            if (!syncScrollingPaused && syncScroll) {
                scrolledByJsFlag.current = true
                listRef.current.scrollToRow(playbackIndicatorIndex)
            }
        }
    }, [playbackIndicatorIndex, syncScroll])

    const renderRow: ListRowRenderer = ({ index, key, parent, style }) => {
        return (
            <CellMeasurer cache={cellMeasurerCache} columnIndex={0} key={key} rowIndex={index} parent={parent}>
                {({ measure, registerChild }) => (
                    // eslint-disable-next-line react/forbid-dom-props
                    <div ref={(r) => registerChild?.(r || undefined)} style={style}>
                        <PlayerInspectorListItem
                            key={index}
                            item={items[index]}
                            index={index}
                            onLayout={({ height }) => {
                                // Optimization to ensure that we only call measure if the dimensions have actually changed
                                if (height !== cellMeasurerCache.getHeight(index, 0)) {
                                    measure()
                                }
                            }}
                        />
                    </div>
                )}
            </CellMeasurer>
        )
    }

    return (
        <div className="flex flex-col bg-side flex-1 overflow-hidden relative">
            {items.length ? (
                <div
                    className="absolute inset-0"
                    onMouseEnter={() => (mouseHoverRef.current = true)}
                    onMouseLeave={() => (mouseHoverRef.current = false)}
                >
                    <AutoSizer>
                        {({ height, width }) => (
                            <List
                                className="p-2"
                                height={height}
                                width={width}
                                deferredMeasurementCache={cellMeasurerCache}
                                overscanRowCount={20}
                                rowCount={items.length}
                                rowHeight={cellMeasurerCache.rowHeight}
                                rowRenderer={renderRow}
                                ref={listRef as any}
                                id="PlayerInspectorList"
                                onScroll={() => {
                                    // TRICKY: There is no way to know for sure whether the scroll is directly from user input
                                    // As such we only pause scrolling if we the last scroll triggered wasn't by the auto-scroller
                                    // and the user is currently hovering over the list
                                    if (!scrolledByJsFlag.current && mouseHoverRef.current) {
                                        setSyncScrollPaused(true)
                                    }
                                    scrolledByJsFlag.current = false
                                }}
                            />
                        )}
                    </AutoSizer>
                </div>
            ) : tabsState[tab] === 'loading' ? (
                <div className="p-2">
                    <LemonSkeleton className="my-1 h-8" repeat={20} fade />
                </div>
            ) : tabsState[tab] === 'ready' ? (
                // If we are "ready" but with no results this must mean some results are filtered out
                <div className="p-16 text-center text-muted-alt">No results matching your filters.</div>
            ) : (
                <div className="p-16 text-center text-muted-alt">
                    {tab === SessionRecordingPlayerTab.CONSOLE ? (
                        <EmptyConsoleTab captureConsoleLogOptIn={currentTeam?.capture_console_log_opt_in || false} />
                    ) : tab === SessionRecordingPlayerTab.NETWORK ? (
                        <EmptyNetworkTab
                            captureNetworkFeatureAvailable={performanceAvailable}
                            captureNetworkLogOptIn={performanceEnabled}
                        />
                    ) : (
                        'No results found in this recording.'
                    )}
                </div>
            )}
        </div>
    )
}<|MERGE_RESOLUTION|>--- conflicted
+++ resolved
@@ -206,11 +206,6 @@
     )
 }
 
-<<<<<<< HEAD
-export function PlayerInspectorList(): JSX.Element {
-    const { sessionRecordingId } = useValues(sessionRecordingPlayerLogic)
-    const inspectorLogic = playerInspectorLogic({ sessionRecordingId })
-=======
 function EmptyNetworkTab({
     captureNetworkLogOptIn,
     captureNetworkFeatureAvailable,
@@ -269,8 +264,10 @@
     )
 }
 
-export function PlayerInspectorList(props: SessionRecordingPlayerLogicProps): JSX.Element {
->>>>>>> c24c2dfb
+export function PlayerInspectorList(): JSX.Element {
+    const { sessionRecordingId } = useValues(sessionRecordingPlayerLogic)
+    const inspectorLogic = playerInspectorLogic({ sessionRecordingId })
+
     const { items, tabsState, playbackIndicatorIndex, playbackIndicatorIndexStop, syncScrollingPaused, tab } =
         useValues(inspectorLogic)
     const { setSyncScrollPaused } = useActions(inspectorLogic)
