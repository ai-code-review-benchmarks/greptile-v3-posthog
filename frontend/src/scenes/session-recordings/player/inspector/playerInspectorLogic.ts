--- conflicted
+++ resolved
@@ -151,7 +151,29 @@
     return { timestamp, timeInRecording }
 }
 
-<<<<<<< HEAD
+function niceify(tag: string): string {
+    return tag.replace(/\$/g, '').replace(/_/g, ' ')
+}
+
+function estimateSize(snapshot: unknown): number {
+    return new Blob([JSON.stringify(snapshot || '')]).size
+}
+
+function getPayloadFor(customEvent: customEvent, tag: string): Record<string, any> {
+    if (tag === '$posthog_config') {
+        return (customEvent.data.payload as any)?.config as Record<string, any>
+    }
+
+    if (tag === '$session_options') {
+        return {
+            ...((customEvent.data.payload as any)?.sessionRecordingOptions as Record<string, any>),
+            activePlugins: (customEvent.data.payload as any)?.activePlugins,
+        }
+    }
+
+    return customEvent.data.payload as Record<string, any>
+}
+
 function commentTimestamp(
     comment: RecordingComment,
     start: Dayjs | null
@@ -161,29 +183,6 @@
 } {
     const timestamp = start?.add(comment.timeInRecording, 'ms')
     return { timestamp, timeInRecording: comment.timeInRecording }
-=======
-function niceify(tag: string): string {
-    return tag.replace(/\$/g, '').replace(/_/g, ' ')
-}
-
-function estimateSize(snapshot: unknown): number {
-    return new Blob([JSON.stringify(snapshot || '')]).size
-}
-
-function getPayloadFor(customEvent: customEvent, tag: string): Record<string, any> {
-    if (tag === '$posthog_config') {
-        return (customEvent.data.payload as any)?.config as Record<string, any>
-    }
-
-    if (tag === '$session_options') {
-        return {
-            ...((customEvent.data.payload as any)?.sessionRecordingOptions as Record<string, any>),
-            activePlugins: (customEvent.data.payload as any)?.activePlugins,
-        }
-    }
-
-    return customEvent.data.payload as Record<string, any>
->>>>>>> 1f7f5d60
 }
 
 export const playerInspectorLogic = kea<playerInspectorLogicType>([
