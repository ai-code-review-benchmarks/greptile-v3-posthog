import { LemonButton, LemonCheckbox, LemonInput, LemonSelect } from '@posthog/lemon-ui'
import { Tooltip } from 'antd'
<<<<<<< HEAD
import { useActions, useValues } from 'kea'
import { IconTerminal, IconGauge, IconInfo, IconPlayCircle, IconSchedule, UnverifiedEvent } from 'lib/components/icons'
=======
import { useValues, useActions } from 'kea'
import {
    IconInfo,
    IconSchedule,
    IconPlayCircle,
    IconGauge,
    IconTerminal,
    IconUnverifiedEvent,
} from 'lib/components/icons'
>>>>>>> 360b2f9d
import { Spinner } from 'lib/components/Spinner/Spinner'
import { FEATURE_FLAGS } from 'lib/constants'
import { featureFlagLogic } from 'lib/logic/featureFlagLogic'
import { capitalizeFirstLetter } from 'lib/utils'
import { useMemo } from 'react'
import { SessionRecordingPlayerTab } from '~/types'
import { IconWindow } from '../../icons'
import { playerSettingsLogic } from '../../playerSettingsLogic'
import { SessionRecordingPlayerLogicProps } from '../../sessionRecordingPlayerLogic'
import { playerInspectorLogic } from '../playerInspectorLogic'

const TabToIcon = {
<<<<<<< HEAD
    [SessionRecordingPlayerTab.ALL]: undefined,
    [SessionRecordingPlayerTab.EVENTS]: UnverifiedEvent,
    [SessionRecordingPlayerTab.CONSOLE]: IconTerminal,
    [SessionRecordingPlayerTab.NETWORK]: IconGauge,
=======
    [SessionRecordingPlayerTab.EVENTS]: <IconUnverifiedEvent />,
    [SessionRecordingPlayerTab.CONSOLE]: <IconTerminal />,
    [SessionRecordingPlayerTab.PERFORMANCE]: <IconGauge />,
>>>>>>> 360b2f9d
}

export function PlayerInspectorControls({
    sessionRecordingId,
    playerKey,
    matching,
}: SessionRecordingPlayerLogicProps): JSX.Element {
    const logicProps = { sessionRecordingId, playerKey }
    const { windowIdFilter, tab, searchQuery, syncScroll, tabsState, windowIds } = useValues(
        playerInspectorLogic(logicProps)
    )
    const { setWindowIdFilter, setTab, setSearchQuery, setSyncScroll } = useActions(playerInspectorLogic(logicProps))
    const { showOnlyMatching, timestampMode, miniFilters } = useValues(playerSettingsLogic)
    const { setShowOnlyMatching, setTimestampMode, setMiniFilter } = useActions(playerSettingsLogic)

    const { featureFlags } = useValues(featureFlagLogic)
    const inspectorPerformance = !!featureFlags[FEATURE_FLAGS.RECORDINGS_INSPECTOR_PERFORMANCE]

    const tabs = useMemo(() => {
        return [
            SessionRecordingPlayerTab.ALL,
            SessionRecordingPlayerTab.EVENTS,
            SessionRecordingPlayerTab.CONSOLE,
            inspectorPerformance ? SessionRecordingPlayerTab.NETWORK : undefined,
        ].filter(Boolean) as SessionRecordingPlayerTab[]
    }, [inspectorPerformance])

    return (
        <div className="bg-side p-2 space-y-2">
            <div className="flex justify-between gap-2 flex-wrap">
                <div className="flex flex-1 items-center gap-1">
                    {tabs.map((tabId) => {
                        const TabIcon = TabToIcon[tabId]
                        return (
                            <LemonButton
                                key={tabId}
                                size="small"
                                // We want to indicate the tab is loading, but not disable it so we just override the icon here
                                icon={
                                    TabIcon ? (
                                        tabsState[tabId] === 'loading' ? (
                                            <Spinner monocolor />
                                        ) : (
                                            <TabIcon />
                                        )
                                    ) : undefined
                                }
                                status={tab === tabId ? 'primary' : 'primary-alt'}
                                active={tab === tabId}
                                onClick={() => setTab(tabId)}
                            >
                                {capitalizeFirstLetter(tabId)}
                            </LemonButton>
                        )
                    })}
                </div>

                <div className="flex items-center gap-2 flex-1">
                    <LemonInput
                        className="min-w-40"
                        size="small"
                        onChange={(e) => setSearchQuery(e)}
                        placeholder="Search..."
                        type="search"
                        value={searchQuery}
                        fullWidth
                    />
                </div>
                {windowIds.length > 1 ? (
                    <div className="flex items-center gap-2 flex-wrap">
                        <LemonSelect
                            size="small"
                            data-attr="player-window-select"
                            value={windowIdFilter ?? undefined}
                            onChange={(val) => setWindowIdFilter(val || null)}
                            options={[
                                {
                                    value: undefined,
                                    label: 'All windows',
                                    icon: <IconWindow size="small" value="A" className="text-muted" />,
                                },
                                ...windowIds.map((windowId, index) => ({
                                    value: windowId,
                                    label: `Window ${index + 1}`,
                                    icon: <IconWindow size="small" value={index + 1} className="text-muted" />,
                                })),
                            ]}
                        />
                        <Tooltip
                            title="Each recording window translates to a distinct browser tab or window."
                            className="text-base text-muted-alt"
                        >
                            <IconInfo />
                        </Tooltip>
                    </div>
                ) : null}
            </div>

            <div className="flex items-center gap-2 justify-between">
                <div className="flex items-center gap-1 flex-wrap font-medium text-primary-alt">
                    {miniFilters.map((filter) => (
                        <LemonButton
                            key={filter.key}
                            size="small"
                            noPadding
                            status="primary-alt"
                            active={filter.enabled}
                            onClick={() => {
                                // "alone" should always be a select-to-true action
                                setMiniFilter(filter.key, filter.alone || !filter.enabled)
                            }}
                            tooltip={filter.tooltip}
                        >
                            <span className="p-1 text-xs">{filter.name}</span>
                        </LemonButton>
                    ))}
                </div>

                <div className="flex items-center gap-1">
                    <LemonButton
                        size="small"
                        noPadding
                        status="primary-alt"
                        onClick={() => setTimestampMode(timestampMode === 'absolute' ? 'relative' : 'absolute')}
                        tooltipPlacement="left"
                        tooltip={
                            timestampMode === 'absolute'
                                ? 'Showing absolute timestamps'
                                : 'Showing timestamps relative to the start of the recording'
                        }
                    >
                        <span className="p-1 flex items-center gap-1">
                            <span className=" text-xs">{capitalizeFirstLetter(timestampMode)}</span>{' '}
                            <IconSchedule className="text-lg" />
                        </span>
                    </LemonButton>

                    <LemonButton
                        size="small"
                        noPadding
                        status="primary-alt"
                        type={syncScroll ? 'primary' : 'tertiary'}
                        onClick={() => setSyncScroll(!syncScroll)}
                        tooltipPlacement="left"
                        tooltip={'Scroll the list in sync with the recording playback'}
                    >
                        <IconPlayCircle className="text-lg m-1" />
                    </LemonButton>
                </div>
            </div>
            {matching?.length && tab === SessionRecordingPlayerTab.EVENTS ? (
                <div className="flex items-center">
                    <span className="flex items-center whitespace-nowrap text-xs gap-1">
                        Only events matching filters
                        <Tooltip
                            title="Display only the events that match the global filter."
                            className="text-base text-muted-alt"
                        >
                            <IconInfo />
                        </Tooltip>
                    </span>

                    <LemonCheckbox
                        className="mx-2"
                        checked={showOnlyMatching}
                        size="small"
                        onChange={setShowOnlyMatching}
                    />
                </div>
            ) : null}
        </div>
    )
}<|MERGE_RESOLUTION|>--- conflicted
+++ resolved
@@ -1,9 +1,5 @@
-import { LemonButton, LemonCheckbox, LemonInput, LemonSelect } from '@posthog/lemon-ui'
+import { LemonButton, LemonInput, LemonSelect, LemonCheckbox } from '@posthog/lemon-ui'
 import { Tooltip } from 'antd'
-<<<<<<< HEAD
-import { useActions, useValues } from 'kea'
-import { IconTerminal, IconGauge, IconInfo, IconPlayCircle, IconSchedule, UnverifiedEvent } from 'lib/components/icons'
-=======
 import { useValues, useActions } from 'kea'
 import {
     IconInfo,
@@ -13,7 +9,6 @@
     IconTerminal,
     IconUnverifiedEvent,
 } from 'lib/components/icons'
->>>>>>> 360b2f9d
 import { Spinner } from 'lib/components/Spinner/Spinner'
 import { FEATURE_FLAGS } from 'lib/constants'
 import { featureFlagLogic } from 'lib/logic/featureFlagLogic'
@@ -26,16 +21,10 @@
 import { playerInspectorLogic } from '../playerInspectorLogic'
 
 const TabToIcon = {
-<<<<<<< HEAD
     [SessionRecordingPlayerTab.ALL]: undefined,
-    [SessionRecordingPlayerTab.EVENTS]: UnverifiedEvent,
+    [SessionRecordingPlayerTab.EVENTS]: IconUnverifiedEvent,
     [SessionRecordingPlayerTab.CONSOLE]: IconTerminal,
     [SessionRecordingPlayerTab.NETWORK]: IconGauge,
-=======
-    [SessionRecordingPlayerTab.EVENTS]: <IconUnverifiedEvent />,
-    [SessionRecordingPlayerTab.CONSOLE]: <IconTerminal />,
-    [SessionRecordingPlayerTab.PERFORMANCE]: <IconGauge />,
->>>>>>> 360b2f9d
 }
 
 export function PlayerInspectorControls({
