import { eventWithTime } from '@rrweb/types'
<<<<<<< HEAD
import posthog from 'posthog-js'

=======
import { CapturedNetworkRequest } from 'posthog-js'
>>>>>>> f1427f55
import { PerformanceEvent } from '~/types'

const NETWORK_PLUGIN_NAME = 'posthog/network@1'
const RRWEB_NETWORK_PLUGIN_NAME = 'rrweb/network@1'

export const PerformanceEventReverseMapping: { [key: number]: keyof PerformanceEvent } = {
    // BASE_PERFORMANCE_EVENT_COLUMNS
    0: 'entry_type',
    1: 'time_origin',
    2: 'name',

    // RESOURCE_EVENT_COLUMNS
    3: 'start_time',
    4: 'redirect_start',
    5: 'redirect_end',
    6: 'worker_start',
    7: 'fetch_start',
    8: 'domain_lookup_start',
    9: 'domain_lookup_end',
    10: 'connect_start',
    11: 'secure_connection_start',
    12: 'connect_end',
    13: 'request_start',
    14: 'response_start',
    15: 'response_end',
    16: 'decoded_body_size',
    17: 'encoded_body_size',
    18: 'initiator_type',
    19: 'next_hop_protocol',
    20: 'render_blocking_status',
    21: 'response_status',
    22: 'transfer_size',

    // LARGEST_CONTENTFUL_PAINT_EVENT_COLUMNS
    23: 'largest_contentful_paint_element',
    24: 'largest_contentful_paint_render_time',
    25: 'largest_contentful_paint_load_time',
    26: 'largest_contentful_paint_size',
    27: 'largest_contentful_paint_id',
    28: 'largest_contentful_paint_url',

    // NAVIGATION_EVENT_COLUMNS
    29: 'dom_complete',
    30: 'dom_content_loaded_event',
    31: 'dom_interactive',
    32: 'load_event_end',
    33: 'load_event_start',
    34: 'redirect_count',
    35: 'navigation_type',
    36: 'unload_event_end',
    37: 'unload_event_start',

    // Added after v1
    39: 'duration',
    40: 'timestamp',
}

export const RRWebPerformanceEventReverseMapping: Record<string, keyof PerformanceEvent> = {
    // BASE_PERFORMANCE_EVENT_COLUMNS
    entryType: 'entry_type',
    timeOrigin: 'time_origin',
    name: 'name',

    // RESOURCE_EVENT_COLUMNS
    startTime: 'start_time',
    redirectStart: 'redirect_start',
    redirectEnd: 'redirect_end',
    workerStart: 'worker_start',
    fetchStart: 'fetch_start',
    domainLookupStart: 'domain_lookup_start',
    domainLookupEnd: 'domain_lookup_end',
    connectStart: 'connect_start',
    secureConnectionStart: 'secure_connection_start',
    connectEnd: 'connect_end',
    requestStart: 'request_start',
    responseStart: 'response_start',
    responseEnd: 'response_end',
    decodedBodySize: 'decoded_body_size',
    encodedBodySize: 'encoded_body_size',
    initiatorType: 'initiator_type',
    nextHopProtocol: 'next_hop_protocol',
    renderBlockingStatus: 'render_blocking_status',
    responseStatus: 'response_status',
    transferSize: 'transfer_size',

    // LARGEST_CONTENTFUL_PAINT_EVENT_COLUMNS
    largestContentfulPaintElement: 'largest_contentful_paint_element',
    largestContentfulPaintRenderTime: 'largest_contentful_paint_render_time',
    largestContentfulPaintLoadTime: 'largest_contentful_paint_load_time',
    largestContentfulPaintSize: 'largest_contentful_paint_size',
    largestContentfulPaintId: 'largest_contentful_paint_id',
    largestContentfulPaintUrl: 'largest_contentful_paint_url',

    // NAVIGATION_EVENT_COLUMNS
    domComplete: 'dom_complete',
    domContentLoadedEvent: 'dom_content_loaded_event',
    domInteractive: 'dom_interactive',
    loadEventEnd: 'load_event_end',
    loadEventStart: 'load_event_start',
    redirectCount: 'redirect_count',
    navigationType: 'navigation_type',
    unloadEventEnd: 'unload_event_end',
    unloadEventStart: 'unload_event_start',

    // Added after v1
    duration: 'duration',
    timestamp: 'timestamp',

    //rrweb/network@1
    isInitial: 'is_initial',
    requestHeaders: 'request_headers',
    responseHeaders: 'response_headers',
    requestBody: 'request_body',
    responseBody: 'response_body',
    method: 'method',
}

export function mapRRWebNetworkRequest(
    capturedRequest: CapturedNetworkRequest,
    windowId: string,
    timestamp: PerformanceEvent['timestamp']
): PerformanceEvent {
    const data: Partial<PerformanceEvent> = {
        timestamp: timestamp,
        window_id: windowId,
        raw: capturedRequest,
    }

    Object.entries(RRWebPerformanceEventReverseMapping).forEach(([key, value]) => {
        if (key in capturedRequest) {
            data[value] = capturedRequest[key]
        }
    })

    // KLUDGE: this shouldn't be necessary but let's display correctly while we figure out why it is.
    if (!data.name && 'url' in capturedRequest) {
        data.name = capturedRequest.url as string | undefined
    }

    return data as PerformanceEvent
}

export function matchNetworkEvents(snapshotsByWindowId: Record<string, eventWithTime[]>): PerformanceEvent[] {
    // we only support rrweb/network@1 events or posthog/network@1 events in any one recording
    // apart from during testing, where we might have both
    // if we have both, we only display posthog/network@1 events
    const events: PerformanceEvent[] = []
    const rrwebEvents: PerformanceEvent[] = []

    // we could do this in one pass, but it's easier to log missing events
    // when we have all the posthog/network@1 events first

    Object.entries(snapshotsByWindowId).forEach(([windowId, snapshots]) => {
        snapshots.forEach((snapshot: eventWithTime) => {
            if (
                snapshot.type === 6 && // RRWeb plugin event type
                snapshot.data.plugin === NETWORK_PLUGIN_NAME
            ) {
                const properties = snapshot.data.payload as any

                const data: Partial<PerformanceEvent> = {
                    timestamp: snapshot.timestamp,
                    window_id: windowId,
                }

                Object.entries(PerformanceEventReverseMapping).forEach(([key, value]) => {
                    if (key in properties) {
                        data[value] = properties[key]
                    }
                })

                events.push(data as PerformanceEvent)
            }

            if (
                snapshot.type === 6 && // RRWeb plugin event type
                snapshot.data.plugin === RRWEB_NETWORK_PLUGIN_NAME
            ) {
                const payload = snapshot.data.payload as any

                if (!Array.isArray(payload.requests) || payload.requests.length === 0) {
                    return
                }

                payload.requests.forEach((capturedRequest: any) => {
                    const data: PerformanceEvent = mapRRWebNetworkRequest(capturedRequest, windowId, snapshot.timestamp)

                    rrwebEvents.push(data)
                })
            }
        })
    })

    return events.length ? events : rrwebEvents
}<|MERGE_RESOLUTION|>--- conflicted
+++ resolved
@@ -1,10 +1,6 @@
 import { eventWithTime } from '@rrweb/types'
-<<<<<<< HEAD
-import posthog from 'posthog-js'
+import { CapturedNetworkRequest } from 'posthog-js'
 
-=======
-import { CapturedNetworkRequest } from 'posthog-js'
->>>>>>> f1427f55
 import { PerformanceEvent } from '~/types'
 
 const NETWORK_PLUGIN_NAME = 'posthog/network@1'
