<<<<<<< HEAD
import { IconBug, IconDashboard, IconInfo, IconPause, IconTerminal, IconX } from '@posthog/icons'
=======
import { IconBug, IconClock, IconDashboard, IconInfo, IconTerminal, IconX } from '@posthog/icons'
>>>>>>> eb3f8be2
import { LemonButton, LemonCheckbox, LemonInput, LemonSelect, LemonTabs, Tooltip } from '@posthog/lemon-ui'
import { useActions, useValues } from 'kea'
import { FEATURE_FLAGS } from 'lib/constants'
import { IconUnverifiedEvent } from 'lib/lemon-ui/icons'
import { Spinner } from 'lib/lemon-ui/Spinner/Spinner'
import { featureFlagLogic } from 'lib/logic/featureFlagLogic'
import { capitalizeFirstLetter } from 'lib/utils'
import { IconWindow } from 'scenes/session-recordings/player/icons'

import { SessionRecordingPlayerTab } from '~/types'

import { playerSettingsLogic } from '../playerSettingsLogic'
import {
    sessionRecordingPlayerLogic,
    SessionRecordingPlayerLogicProps,
    SessionRecordingPlayerMode,
} from '../sessionRecordingPlayerLogic'
import { InspectorSearchInfo } from './components/InspectorSearchInfo'
import { playerInspectorLogic } from './playerInspectorLogic'

const TabToIcon = {
    [SessionRecordingPlayerTab.ALL]: undefined,
    [SessionRecordingPlayerTab.EVENTS]: IconUnverifiedEvent,
    [SessionRecordingPlayerTab.CONSOLE]: IconTerminal,
    [SessionRecordingPlayerTab.NETWORK]: IconDashboard,
    [SessionRecordingPlayerTab.DOCTOR]: IconBug,
}

function TabButtons({
    tabs,
    logicProps,
}: {
    tabs: SessionRecordingPlayerTab[]
    logicProps: SessionRecordingPlayerLogicProps
}): JSX.Element {
    const inspectorLogic = playerInspectorLogic(logicProps)
    const { tab, tabsState } = useValues(inspectorLogic)
    const { setTab } = useActions(inspectorLogic)

    return (
        <LemonTabs
            size="small"
            activeKey={tab}
            onChange={(tabId) => setTab(tabId)}
            tabs={tabs.map((tabId) => {
                const TabIcon = TabToIcon[tabId]

                return {
                    key: tabId,
                    label: (
                        <div className="flex items-center gap-1">
                            {TabIcon ? (
                                tabsState[tabId] === 'loading' ? (
                                    <Spinner textColored />
                                ) : (
                                    <TabIcon />
                                )
                            ) : undefined}
                            <span>{capitalizeFirstLetter(tabId)}</span>
                        </div>
                    ),
                }
            })}
        />
    )
}

export function PlayerInspectorControls({ onClose }: { onClose: () => void }): JSX.Element {
    const { logicProps } = useValues(sessionRecordingPlayerLogic)
    const inspectorLogic = playerInspectorLogic(logicProps)
<<<<<<< HEAD
    const { tab, windowIdFilter, syncScrollingPaused, windowIds, showMatchingEventsFilter } = useValues(inspectorLogic)
    const { setWindowIdFilter, setSyncScrollPaused, setTab } = useActions(inspectorLogic)
    const { showOnlyMatching, miniFilters, syncScroll, searchQuery } = useValues(playerSettingsLogic)
    const { setShowOnlyMatching, setMiniFilter, setSyncScroll, setSearchQuery } = useActions(playerSettingsLogic)
=======
    const { tab, windowIdFilter, windowIds, showMatchingEventsFilter } = useValues(inspectorLogic)
    const { setWindowIdFilter, setTab } = useActions(inspectorLogic)
    const { showOnlyMatching, timestampMode, miniFilters, searchQuery } = useValues(playerSettingsLogic)
    const { setShowOnlyMatching, setTimestampMode, setMiniFilter, setSearchQuery } = useActions(playerSettingsLogic)
>>>>>>> eb3f8be2

    const mode = logicProps.mode ?? SessionRecordingPlayerMode.Standard

    const { featureFlags } = useValues(featureFlagLogic)

    const tabs = [
        SessionRecordingPlayerTab.ALL,
        SessionRecordingPlayerTab.EVENTS,
        SessionRecordingPlayerTab.CONSOLE,
        SessionRecordingPlayerTab.NETWORK,
    ]
    if (window.IMPERSONATED_SESSION || featureFlags[FEATURE_FLAGS.SESSION_REPLAY_DOCTOR]) {
        tabs.push(SessionRecordingPlayerTab.DOCTOR)
    } else {
        // ensure we've not left the doctor tab in the tabs state
        if (tab === SessionRecordingPlayerTab.DOCTOR) {
            setTab(SessionRecordingPlayerTab.ALL)
        }
    }

    if (mode === SessionRecordingPlayerMode.Sharing) {
        // Events can't be loaded in sharing mode
        tabs.splice(1, 1)
        // Doctor tab is not available in sharing mode
        tabs.pop()
    }

    return (
        <div className="bg-side border-b">
            <div className="flex justify-between flex-nowrap">
                <div className="w-2.5 mb-2 border-b shrink-0" />
                <TabButtons tabs={tabs} logicProps={logicProps} />
                <div className="flex flex-1 items-center justify-end mb-2 border-b px-1">
                    <LemonButton size="xsmall" icon={<IconX />} onClick={onClose} />
                </div>
            </div>

            <div className="px-2">
                <div
                    className="flex items-center gap-1 flex-wrap font-medium text-primary-alt"
                    data-attr="mini-filters"
                >
                    {miniFilters.map((filter) => (
                        <LemonButton
                            key={filter.key}
                            size="small"
                            noPadding
                            active={filter.enabled}
                            onClick={() => {
                                // "alone" should always be a select-to-true action
                                setMiniFilter(filter.key, filter.alone || !filter.enabled)
                            }}
                            tooltip={filter.tooltip}
                        >
                            <span className="p-1 text-xs">{filter.name}</span>
                        </LemonButton>
                    ))}
                </div>

                <div className="flex items-center py-1 gap-8 justify-between">
                    <div className="flex items-center gap-2 flex-1">
                        <div className="flex flex-1">
                            <LemonInput
                                size="small"
                                onChange={(e) => setSearchQuery(e)}
                                placeholder="Search..."
                                type="search"
                                value={searchQuery}
                                fullWidth
                                suffix={
                                    <Tooltip title={<InspectorSearchInfo />}>
                                        <IconInfo />
                                    </Tooltip>
                                }
                            />
                        </div>

                        {windowIds.length > 1 ? (
                            <div className="flex items-center gap-2 flex-wrap">
                                <LemonSelect
                                    size="small"
                                    data-attr="player-window-select"
                                    value={windowIdFilter}
                                    onChange={(val) => setWindowIdFilter(val || null)}
                                    options={[
                                        {
                                            value: null,
                                            label: 'All windows',
                                            icon: <IconWindow size="small" value="A" className="text-muted" />,
                                        },
                                        ...windowIds.map((windowId, index) => ({
                                            value: windowId,
                                            label: `Window ${index + 1}`,
                                            icon: <IconWindow size="small" value={index + 1} className="text-muted" />,
                                        })),
                                    ]}
                                />
                                <Tooltip
                                    title="Each recording window translates to a distinct browser tab or window."
                                    className="text-base text-muted-alt"
                                >
                                    <IconInfo />
                                </Tooltip>
                            </div>
                        ) : null}
                    </div>

                    <div className="flex items-center gap-1">
                        <LemonButton
                            size="small"
                            type="secondary"
                            noPadding
<<<<<<< HEAD
                            active={syncScroll}
                            onClick={() => {
                                // If the user has syncScrolling on, but it is paused due to interacting with the Inspector, we want to resume it
                                if (syncScroll && syncScrollingPaused) {
                                    setSyncScrollPaused(false)
                                } else {
                                    // Otherwise we are just toggling the setting
                                    setSyncScroll(!syncScroll)
                                }
                            }}
                            tooltipPlacement="left"
                            tooltip={
                                syncScroll && syncScrollingPaused
                                    ? 'Synced scrolling is paused - click to resume'
                                    : 'Scroll the list in sync with the recording playback'
                            }
                        >
                            {syncScroll && syncScrollingPaused ? (
                                <IconPause className="text-lg m-1" />
                            ) : (
                                <IconPlayCircle className="text-lg m-1" />
                            )}
=======
                            onClick={() => setTimestampMode(timestampMode === 'absolute' ? 'relative' : 'absolute')}
                            tooltipPlacement="left"
                            tooltip={
                                timestampMode === 'absolute'
                                    ? 'Showing absolute timestamps'
                                    : 'Showing timestamps relative to the start of the recording'
                            }
                        >
                            <span className="p-1 flex items-center gap-1">
                                <span className=" text-xs">{capitalizeFirstLetter(timestampMode)}</span>{' '}
                                <IconClock className="text-lg" />
                            </span>
>>>>>>> eb3f8be2
                        </LemonButton>
                    </div>
                </div>
                {showMatchingEventsFilter ? (
                    <div className="flex items-center">
                        <span className="flex items-center whitespace-nowrap text-xs gap-1">
                            Only events matching filters
                            <Tooltip
                                title="Display only the events that match the global filter."
                                className="text-base text-muted-alt"
                            >
                                <IconInfo />
                            </Tooltip>
                        </span>

                        <LemonCheckbox
                            className="mx-2"
                            checked={showOnlyMatching}
                            size="small"
                            onChange={setShowOnlyMatching}
                        />
                    </div>
                ) : null}
            </div>
        </div>
    )
}<|MERGE_RESOLUTION|>--- conflicted
+++ resolved
@@ -1,8 +1,4 @@
-<<<<<<< HEAD
-import { IconBug, IconDashboard, IconInfo, IconPause, IconTerminal, IconX } from '@posthog/icons'
-=======
-import { IconBug, IconClock, IconDashboard, IconInfo, IconTerminal, IconX } from '@posthog/icons'
->>>>>>> eb3f8be2
+import { IconBug, IconDashboard, IconInfo, IconTerminal, IconX } from '@posthog/icons'
 import { LemonButton, LemonCheckbox, LemonInput, LemonSelect, LemonTabs, Tooltip } from '@posthog/lemon-ui'
 import { useActions, useValues } from 'kea'
 import { FEATURE_FLAGS } from 'lib/constants'
@@ -73,17 +69,10 @@
 export function PlayerInspectorControls({ onClose }: { onClose: () => void }): JSX.Element {
     const { logicProps } = useValues(sessionRecordingPlayerLogic)
     const inspectorLogic = playerInspectorLogic(logicProps)
-<<<<<<< HEAD
-    const { tab, windowIdFilter, syncScrollingPaused, windowIds, showMatchingEventsFilter } = useValues(inspectorLogic)
-    const { setWindowIdFilter, setSyncScrollPaused, setTab } = useActions(inspectorLogic)
-    const { showOnlyMatching, miniFilters, syncScroll, searchQuery } = useValues(playerSettingsLogic)
-    const { setShowOnlyMatching, setMiniFilter, setSyncScroll, setSearchQuery } = useActions(playerSettingsLogic)
-=======
     const { tab, windowIdFilter, windowIds, showMatchingEventsFilter } = useValues(inspectorLogic)
     const { setWindowIdFilter, setTab } = useActions(inspectorLogic)
-    const { showOnlyMatching, timestampMode, miniFilters, searchQuery } = useValues(playerSettingsLogic)
-    const { setShowOnlyMatching, setTimestampMode, setMiniFilter, setSearchQuery } = useActions(playerSettingsLogic)
->>>>>>> eb3f8be2
+    const { showOnlyMatching, miniFilters, searchQuery } = useValues(playerSettingsLogic)
+    const { setShowOnlyMatching, setMiniFilter, setSearchQuery } = useActions(playerSettingsLogic)
 
     const mode = logicProps.mode ?? SessionRecordingPlayerMode.Standard
 
@@ -190,51 +179,6 @@
                             </div>
                         ) : null}
                     </div>
-
-                    <div className="flex items-center gap-1">
-                        <LemonButton
-                            size="small"
-                            type="secondary"
-                            noPadding
-<<<<<<< HEAD
-                            active={syncScroll}
-                            onClick={() => {
-                                // If the user has syncScrolling on, but it is paused due to interacting with the Inspector, we want to resume it
-                                if (syncScroll && syncScrollingPaused) {
-                                    setSyncScrollPaused(false)
-                                } else {
-                                    // Otherwise we are just toggling the setting
-                                    setSyncScroll(!syncScroll)
-                                }
-                            }}
-                            tooltipPlacement="left"
-                            tooltip={
-                                syncScroll && syncScrollingPaused
-                                    ? 'Synced scrolling is paused - click to resume'
-                                    : 'Scroll the list in sync with the recording playback'
-                            }
-                        >
-                            {syncScroll && syncScrollingPaused ? (
-                                <IconPause className="text-lg m-1" />
-                            ) : (
-                                <IconPlayCircle className="text-lg m-1" />
-                            )}
-=======
-                            onClick={() => setTimestampMode(timestampMode === 'absolute' ? 'relative' : 'absolute')}
-                            tooltipPlacement="left"
-                            tooltip={
-                                timestampMode === 'absolute'
-                                    ? 'Showing absolute timestamps'
-                                    : 'Showing timestamps relative to the start of the recording'
-                            }
-                        >
-                            <span className="p-1 flex items-center gap-1">
-                                <span className=" text-xs">{capitalizeFirstLetter(timestampMode)}</span>{' '}
-                                <IconClock className="text-lg" />
-                            </span>
->>>>>>> eb3f8be2
-                        </LemonButton>
-                    </div>
                 </div>
                 {showMatchingEventsFilter ? (
                     <div className="flex items-center">
