--- conflicted
+++ resolved
@@ -316,12 +316,9 @@
         setSimilarRecordings: (results: string[]) => ({ results }),
         setIsCommenting: (isCommenting: boolean) => ({ isCommenting }),
         updatePlayerTimeTracking: true,
-<<<<<<< HEAD
         exportRecordingToVideoFile: true,
-=======
         markViewed: (delay?: number) => ({ delay }),
         setWasMarkedViewed: (wasMarkedViewed: boolean) => ({ wasMarkedViewed }),
->>>>>>> 9c32ee5e
     }),
     reducers(({ props }) => ({
         wasMarkedViewed: [
