import { actions, connect, events, kea, key, listeners, path, props, propsChanged, reducers, selectors } from 'kea'
import { windowValues } from 'kea-window-values'
import type { sessionRecordingPlayerLogicType } from './sessionRecordingPlayerLogicType'
import { Replayer } from 'rrweb'
import { eventUsageLogic } from 'lib/utils/eventUsageLogic'
import {
    AvailableFeature,
    MatchedRecording,
    RecordingSegment,
    SessionPlayerData,
    SessionPlayerState,
    SessionRecordingId,
    SessionRecordingType,
} from '~/types'
import { getBreakpoint } from 'lib/utils/responsiveUtils'
import { sessionRecordingDataLogic } from 'scenes/session-recordings/player/sessionRecordingDataLogic'
import { deleteRecording } from './utils/playerUtils'
import { playerSettingsLogic } from './playerSettingsLogic'
import equal from 'fast-deep-equal'
import { clamp, downloadFile, fromParamsGivenUrl } from 'lib/utils'
import { lemonToast } from '@posthog/lemon-ui'
import { delay } from 'kea-test-utils'
import { userLogic } from 'scenes/userLogic'
import { openBillingPopupModal } from 'scenes/billing/BillingPopup'
import { sessionRecordingsListLogic } from 'scenes/session-recordings/playlist/sessionRecordingsListLogic'
import { router } from 'kea-router'
import { urls } from 'scenes/urls'
import { wrapConsole } from 'lib/utils/wrapConsole'
import { SessionRecordingPlayerExplorerProps } from './view-explorer/SessionRecordingPlayerExplorer'
import { createExportedSessionRecording } from '../file-playback/sessionRecordingFilePlaybackLogic'

export const PLAYBACK_SPEEDS = [0.5, 1, 2, 3, 4, 8, 16]
export const ONE_FRAME_MS = 100 // We don't really have frames but this feels granular enough

export interface Player {
    replayer: Replayer
    windowId: string
}

// This is the basic props used by most sub-logics
export interface SessionRecordingLogicProps {
    sessionRecordingId: SessionRecordingId
    playerKey: string
}

export interface SessionRecordingPlayerLogicProps extends SessionRecordingLogicProps {
    sessionRecordingData?: SessionPlayerData
    playlistShortId?: string
    matching?: MatchedRecording[]
    recordingStartTime?: string
    nextSessionRecording?: Partial<SessionRecordingType>
    autoPlay?: boolean
}

export const sessionRecordingPlayerLogic = kea<sessionRecordingPlayerLogicType>([
    path((key) => ['scenes', 'session-recordings', 'player', 'sessionRecordingPlayerLogic', key]),
    props({} as SessionRecordingPlayerLogicProps),
    key((props: SessionRecordingPlayerLogicProps) => `${props.playerKey}-${props.sessionRecordingId}`),
    connect((props: SessionRecordingPlayerLogicProps) => ({
        values: [
            sessionRecordingDataLogic(props),
            ['fullLoad', 'sessionPlayerData', 'sessionPlayerSnapshotDataLoading', 'sessionPlayerMetaDataLoading'],
            playerSettingsLogic,
            ['speed', 'skipInactivitySetting', 'isFullScreen'],
            userLogic,
            ['hasAvailableFeature'],
        ],
        actions: [
            sessionRecordingDataLogic(props),
            [
                'loadRecording',
                'loadRecordingSnapshotsSuccess',
                'loadRecordingSnapshotsFailure',
                'loadRecordingMetaSuccess',
            ],
            playerSettingsLogic,
            ['setSpeed', 'setSkipInactivitySetting', 'setIsFullScreen'],
            eventUsageLogic,
            [
                'reportNextRecordingTriggered',
                'reportRecordingPlayerSkipInactivityToggled',
                'reportRecordingPlayerSpeedChanged',
                'reportRecordingViewedSummary',
                'reportRecordingExportedToFile',
            ],
        ],
    })),
    propsChanged(({ actions, props: { matching } }, { matching: oldMatching }) => {
        // Ensures that if filter results change, then matching results in this player logic will also change
        if (!equal(matching, oldMatching)) {
            actions.setMatching(matching)
        }
    }),
    actions({
        tryInitReplayer: () => true,
        setPlayer: (player: Player | null) => ({ player }),
        setPlay: true,
        setPause: true,
        setEndReached: (reached: boolean = true) => ({ reached }),
        startBuffer: true,
        endBuffer: true,
        startScrub: true,
        endScrub: true,
        setErrorPlayerState: (show: boolean) => ({ show }),
        setSkippingInactivity: (isSkippingInactivity: boolean) => ({ isSkippingInactivity }),
        syncPlayerSpeed: true,
        setCurrentTimestamp: (timestamp: number) => ({ timestamp }),
        setScale: (scale: number) => ({ scale }),
        togglePlayPause: true,
        seekToTimestamp: (timestamp: number, forcePlay: boolean = false) => ({ timestamp, forcePlay }),
        seekToTime: (timeInMilliseconds: number) => ({ timeInMilliseconds }),
        seekForward: (amount?: number) => ({ amount }),
        seekBackward: (amount?: number) => ({ amount }),
        resolvePlayerState: true,
        updateAnimation: true,
        stopAnimation: true,
        setCurrentSegment: (segment: RecordingSegment) => ({ segment }),
        setRootFrame: (frame: HTMLDivElement) => ({ frame }),
        checkBufferingCompleted: true,
        initializePlayerFromStart: true,
        incrementErrorCount: true,
        incrementWarningCount: (count: number = 1) => ({ count }),
        setMatching: (matching: SessionRecordingType['matching_events']) => ({ matching }),
        updateFromMetadata: true,
        exportRecordingToFile: true,
        deleteRecording: true,
        openExplorer: true,
        closeExplorer: true,
        setExplorerProps: (props: SessionRecordingPlayerExplorerProps | null) => ({ props }),
    }),
    reducers(({ props }) => ({
        rootFrame: [
            null as HTMLDivElement | null,
            {
                setRootFrame: (_, { frame }) => frame,
            },
        ],
        player: [
            null as Player | null,
            {
                setPlayer: (_, { player }) => player,
            },
        ],
        currentTimestamp: [
            undefined as number | undefined,
            {
                setCurrentTimestamp: (_, { timestamp }) => timestamp,
            },
        ],
        currentSegment: [
            null as RecordingSegment | null,
            {
                setCurrentSegment: (_, { segment }) => segment,
            },
        ],
        isSkippingInactivity: [false, { setSkippingInactivity: (_, { isSkippingInactivity }) => isSkippingInactivity }],
        scale: [
            1,
            {
                setScale: (_, { scale }) => scale,
            },
        ],
        playingState: [
            SessionPlayerState.PLAY as SessionPlayerState.PLAY | SessionPlayerState.PAUSE,
            {
                setPlay: () => SessionPlayerState.PLAY,
                setPause: () => SessionPlayerState.PAUSE,
            },
        ],
        isBuffering: [true, { startBuffer: () => true, endBuffer: () => false }],
        isErrored: [false, { setErrorPlayerState: (_, { show }) => show }],
        isScrubbing: [false, { startScrub: () => true, endScrub: () => false }],

        errorCount: [0, { incrementErrorCount: (prevErrorCount, {}) => prevErrorCount + 1 }],
        warningCount: [0, { incrementWarningCount: (prevWarningCount, { count }) => prevWarningCount + count }],
        matching: [
            props.matching ?? ([] as SessionRecordingType['matching_events']),
            {
                setMatching: (_, { matching }) => matching,
            },
        ],
        endReached: [
            false,
            {
                setEndReached: (_, { reached }) => reached,
                tryInitReplayer: () => false,
                setCurrentTimestamp: () => false,
            },
        ],
        explorerMode: [
            null as SessionRecordingPlayerExplorerProps | null,
            {
                setExplorerProps: (_, { props }) => props,
                closeExplorer: () => null,
            },
        ],
    })),
    selectors({
        // Prop references for use by other logics
        sessionRecordingId: [() => [(_, props) => props], (props): string => props.sessionRecordingId],
        logicProps: [() => [(_, props) => props], (props): SessionRecordingPlayerLogicProps => props],

        currentPlayerState: [
            (s) => [s.playingState, s.fullLoad, s.isBuffering, s.isErrored, s.isScrubbing, s.isSkippingInactivity],
            (playingState, fullLoad, isBuffering, isErrored, isScrubbing, isSkippingInactivity) => {
                if (isScrubbing) {
                    // If scrubbing, playingState takes precedence
                    return playingState
                }
                if (!fullLoad) {
                    return SessionPlayerState.READY
                }
                if (isErrored) {
                    return SessionPlayerState.ERROR
                }
                if (isBuffering) {
                    return SessionPlayerState.BUFFER
                }
                if (isSkippingInactivity && playingState !== SessionPlayerState.PAUSE) {
                    return SessionPlayerState.SKIP
                }
                return playingState
            },
        ],
        // Useful for the relative time in the context of the whole recording
        currentPlayerTime: [
            (s) => [s.currentTimestamp, s.sessionPlayerData],
            (currentTimestamp, sessionPlayerData) => {
                return Math.max(0, (currentTimestamp ?? 0) - (sessionPlayerData?.start?.valueOf() ?? 0))
            },
        ],
        // The relative time for the player, i.e. the offset between the current timestamp, and the window start for the current segment
        toRRwebPlayerTime: [
            (s) => [s.sessionPlayerData, s.currentSegment],
            (sessionPlayerData, currentSegment) => {
                return (timestamp: number): number | undefined => {
                    if (!currentSegment || !currentSegment.windowId) {
                        return
                    }

                    const snaphots = sessionPlayerData.snapshotsByWindowId[currentSegment.windowId]

                    return Math.max(0, timestamp - snaphots[0].timestamp)
                }
            },
        ],

        // The relative time for the player, i.e. the offset between the current timestamp, and the window start for the current segment
        fromRRwebPlayerTime: [
            (s) => [s.sessionPlayerData, s.currentSegment],
            (sessionPlayerData, currentSegment) => {
                return (time?: number): number | undefined => {
                    if (time === undefined || !currentSegment?.windowId) {
                        return
                    }
                    const snaphots = sessionPlayerData.snapshotsByWindowId[currentSegment.windowId]
                    return snaphots[0].timestamp + time
                }
            },
        ],

        jumpTimeMs: [(selectors) => [selectors.speed], (speed) => 10 * 1000 * speed],
        matchingEvents: [
            (s) => [s.matching],
            (matching) => (matching ?? []).map((filterMatches) => filterMatches.events).flat(),
        ],

        playerSpeed: [
            (s) => [s.speed, s.isSkippingInactivity, s.currentSegment, s.currentTimestamp],
            (speed, isSkippingInactivity, currentSegment, currentTimestamp) => {
                if (isSkippingInactivity) {
                    const secondsToSkip = ((currentSegment?.endTimestamp ?? 0) - (currentTimestamp ?? 0)) / 1000
                    const skipSpeed = Math.max(50, secondsToSkip)

                    return skipSpeed
                } else {
                    return speed
                }
            },
        ],
        segmentForTimestamp: [
            (s) => [s.sessionPlayerData],
            (sessionPlayerData) => {
                return (timestamp?: number): RecordingSegment | null => {
                    if (timestamp === undefined) {
                        return null
                    }
                    for (const segment of sessionPlayerData.segments) {
                        if (segment.startTimestamp <= timestamp && segment.endTimestamp >= timestamp) {
                            return segment
                        }
                    }
                    return null
                }
            },
        ],
    }),
    listeners(({ props, values, actions, cache }) => ({
        setRootFrame: () => {
            actions.tryInitReplayer()
        },
        tryInitReplayer: () => {
            // Tries to initialize a new player
            const windowId = values.segmentForTimestamp(values.currentTimestamp)?.windowId

            actions.setPlayer(null)

            if (values.rootFrame) {
                values.rootFrame.innerHTML = '' // Clear the previously drawn frames
            }

            if (
                !values.rootFrame ||
                windowId === undefined ||
                !values.sessionPlayerData.snapshotsByWindowId[windowId] ||
                values.sessionPlayerData.snapshotsByWindowId[windowId].length < 2
            ) {
                actions.setPlayer(null)
                return
            }

            const replayer = new Replayer(values.sessionPlayerData.snapshotsByWindowId[windowId], {
                root: values.rootFrame,
                triggerFocus: false,
                insertStyleRules: [
                    `.ph-no-capture {   background-image: url("data:image/svg+xml;base64,PHN2ZyB3aWR0aD0iMTYiIGhlaWdodD0iMTYiIHZpZXdCb3g9IjAgMCAxNiAxNiIgZmlsbD0ibm9uZSIgeG1sbnM9Imh0dHA6Ly93d3cudzMub3JnLzIwMDAvc3ZnIj4KPHJlY3Qgd2lkdGg9IjE2IiBoZWlnaHQ9IjE2IiBmaWxsPSJibGFjayIvPgo8cGF0aCBkPSJNOCAwSDE2TDAgMTZWOEw4IDBaIiBmaWxsPSIjMkQyRDJEIi8+CjxwYXRoIGQ9Ik0xNiA4VjE2SDhMMTYgOFoiIGZpbGw9IiMyRDJEMkQiLz4KPC9zdmc+Cg=="); }`,
                ],
            })
            actions.setPlayer({ replayer, windowId })
        },
        setPlayer: ({ player }) => {
            if (player) {
                if (values.currentTimestamp !== undefined) {
                    actions.seekToTimestamp(values.currentTimestamp)
                }
                actions.syncPlayerSpeed()
            }
        },
        setCurrentSegment: ({ segment }) => {
            // Check if we should we skip this segment
            if (!segment.isActive && values.skipInactivitySetting && segment.kind !== 'buffer') {
                actions.setSkippingInactivity(true)
            } else {
                actions.setSkippingInactivity(false)
            }

            // Check if the new segment is for a different window_id than the last one
            // If so, we need to re-initialize the player
            if (!values.player || values.player.windowId !== segment.windowId) {
                values.player?.replayer?.pause()
                actions.tryInitReplayer()
            }
            if (values.currentTimestamp !== undefined) {
                actions.seekToTimestamp(values.currentTimestamp)
            }
        },
        setSkipInactivitySetting: ({ skipInactivitySetting }) => {
            actions.reportRecordingPlayerSkipInactivityToggled(skipInactivitySetting)
            if (!values.currentSegment?.isActive && skipInactivitySetting) {
                actions.setSkippingInactivity(true)
            } else {
                actions.setSkippingInactivity(false)
            }
        },
        setSkippingInactivity: () => {
            actions.syncPlayerSpeed()
        },
        syncPlayerSpeed: () => {
            values.player?.replayer?.setConfig({ speed: values.playerSpeed })
        },
        checkBufferingCompleted: () => {
            // If buffering has completed, resume last playing state
            if (values.currentTimestamp === undefined) {
                return
            }
            const isBuffering = values.segmentForTimestamp(values.currentTimestamp)?.kind === 'buffer'

            if (values.currentPlayerState === SessionPlayerState.BUFFER && !isBuffering) {
                actions.endBuffer()
                actions.seekToTimestamp(values.currentTimestamp)
            }
        },
        initializePlayerFromStart: () => {
            const initialSegment = values.sessionPlayerData?.segments[0]
            if (initialSegment) {
                // Check for the "t" search param in the url on first load
                if (!cache.hasInitialized) {
                    cache.hasInitialized = true
                    const searchParams = fromParamsGivenUrl(window.location.search)
                    if (searchParams.t) {
                        const desiredStartTime = Number(searchParams.t) * 1000
                        actions.seekToTime(desiredStartTime)
                    }
                }

                if (!values.currentTimestamp) {
                    actions.setCurrentTimestamp(initialSegment.startTimestamp)
                }

                actions.setCurrentSegment(initialSegment)
            }
        },
        updateFromMetadata: async (_, breakpoint) => {
            // On loading more of the recording, trigger some state changes
            const currentEvents = values.player?.replayer?.service.state.context.events ?? []
            const eventsToAdd = []

            if (values.currentSegment?.windowId !== undefined) {
                // TODO: Probbaly need to check for dedupes here....
                eventsToAdd.push(
                    ...(values.sessionPlayerData.snapshotsByWindowId[values.currentSegment?.windowId] ?? []).slice(
                        currentEvents.length
                    )
                )
            }

            // If replayer isn't initialized, it will be initialized with the already loaded snapshots
            if (!!values.player?.replayer) {
                for (const event of eventsToAdd) {
                    await values.player?.replayer?.addEvent(event)
                }
            }

<<<<<<< HEAD
            // TODO: We should only do this if we have once played (i.e. we should not base this on the underlying data)

=======
>>>>>>> 57e7ed7c
            if (!values.currentTimestamp) {
                actions.initializePlayerFromStart()
            }
            actions.checkBufferingCompleted()
            breakpoint()
        },
        loadRecordingMetaSuccess: async () => {
            // As the connected data logic may be preloaded we call a shared function here and on mount
            actions.updateFromMetadata()
        },

        loadRecordingSnapshotsSuccess: async () => {
            // As the connected data logic may be preloaded we call a shared function here and on mount
            actions.updateFromMetadata()
        },

        loadRecordingSnapshotsFailure: () => {
            if (Object.keys(values.sessionPlayerData.snapshotsByWindowId).length === 0) {
                console.error('PostHog Recording Playback Error: No snapshots loaded')
                actions.setErrorPlayerState(true)
            }
        },
        setPlay: () => {
            actions.stopAnimation()
            actions.syncPlayerSpeed() // hotfix: speed changes on player state change

            // Use the start of the current segment if there is no currentTimestamp
            // (theoretically, should never happen, but Typescript doesn't know that)

            let nextTimestamp = values.currentTimestamp || values.currentSegment?.startTimestamp

            if (values.endReached) {
                nextTimestamp = values.sessionPlayerData.segments[0].startTimestamp
            }

            actions.setEndReached(false)

            if (nextTimestamp !== undefined) {
                actions.seekToTimestamp(nextTimestamp, true)
            }
        },
        setPause: () => {
            actions.stopAnimation()
            actions.syncPlayerSpeed() // hotfix: speed changes on player state change
            values.player?.replayer?.pause()
        },
        setEndReached: ({ reached }) => {
            if (reached) {
                actions.setPause()
            }
        },
        startBuffer: () => {
            actions.stopAnimation()
        },
        setErrorPlayerState: ({ show }) => {
            if (show) {
                actions.incrementErrorCount()
                actions.stopAnimation()
            }
        },
        startScrub: () => {
            actions.stopAnimation()
        },
        setSpeed: ({ speed }) => {
            actions.reportRecordingPlayerSpeedChanged(speed)
            actions.syncPlayerSpeed()
        },
        seekToTimestamp: async ({ timestamp, forcePlay }, breakpoint) => {
            actions.stopAnimation()
            actions.setCurrentTimestamp(timestamp)

            // Check if we're seeking to a new segment
            const segment = values.segmentForTimestamp(timestamp)

            if (segment && segment !== values.currentSegment) {
                actions.setCurrentSegment(segment)
            }

            if (values.currentPlayerState === SessionPlayerState.READY) {
<<<<<<< HEAD
                // We haven't started properly loading yet so nothigng to do
=======
                // We haven't started properly loading yet so nothing to do
>>>>>>> 57e7ed7c
            } else if (!values.sessionPlayerSnapshotDataLoading && segment?.kind === 'buffer') {
                // If not currently loading anything and part of the recording hasn't loaded, set error state
                values.player?.replayer?.pause()
                actions.endBuffer()
                console.error("Error: Player tried to seek to a position that hasn't loaded yet")
                actions.setErrorPlayerState(true)
            }

            // If next time is greater than last buffered time, set to buffering
            else if (segment?.kind === 'buffer') {
                values.player?.replayer?.pause()
                actions.startBuffer()
                actions.setErrorPlayerState(false)
            }

            // If not forced to play and if last playing state was pause, pause
            else if (!forcePlay && values.currentPlayerState === SessionPlayerState.PAUSE) {
                values.player?.replayer?.pause(values.toRRwebPlayerTime(timestamp))
                actions.endBuffer()
                actions.setErrorPlayerState(false)
            }
            // Otherwise play
            else {
                values.player?.replayer?.play(values.toRRwebPlayerTime(timestamp))
                actions.updateAnimation()
                actions.endBuffer()
                actions.setErrorPlayerState(false)
            }

            breakpoint()
        },
        seekForward: ({ amount = values.jumpTimeMs }) => {
            actions.seekToTime((values.currentPlayerTime || 0) + amount)
        },
        seekBackward: ({ amount = values.jumpTimeMs }) => {
            actions.seekToTime((values.currentPlayerTime || 0) - amount)
        },

        seekToTime: ({ timeInMilliseconds }) => {
            if (values.currentTimestamp === undefined) {
                return
            }

            if (!values.sessionPlayerData.start || !values.sessionPlayerData.end) {
                return
            }

            const newTimestamp = clamp(
                values.sessionPlayerData.start.valueOf() + timeInMilliseconds,
                values.sessionPlayerData.start.valueOf(),
                values.sessionPlayerData.end.valueOf()
            )

            actions.seekToTimestamp(newTimestamp)
        },

        togglePlayPause: () => {
            if (values.currentPlayerState === SessionPlayerState.READY) {
                actions.loadRecording(true)
                return
            }
            // If buffering, toggle is a noop
            if (values.currentPlayerState === SessionPlayerState.BUFFER) {
                return
            }
            // If paused, start playing
            if (values.currentPlayerState === SessionPlayerState.PAUSE) {
                actions.setPlay()
            }
            // If playing, pause
            else {
                actions.setPause()
            }
        },
        updateAnimation: () => {
            // The main loop of the player. Called on each frame
            const rrwebPlayerTime = values.player?.replayer?.getCurrentTime()
            let newTimestamp = values.fromRRwebPlayerTime(rrwebPlayerTime)

            if (newTimestamp == undefined && values.currentTimestamp) {
                // This can happen if the player is not loaded due to us being in a "gap" segment
                // In this case, we should progress time forward manually
                if (values.currentSegment?.kind === 'gap') {
                    newTimestamp = values.currentTimestamp + values.playerSpeed * (1000 / 60) // rough animation fps
                }
            }

            // If we are beyond the current segment then move to the next one
            if (newTimestamp && values.currentSegment && newTimestamp > values.currentSegment.endTimestamp) {
                const nextSegment = values.segmentForTimestamp(newTimestamp)

                if (nextSegment) {
                    actions.setCurrentTimestamp(Math.max(newTimestamp, nextSegment.startTimestamp))
                    actions.setCurrentSegment(nextSegment)
                } else {
                    // At the end of the recording. Pause the player and set fully to the end
                    actions.setEndReached()
                }
                return
            }

            // If we're beyond buffered position, set to buffering
            if (values.currentSegment?.kind === 'buffer') {
                // Pause only the animation, not our player, so it will restart
                // when the buffering progresses
                values.player?.replayer?.pause()
                actions.startBuffer()
                actions.setErrorPlayerState(false)
                return
            }

            if (newTimestamp !== undefined) {
                // The normal loop. Progress the player position and continue the loop
                actions.setCurrentTimestamp(newTimestamp)
                cache.timer = requestAnimationFrame(actions.updateAnimation)
            }
        },
        stopAnimation: () => {
            if (cache.timer) {
                cancelAnimationFrame(cache.timer)
            }
        },

        exportRecordingToFile: async () => {
            if (!values.sessionPlayerData) {
                return
            }

            if (!values.hasAvailableFeature(AvailableFeature.RECORDINGS_FILE_EXPORT)) {
                openBillingPopupModal({
                    title: 'Unlock recording exports',
                    description:
                        'Export recordings to a file that can be stored wherever you like and loaded back into PostHog for playback at any time.',
                })
                return
            }

            const doExport = async (): Promise<void> => {
                while (values.sessionPlayerData.bufferedToTime !== values.sessionPlayerData.durationMs) {
                    await delay(1000)
                }

                const payload = createExportedSessionRecording(sessionRecordingDataLogic(props))

                const recordingFile = new File(
                    [JSON.stringify(payload)],
                    `export-${props.sessionRecordingId}.ph-recording.json`,
                    { type: 'application/json' }
                )

                downloadFile(recordingFile)
                actions.reportRecordingExportedToFile()
            }

            await lemonToast.promise(doExport(), {
                success: 'Export complete!',
                error: 'Export failed!',
                pending: 'Exporting recording...',
            })
        },
        deleteRecording: async () => {
            await deleteRecording(props.sessionRecordingId)

            // Handles locally updating recordings sidebar so that we don't have to call expensive load recordings every time.
            const listLogic =
                !!props.playlistShortId &&
                sessionRecordingsListLogic.isMounted({ playlistShortId: props.playlistShortId })
                    ? // On playlist page
                      sessionRecordingsListLogic({ playlistShortId: props.playlistShortId })
                    : // In any other context with a list of recordings (recent recordings)
                      sessionRecordingsListLogic.findMounted({ updateSearchParams: true })

            if (listLogic) {
                listLogic.actions.loadAllRecordings()
                // Reset selected recording to first one in the list
                listLogic.actions.setSelectedRecordingId(null)
            } else if (router.values.location.pathname.includes('/replay')) {
                // On a page that displays a single recording `replay/:id` that doesn't contain a list
                router.actions.push(urls.replay())
            } else {
                // No-op a modal session recording. Delete icon is hidden in modal contexts since modals should be read only views.
            }
        },
        openExplorer: () => {
            actions.setPause()
            const iframe = values.rootFrame?.querySelector('iframe')
            const iframeHtml = iframe?.contentWindow?.document?.documentElement?.innerHTML
            if (!iframeHtml) {
                return
            }

            actions.setExplorerProps({
                html: iframeHtml,
                width: parseFloat(iframe.width),
                height: parseFloat(iframe.height),
            })
        },
    })),
    windowValues({
        isSmallScreen: (window: any) => window.innerWidth < getBreakpoint('md'),
    }),
    events(({ props, values, actions, cache }) => ({
        beforeUnmount: () => {
            cache.resetConsoleWarn?.()
            clearTimeout(cache.consoleWarnDebounceTimer)
            values.player?.replayer?.pause()
            actions.setPlayer(null)
            actions.reportRecordingViewedSummary({
                viewed_time_ms: cache.openTime !== undefined ? performance.now() - cache.openTime : undefined,
                recording_duration_ms: values.sessionPlayerData ? values.sessionPlayerData.durationMs : undefined,
                // TODO: Validate this is correct
                recording_age_days:
                    values.sessionPlayerData && values.sessionPlayerData.segments.length > 0
                        ? Math.floor(values.sessionPlayerData.start?.diff(new Date(), 'days') ?? 0)
                        : undefined,
                rrweb_warning_count: values.warningCount,
                error_count_during_recording_playback: values.errorCount,
            })
        },
        afterMount: () => {
            if (props.sessionRecordingId) {
                actions.loadRecording(props.autoPlay)
            }
            // if (!values.sessionPlayerSnapshotDataLoading || !values.sessionPlayerMetaDataLoading) {
            //     // If either value is not loading that indicates we have already loaded and should trigger it
            //     actions.updateFromMetadata()
            // }

            cache.openTime = performance.now()

            // NOTE: RRweb can log _alot_ of warnings so we debounce the count otherwise we just end up making the performance worse
            let warningCount = 0
            cache.consoleWarnDebounceTimer = null

            const debouncedCounter = (): void => {
                warningCount += 1

                if (!cache.consoleWarnDebounceTimer) {
                    cache.consoleWarnDebounceTimer = setTimeout(() => {
                        cache.consoleWarnDebounceTimer = null
                        actions.incrementWarningCount(warningCount)
                        warningCount = 0
                    }, 1000)
                }
            }

            cache.resetConsoleWarn = wrapConsole('warn', (args) => {
                if (typeof args[0] === 'string' && args[0].includes('[replayer]')) {
                    debouncedCounter()
                }

                return true
            })
        },
    })),
])<|MERGE_RESOLUTION|>--- conflicted
+++ resolved
@@ -421,11 +421,6 @@
                 }
             }
 
-<<<<<<< HEAD
-            // TODO: We should only do this if we have once played (i.e. we should not base this on the underlying data)
-
-=======
->>>>>>> 57e7ed7c
             if (!values.currentTimestamp) {
                 actions.initializePlayerFromStart()
             }
@@ -505,11 +500,7 @@
             }
 
             if (values.currentPlayerState === SessionPlayerState.READY) {
-<<<<<<< HEAD
-                // We haven't started properly loading yet so nothigng to do
-=======
                 // We haven't started properly loading yet so nothing to do
->>>>>>> 57e7ed7c
             } else if (!values.sessionPlayerSnapshotDataLoading && segment?.kind === 'buffer') {
                 // If not currently loading anything and part of the recording hasn't loaded, set error state
                 values.player?.replayer?.pause()
