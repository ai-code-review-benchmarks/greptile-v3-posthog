--- conflicted
+++ resolved
@@ -7,12 +7,8 @@
 import { AccessControlAction } from 'lib/components/AccessControlAction'
 import { EmojiPickerPopover } from 'lib/components/EmojiPicker/EmojiPickerPopover'
 import { emojiUsageLogic } from 'lib/lemon-ui/LemonTextArea/emojiUsageLogic'
-<<<<<<< HEAD
-import { Spinner } from 'lib/lemon-ui/Spinner'
+import { cn } from 'lib/utils/css-classes'
 import { getAppContext } from 'lib/utils/getAppContext'
-=======
-import { cn } from 'lib/utils/css-classes'
->>>>>>> 458d51b6
 import { playerCommentOverlayLogic } from 'scenes/session-recordings/player/commenting/playerFrameCommentOverlayLogic'
 import { sessionRecordingPlayerLogic } from 'scenes/session-recordings/player/sessionRecordingPlayerLogic'
 
@@ -53,29 +49,37 @@
     const { isCommenting } = useValues(sessionRecordingPlayerLogic)
 
     return (
-        <>
-            <LemonButton
-                size="xsmall"
-                onClick={(e) => {
-                    e.stopPropagation()
-                    setIsCommenting(!isCommenting)
-                }}
-                tooltip={
-                    isCommenting ? (
-                        <>
-                            Stop commenting <KeyboardShortcut c />
-                        </>
-                    ) : (
-                        <>
-                            Comment on this recording <KeyboardShortcut c />
-                        </>
-                    )
-                }
-                data-attr={isCommenting ? 'stop-annotating-recording' : 'annotate-recording'}
-                active={isCommenting}
-                icon={<IconComment className={cn('text-lg', className)} />}
-            />
-        </>
+        <AccessControlAction
+            resourceType={AccessControlResourceType.SessionRecording}
+            minAccessLevel={AccessControlLevel.Editor}
+            userAccessLevel={getAppContext()?.resource_access_control?.[AccessControlResourceType.SessionRecording]}
+        >
+            {({ disabled, disabledReason }) => (
+                <LemonButton
+                    size="xsmall"
+                    onClick={(e) => {
+                        e.stopPropagation()
+                        setIsCommenting(!isCommenting)
+                    }}
+                    tooltip={
+                        isCommenting ? (
+                            <>
+                                Stop commenting <KeyboardShortcut c />
+                            </>
+                        ) : (
+                            <>
+                                Comment on this recording <KeyboardShortcut c />
+                            </>
+                        )
+                    }
+                    data-attr={isCommenting ? 'stop-annotating-recording' : 'annotate-recording'}
+                    active={isCommenting}
+                    icon={<IconComment className={cn('text-lg', className)} />}
+                    disabled={disabled}
+                    disabledReason={disabledReason}
+                />
+            )}
+        </AccessControlAction>
     )
 }
 
@@ -91,67 +95,6 @@
     const { isLoading } = useValues(theBuiltOverlayLogic)
 
     return (
-<<<<<<< HEAD
-        <AccessControlAction
-            resourceType={AccessControlResourceType.SessionRecording}
-            minAccessLevel={AccessControlLevel.Editor}
-            userAccessLevel={getAppContext()?.resource_access_control?.[AccessControlResourceType.SessionRecording]}
-        >
-            {({ disabled, disabledReason }) => (
-                <LemonButton
-                    size="xsmall"
-                    onClick={() => setIsCommenting(!isCommenting)}
-                    tooltip={
-                        isCommenting ? (
-                            <>
-                                Stop commenting <KeyboardShortcut c />
-                            </>
-                        ) : (
-                            <>
-                                Comment on this recording <KeyboardShortcut c />
-                            </>
-                        )
-                    }
-                    data-attr={isCommenting ? 'stop-annotating-recording' : 'annotate-recording'}
-                    active={isCommenting}
-                    disabled={disabled}
-                    disabledReason={disabledReason}
-                    icon={<IconComment className="text-lg" />}
-                    sideAction={{
-                        icon: isLoading ? <Spinner textColored={true} /> : <IconEmoji className="text-lg" />,
-                        onClick: () => {
-                            if (isLoading) {
-                                return
-                            }
-                            setQuickEmojiIsOpen(!quickEmojiIsOpen)
-                        },
-                        dropdown: {
-                            placement: 'bottom-end',
-                            overlay: (
-                                <EmojiCommentRow
-                                    onSelectEmoji={() => {
-                                        setQuickEmojiIsOpen(!quickEmojiIsOpen)
-                                    }}
-                                />
-                            ),
-                            // because of the emoji picker popover
-                            // we have to manually manage when the overlay closes
-                            visible: quickEmojiIsOpen,
-                            closeOnClickInside: false,
-                            onClickOutside: () => {
-                                setQuickEmojiIsOpen(!quickEmojiIsOpen)
-                            },
-                        },
-                        disabled,
-                        disabledReason,
-                        'data-attr': 'emoji-comment-dropdown',
-                    }}
-                >
-                    Comment
-                </LemonButton>
-            )}
-        </AccessControlAction>
-=======
         <LemonDropdown
             overlay={
                 <EmojiCommentRow
@@ -193,6 +136,5 @@
                 icon={<IconEmoji className={cn('text-lg', className)} />}
             />
         </LemonDropdown>
->>>>>>> 458d51b6
     )
 }