import './PlayerEvents.scss'
<<<<<<< HEAD
import React, { useRef } from 'react'
import { Col, Input, Row, Skeleton } from 'antd'
import { SearchOutlined } from '@ant-design/icons'
import { useActions, useValues } from 'kea'
import clsx from 'clsx'
import VirtualizedList, { ListRowProps } from 'react-virtualized/dist/commonjs/List'
import { AutoSizer } from 'react-virtualized/dist/commonjs/AutoSizer'
import { CellMeasurer } from 'react-virtualized/dist/commonjs/CellMeasurer'
import { eventsListLogic, OVERSCANNED_ROW_COUNT } from 'scenes/session-recordings/player/eventsListLogic'
import { sessionRecordingLogic } from 'scenes/session-recordings/sessionRecordingLogic'
import { AutocaptureIcon, EventIcon, PageleaveIcon, PageviewIcon } from 'lib/components/icons'
import { eventToDescription, Loading, capitalizeFirstLetter } from 'lib/utils'
import { getKeyMapping, PropertyKeyInfo } from 'lib/components/PropertyKeyInfo'

export function PlayerEvents(): JSX.Element {
    const { sessionEventsDataLoading } = useValues(sessionRecordingLogic)
    const { localFilters, listEvents, cellMeasurerCache, isEventCurrent, isRowIndexRendered } =
        useValues(eventsListLogic)
    const { setLocalFilters, setRenderedRows } = useActions(eventsListLogic)
    console.log('CACHE', cellMeasurerCache)
=======
import React from 'react'
import { Col, Input, Row } from 'antd'
import { SearchOutlined } from '@ant-design/icons'
import { useActions, useValues } from 'kea'
import VirtualizedList, { ListRowProps } from 'react-virtualized/dist/commonjs/List'
import { AutoSizer } from 'react-virtualized/dist/commonjs/AutoSizer'
import { CellMeasurer } from 'react-virtualized/dist/commonjs/CellMeasurer'
import { eventsListLogic } from 'scenes/session-recordings/player/eventsListLogic'
import { AutocaptureIcon, EventIcon, PageleaveIcon, PageviewIcon } from 'lib/components/icons'
import { capitalizeFirstLetter, eventToDescription } from 'lib/utils'
import { getKeyMapping, PropertyKeyInfo } from 'lib/components/PropertyKeyInfo'

export function PlayerEvents(): JSX.Element {
    const { localFilters, listEvents, cellMeasurerCache } = useValues(eventsListLogic)
    const { setLocalFilters } = useActions(eventsListLogic)
>>>>>>> 07186942

    function Event({ index, style, key, parent }: ListRowProps): JSX.Element {
        const event = listEvents[index]
        const hasDescription = getKeyMapping(event.event, 'event')

        const renderIcon = (): JSX.Element => {
            if (event.event === '$pageview') {
                return <PageviewIcon />
            }
            if (event.event === '$pageleave') {
                return <PageleaveIcon />
            }
            if (event.event === '$autocapture') {
                return <AutocaptureIcon />
            }
            return <EventIcon />
            // TODO: Have api/events return `event_type` parameter to help distinguish btwn custom events, events, and actions
            // return <ActionIcon />
        }

        return (
            <CellMeasurer cache={cellMeasurerCache} parent={parent} columnIndex={0} key={key} rowIndex={index}>
<<<<<<< HEAD
                <Row
                    className={clsx('event-list-item', { 'current-event': isEventCurrent(index) })}
                    align="top"
                    style={style}
                >
                    <Col className="event-item-icon">
                        <div className="event-item-icon-wrapper">{renderIcon()}</div>
                    </Col>
                    <Col className={clsx('event-item-text', { rendering: !isRowIndexRendered(index) })}>
                        <PropertyKeyInfo
                            className="event-item-text-title"
                            value={event.event}
                            disableIcon
                            disablePopover
                            ellipsis={false}
                        />
=======
                <Row className="event-list-item" align="top" style={style}>
                    <Col className="event-item-icon">
                        <div className="event-item-icon-wrapper">{renderIcon()}</div>
                    </Col>
                    <Col className="event-item-text">
                        <Row className="event-item-text-top-row">
                            <PropertyKeyInfo
                                className="event-item-text-title"
                                value={event.event}
                                disableIcon
                                disablePopover
                                ellipsis={false}
                            />
                            {event.colonTimestamp}
                        </Row>
>>>>>>> 07186942
                        {hasDescription && (
                            <span className="event-item-text-subtitle">
                                {capitalizeFirstLetter(eventToDescription(event))}
                            </span>
                        )}
<<<<<<< HEAD
                        <Skeleton active paragraph={{ rows: 2, width: ['40%', '100%'] }} title={false} />
                    </Col>
                    <Col>{event.colonTimestamp}</Col>
=======
                    </Col>
>>>>>>> 07186942
                </Row>
            </CellMeasurer>
        )
    }

<<<<<<< HEAD
    const listRef = useRef(null)

    if (listRef?.current?.Grid.state.instanceProps.rowSizeAndPositionManager.getCellCount() > 0) {
        console.log(
            'list ref',
            listRef.current,
            listRef?.current?.Grid.state.instanceProps.rowSizeAndPositionManager.getSizeAndPositionOfCell(32)
        )
    }

=======
>>>>>>> 07186942
    return (
        <Col className="player-events-container">
            <Input
                prefix={<SearchOutlined />}
                placeholder="Search for events"
                value={localFilters.query}
                onChange={(e) => setLocalFilters({ query: e.target.value })}
            />
            <Col className="event-list">
                <AutoSizer>
                    {({ height, width }: { height: number; width: number }) => {
                        return (
                            <VirtualizedList
<<<<<<< HEAD
                                ref={listRef}
                                className="event-list-virtual"
                                height={height}
                                width={width}
                                onRowsRendered={setRenderedRows}
                                noRowsRenderer={sessionEventsDataLoading ? () => <Loading /> : undefined}
                                // scrollToIndex={currentEventStartIndex}
                                // scrollToAlignment="center"
                                deferredMeasurementCache={cellMeasurerCache}
                                overscanRowCount={OVERSCANNED_ROW_COUNT} // in case autoscrolling scrolls faster than we render.
=======
                                height={height}
                                width={width}
                                deferredMeasurementCache={cellMeasurerCache}
>>>>>>> 07186942
                                rowCount={listEvents.length}
                                rowRenderer={Event}
                                rowHeight={cellMeasurerCache.rowHeight}
                            />
                        )
                    }}
                </AutoSizer>
            </Col>
        </Col>
    )
}<|MERGE_RESOLUTION|>--- conflicted
+++ resolved
@@ -1,5 +1,4 @@
 import './PlayerEvents.scss'
-<<<<<<< HEAD
 import React, { useRef } from 'react'
 import { Col, Input, Row, Skeleton } from 'antd'
 import { SearchOutlined } from '@ant-design/icons'
@@ -8,10 +7,10 @@
 import VirtualizedList, { ListRowProps } from 'react-virtualized/dist/commonjs/List'
 import { AutoSizer } from 'react-virtualized/dist/commonjs/AutoSizer'
 import { CellMeasurer } from 'react-virtualized/dist/commonjs/CellMeasurer'
+import { sessionRecordingLogic } from 'scenes/session-recordings/sessionRecordingLogic'
 import { eventsListLogic, OVERSCANNED_ROW_COUNT } from 'scenes/session-recordings/player/eventsListLogic'
-import { sessionRecordingLogic } from 'scenes/session-recordings/sessionRecordingLogic'
 import { AutocaptureIcon, EventIcon, PageleaveIcon, PageviewIcon } from 'lib/components/icons'
-import { eventToDescription, Loading, capitalizeFirstLetter } from 'lib/utils'
+import { capitalizeFirstLetter, eventToDescription, Loading } from 'lib/utils'
 import { getKeyMapping, PropertyKeyInfo } from 'lib/components/PropertyKeyInfo'
 
 export function PlayerEvents(): JSX.Element {
@@ -19,24 +18,6 @@
     const { localFilters, listEvents, cellMeasurerCache, isEventCurrent, isRowIndexRendered } =
         useValues(eventsListLogic)
     const { setLocalFilters, setRenderedRows } = useActions(eventsListLogic)
-    console.log('CACHE', cellMeasurerCache)
-=======
-import React from 'react'
-import { Col, Input, Row } from 'antd'
-import { SearchOutlined } from '@ant-design/icons'
-import { useActions, useValues } from 'kea'
-import VirtualizedList, { ListRowProps } from 'react-virtualized/dist/commonjs/List'
-import { AutoSizer } from 'react-virtualized/dist/commonjs/AutoSizer'
-import { CellMeasurer } from 'react-virtualized/dist/commonjs/CellMeasurer'
-import { eventsListLogic } from 'scenes/session-recordings/player/eventsListLogic'
-import { AutocaptureIcon, EventIcon, PageleaveIcon, PageviewIcon } from 'lib/components/icons'
-import { capitalizeFirstLetter, eventToDescription } from 'lib/utils'
-import { getKeyMapping, PropertyKeyInfo } from 'lib/components/PropertyKeyInfo'
-
-export function PlayerEvents(): JSX.Element {
-    const { localFilters, listEvents, cellMeasurerCache } = useValues(eventsListLogic)
-    const { setLocalFilters } = useActions(eventsListLogic)
->>>>>>> 07186942
 
     function Event({ index, style, key, parent }: ListRowProps): JSX.Element {
         const event = listEvents[index]
@@ -59,7 +40,6 @@
 
         return (
             <CellMeasurer cache={cellMeasurerCache} parent={parent} columnIndex={0} key={key} rowIndex={index}>
-<<<<<<< HEAD
                 <Row
                     className={clsx('event-list-item', { 'current-event': isEventCurrent(index) })}
                     align="top"
@@ -69,19 +49,6 @@
                         <div className="event-item-icon-wrapper">{renderIcon()}</div>
                     </Col>
                     <Col className={clsx('event-item-text', { rendering: !isRowIndexRendered(index) })}>
-                        <PropertyKeyInfo
-                            className="event-item-text-title"
-                            value={event.event}
-                            disableIcon
-                            disablePopover
-                            ellipsis={false}
-                        />
-=======
-                <Row className="event-list-item" align="top" style={style}>
-                    <Col className="event-item-icon">
-                        <div className="event-item-icon-wrapper">{renderIcon()}</div>
-                    </Col>
-                    <Col className="event-item-text">
                         <Row className="event-item-text-top-row">
                             <PropertyKeyInfo
                                 className="event-item-text-title"
@@ -92,25 +59,19 @@
                             />
                             {event.colonTimestamp}
                         </Row>
->>>>>>> 07186942
                         {hasDescription && (
                             <span className="event-item-text-subtitle">
                                 {capitalizeFirstLetter(eventToDescription(event))}
                             </span>
                         )}
-<<<<<<< HEAD
                         <Skeleton active paragraph={{ rows: 2, width: ['40%', '100%'] }} title={false} />
                     </Col>
                     <Col>{event.colonTimestamp}</Col>
-=======
-                    </Col>
->>>>>>> 07186942
                 </Row>
             </CellMeasurer>
         )
     }
 
-<<<<<<< HEAD
     const listRef = useRef(null)
 
     if (listRef?.current?.Grid.state.instanceProps.rowSizeAndPositionManager.getCellCount() > 0) {
@@ -121,8 +82,6 @@
         )
     }
 
-=======
->>>>>>> 07186942
     return (
         <Col className="player-events-container">
             <Input
@@ -136,7 +95,6 @@
                     {({ height, width }: { height: number; width: number }) => {
                         return (
                             <VirtualizedList
-<<<<<<< HEAD
                                 ref={listRef}
                                 className="event-list-virtual"
                                 height={height}
@@ -147,11 +105,6 @@
                                 // scrollToAlignment="center"
                                 deferredMeasurementCache={cellMeasurerCache}
                                 overscanRowCount={OVERSCANNED_ROW_COUNT} // in case autoscrolling scrolls faster than we render.
-=======
-                                height={height}
-                                width={width}
-                                deferredMeasurementCache={cellMeasurerCache}
->>>>>>> 07186942
                                 rowCount={listEvents.length}
                                 rowRenderer={Event}
                                 rowHeight={cellMeasurerCache.rowHeight}
