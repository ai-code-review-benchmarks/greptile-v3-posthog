--- conflicted
+++ resolved
@@ -2,25 +2,16 @@
     sessionRecordingPlayerLogic,
     SessionRecordingPlayerLogicProps,
 } from 'scenes/session-recordings/player/sessionRecordingPlayerLogic'
-import { useActions, useValues } from 'kea'
+import { useActions } from 'kea'
 import { LemonButton } from 'lib/components/LemonButton'
 import { IconLink } from 'lib/components/icons'
 import { openPlayerShareDialog } from 'scenes/session-recordings/player/share/PlayerShare'
-<<<<<<< HEAD
-=======
-import { playerSettingsLogic } from './playerSettingsLogic'
 import { PlaylistPopup } from './playlist-popup/PlaylistPopup'
->>>>>>> 6ded3181
 
 export function PlayerMetaLinks(props: SessionRecordingPlayerLogicProps): JSX.Element {
     const { sessionRecordingId } = props
     const logic = sessionRecordingPlayerLogic(props)
     const { setPause } = useActions(logic)
-<<<<<<< HEAD
-    const playlists = sessionPlayerData.metadata.playlists ?? []
-=======
-    const { isFullScreen } = useValues(playerSettingsLogic)
->>>>>>> 6ded3181
 
     const onShare = (): void => {
         setPause()
@@ -35,23 +26,8 @@
             <LemonButton icon={<IconLink />} onClick={onShare} tooltip="Share recording" size="small">
                 Share
             </LemonButton>
-<<<<<<< HEAD
-            <LemonButton
-                onClick={onAddToPlaylist}
-                icon={
-                    <IconWithCount count={playlists.length}>
-                        <IconPlus />
-                    </IconWithCount>
-                }
-                tooltip="Save recording to static playlist"
-                size="small"
-            >
-                Save
-            </LemonButton>
-=======
 
             <PlaylistPopup {...props} />
->>>>>>> 6ded3181
         </div>
     )
 }