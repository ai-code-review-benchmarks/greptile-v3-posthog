import './styles.scss'
import React, { useEffect, useRef } from 'react'
import { useActions, useValues } from 'kea'
import { sessionRecordingPlayerLogic } from './sessionRecordingPlayerLogic'
import { PlayerFrame } from 'scenes/session-recordings/player/PlayerFrame'
import { PlayerControllerV2, PlayerControllerV3 } from 'scenes/session-recordings/player/PlayerController'
import { Col, Row } from 'antd'
import { LemonDivider } from 'lib/components/LemonDivider'
import { PlayerInspectorV2, PlayerInspectorV3 } from 'scenes/session-recordings/player/PlayerInspector'
<<<<<<< HEAD
import { PlayerMetaV3 } from './PlayerMeta'
import { SessionRecordingPlayerProps } from '~/types'
import { PlayerFilter } from 'scenes/session-recordings/player/PlayerFilter'
=======
import { PlayerFilter } from 'scenes/session-recordings/player/list/PlayerFilter'
>>>>>>> d4f6911e

export function useFrameRef({
    sessionRecordingId,
    playerKey,
}: SessionRecordingPlayerProps): React.MutableRefObject<HTMLDivElement | null> {
    const { setRootFrame } = useActions(sessionRecordingPlayerLogic({ sessionRecordingId, playerKey }))
    const frame = useRef<HTMLDivElement | null>(null)
    // Need useEffect to populate replayer on component paint
    useEffect(() => {
        if (frame.current) {
            setRootFrame(frame.current)
        }
    }, [frame, sessionRecordingId])

    return frame
}

export function SessionRecordingPlayerV2({ sessionRecordingId, playerKey }: SessionRecordingPlayerProps): JSX.Element {
    const { handleKeyDown } = useActions(sessionRecordingPlayerLogic({ sessionRecordingId, playerKey }))
    const { isSmallScreen } = useValues(sessionRecordingPlayerLogic({ sessionRecordingId, playerKey }))
    const frame = useFrameRef({ sessionRecordingId, playerKey })
    return (
        <Col className="session-player-v2" onKeyDown={handleKeyDown} tabIndex={0} flex={1}>
            <Row className="session-player-body" wrap={false}>
                <div className="player-container ph-no-capture">
                    <PlayerFrame ref={frame} sessionRecordingId={sessionRecordingId} playerKey={playerKey} />
                </div>
                {!isSmallScreen && <PlayerInspectorV2 sessionRecordingId={sessionRecordingId} playerKey={playerKey} />}
            </Row>
            <Row className="player-controller" align="middle">
                <PlayerControllerV2 sessionRecordingId={sessionRecordingId} playerKey={playerKey} />
            </Row>
            {isSmallScreen && <PlayerInspectorV2 sessionRecordingId={sessionRecordingId} playerKey={playerKey} />}
        </Col>
    )
}

export function SessionRecordingPlayerV3({ sessionRecordingId, playerKey }: SessionRecordingPlayerProps): JSX.Element {
    const { handleKeyDown } = useActions(sessionRecordingPlayerLogic({ sessionRecordingId, playerKey }))
    const frame = useFrameRef({ sessionRecordingId, playerKey })
    return (
        <Col className="session-player-v3" onKeyDown={handleKeyDown} tabIndex={0} flex={1}>
            <PlayerMetaV3 sessionRecordingId={sessionRecordingId} playerKey={playerKey} />
            <div className="session-player-body flex">
                <div className="player-container ph-no-capture">
                    <PlayerFrame sessionRecordingId={sessionRecordingId} ref={frame} playerKey={playerKey} />
                </div>
            </div>
            <LemonDivider className="my-0" />
            <div className="player-controller items-center flex">
                <PlayerControllerV3 sessionRecordingId={sessionRecordingId} playerKey={playerKey} />
            </div>
            <LemonDivider className="my-0" />
            <Row className="player-filter" align="middle">
                <PlayerFilter sessionRecordingId={sessionRecordingId} playerKey={playerKey} />
            </Row>
            <LemonDivider className="my-0" />
            <PlayerInspectorV3 sessionRecordingId={sessionRecordingId} playerKey={playerKey} />
        </Col>
    )
}<|MERGE_RESOLUTION|>--- conflicted
+++ resolved
@@ -7,13 +7,9 @@
 import { Col, Row } from 'antd'
 import { LemonDivider } from 'lib/components/LemonDivider'
 import { PlayerInspectorV2, PlayerInspectorV3 } from 'scenes/session-recordings/player/PlayerInspector'
-<<<<<<< HEAD
+import { PlayerFilter } from 'scenes/session-recordings/player/list/PlayerFilter'
+import { SessionRecordingPlayerProps } from '~/types'
 import { PlayerMetaV3 } from './PlayerMeta'
-import { SessionRecordingPlayerProps } from '~/types'
-import { PlayerFilter } from 'scenes/session-recordings/player/PlayerFilter'
-=======
-import { PlayerFilter } from 'scenes/session-recordings/player/list/PlayerFilter'
->>>>>>> d4f6911e
 
 export function useFrameRef({
     sessionRecordingId,
