--- conflicted
+++ resolved
@@ -22,11 +22,7 @@
 import { PlayerFrame } from './PlayerFrame'
 import { PlayerFrameOverlay } from './PlayerFrameOverlay'
 import { PlayerMeta } from './PlayerMeta'
-<<<<<<< HEAD
-import { PlaybackViewMode, playerSettingsLogic } from './playerSettingsLogic'
-=======
 import { PlaybackMode, playerSettingsLogic } from './playerSettingsLogic'
->>>>>>> de3d95af
 import { PlayerSidebar } from './PlayerSidebar'
 import { sessionRecordingDataLogic } from './sessionRecordingDataLogic'
 import {
@@ -99,11 +95,7 @@
         sessionRecordingPlayerLogic(logicProps)
     )
     const speedHotkeys = useMemo(() => createPlaybackSpeedKey(setSpeed), [setSpeed])
-<<<<<<< HEAD
-    const { preferredSidebarStacking, sidebarOpen, playbackViewMode } = useValues(playerSettingsLogic)
-=======
     const { preferredSidebarStacking, sidebarOpen, playbackMode } = useValues(playerSettingsLogic)
->>>>>>> de3d95af
     const { setPreferredSidebarStacking } = useActions(playerSettingsLogic)
 
     useKeyboardHotkeys(
@@ -225,11 +217,7 @@
                                 ) : (
                                     <div className="flex w-full h-full">
                                         <div className="flex flex-col flex-1 w-full">
-<<<<<<< HEAD
-                                            {playbackViewMode === PlaybackViewMode.Playback ? (
-=======
                                             {playbackMode === PlaybackMode.Recording ? (
->>>>>>> de3d95af
                                                 <>
                                                     {!noMeta || isFullScreen ? <PlayerMeta /> : null}
 
