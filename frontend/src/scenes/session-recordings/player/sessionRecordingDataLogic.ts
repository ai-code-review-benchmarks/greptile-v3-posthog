import { actions, beforeUnmount, connect, defaults, kea, key, listeners, path, props, reducers, selectors } from 'kea'
import { loaders } from 'kea-loaders'
import { subscriptions } from 'kea-subscriptions'
import posthog from 'posthog-js'

import { EventType, customEvent, eventWithTime } from '@posthog/rrweb-types'

import api from 'lib/api'
import { Dayjs, dayjs } from 'lib/dayjs'
import { lemonToast } from 'lib/lemon-ui/LemonToast'
import { chainToElements } from 'lib/utils/elements-chain'
import { TimeTree } from 'lib/utils/time-tree'
import { playerCommentModel } from 'scenes/session-recordings/player/commenting/playerCommentModel'
import { RecordingComment } from 'scenes/session-recordings/player/inspector/playerInspectorLogic'
import {
    ProcessingCache,
    processAllSnapshots,
} from 'scenes/session-recordings/player/snapshot-processing/process-all-snapshots'
import { teamLogic } from 'scenes/teamLogic'

import { annotationsModel } from '~/models/annotationsModel'
import { HogQLQueryString, hogql } from '~/queries/utils'
import {
    CommentType,
    RecordingEventType,
    RecordingEventsFilters,
    RecordingSegment,
    RecordingSnapshot,
    SessionPlayerData,
    SessionRecordingId,
    SessionRecordingType,
    SnapshotSourceType,
} from '~/types'

import { ExportedSessionRecordingFileV2 } from '../file-playback/types'
import { sessionRecordingEventUsageLogic } from '../sessionRecordingEventUsageLogic'
import type { sessionRecordingDataLogicType } from './sessionRecordingDataLogicType'
import { ViewportResolution, getHrefFromSnapshot } from './snapshot-processing/patch-meta-event'
import { snapshotDataLogic } from './snapshotDataLogic'
import { createSegments, mapSnapshotsToWindowId } from './utils/segmenter'

const TWENTY_FOUR_HOURS_IN_MS = 24 * 60 * 60 * 1000 // +- before and after start and end of a recording to query for session linked events.
const FIVE_MINUTES_IN_MS = 5 * 60 * 1000 // +- before and after start and end of a recording to query for events related by person.

export interface SessionRecordingDataLogicProps {
    sessionRecordingId: SessionRecordingId
    // allows altering v1 polling interval in tests
    realTimePollingIntervalMilliseconds?: number
    // allows disabling polling for new sources in tests
    blobV2PollingDisabled?: boolean
    playerKey?: string
    accessToken?: string
}

export const sessionRecordingDataLogic = kea<sessionRecordingDataLogicType>([
    path((key) => ['scenes', 'session-recordings', 'sessionRecordingDataLogic', key]),
    props({} as SessionRecordingDataLogicProps),
    key(({ sessionRecordingId }) => sessionRecordingId || 'no-session-recording-id'),
    connect(
        ({
            sessionRecordingId,
            realTimePollingIntervalMilliseconds,
            blobV2PollingDisabled,
        }: SessionRecordingDataLogicProps) => {
            const snapshotLogic = snapshotDataLogic({
                sessionRecordingId,
                realTimePollingIntervalMilliseconds,
                blobV2PollingDisabled,
            })
            return {
                actions: [
                    sessionRecordingEventUsageLogic,
                    ['reportRecordingLoaded'],
                    snapshotLogic,
                    ['loadSnapshots', 'loadSnapshotSources', 'loadNextSnapshotSource', 'setSnapshots'],
                ],
                values: [
                    teamLogic,
                    ['currentTeam'],
                    annotationsModel,
                    ['annotations', 'annotationsLoading'],
                    snapshotLogic,
                    ['snapshotSources', 'snapshotsBySources', 'snapshotsLoading', 'snapshotsLoaded'],
                ],
            }
        }
    ),
    defaults({
        sessionPlayerMetaData: null as SessionRecordingType | null,
    }),
    actions({
        setFilters: (filters: Partial<RecordingEventsFilters>) => ({ filters }),
        loadRecordingMeta: true,
        loadRecordingFromFile: (recording: ExportedSessionRecordingFileV2['data']) => ({ recording }),
        maybeLoadRecordingMeta: true,
        loadRecordingComments: true,
        loadRecordingNotebookComments: true,
        loadEvents: true,
        loadFullEventData: (event: RecordingEventType | RecordingEventType[]) => ({ event }),
        reportUsageIfFullyLoaded: true,
        persistRecording: true,
        maybePersistRecording: true,
        pollRealtimeSnapshots: true,
        stopRealtimePolling: true,
        setTrackedWindow: (windowId: string | null) => ({ windowId }),
        setRecordingReportedLoaded: true,
    }),
    reducers(() => ({
<<<<<<< HEAD
        reportedLoaded: [
            false,
            {
                setRecordingReportedLoaded: () => true,
=======
        isNotFound: [
            false as boolean,
            {
                loadRecordingMeta: () => false,
                loadRecordingMetaSuccess: () => false,
                loadRecordingMetaFailure: () => true,
>>>>>>> 8f125a76
            },
        ],
        trackedWindow: [
            null as string | null,
            {
                setTrackedWindow: (_, { windowId }) => windowId,
            },
        ],
        filters: [
            {} as Partial<RecordingEventsFilters>,
            {
                setFilters: (state, { filters }) => ({ ...state, ...filters }),
            },
        ],
    })),
    loaders(({ values, props }) => ({
        sessionComments: [
            [] as CommentType[],
            {
                loadRecordingComments: async (_, breakpoint): Promise<CommentType[]> => {
                    const empty: CommentType[] = []
                    if (!props.sessionRecordingId) {
                        return empty
                    }

                    const response = await api.comments.list({ item_id: props.sessionRecordingId })
                    breakpoint()

                    return response.results || empty
                },
                deleteComment: async (id, breakpoint): Promise<CommentType[]> => {
                    await breakpoint(25)
                    await api.comments.delete(id)
                    return values.sessionComments.filter((sc) => sc.id !== id)
                },
            },
        ],
        sessionNotebookComments: {
            loadRecordingNotebookComments: async (_, breakpoint) => {
                const empty: RecordingComment[] = []
                if (!props.sessionRecordingId) {
                    return empty
                }

                const response = await api.notebooks.recordingComments(props.sessionRecordingId)
                breakpoint()

                return response.results || empty
            },
        },
        sessionPlayerMetaData: {
            loadRecordingMeta: async (_, breakpoint) => {
                if (!props.sessionRecordingId) {
                    return null
                }
                const headers: Record<string, string> = {}
                if (props.accessToken) {
                    headers.Authorization = `Bearer ${props.accessToken}`
                }
                const response = await api.recordings.get(props.sessionRecordingId, {}, headers)
                breakpoint()

                return response
            },

            persistRecording: async (_, breakpoint) => {
                if (!values.sessionPlayerMetaData) {
                    return null
                }
                await breakpoint(100)
                await api.recordings.persist(props.sessionRecordingId)

                return {
                    ...values.sessionPlayerMetaData,
                    storage: 'object_storage_lts',
                }
            },
        },
        sessionEventsData: [
            null as null | RecordingEventType[],
            {
                loadEvents: async () => {
                    const { start, end, person } = values.sessionPlayerData

                    if (!person || !start || !end) {
                        return null
                    }

                    const sessionEventsQuery = hogql`
SELECT uuid, event, timestamp, elements_chain, properties.$window_id, properties.$current_url, properties.$event_type, properties.$viewport_width, properties.$viewport_height, properties.$screen_name, distinct_id
FROM events
WHERE timestamp > ${start.subtract(TWENTY_FOUR_HOURS_IN_MS, 'ms')}
AND timestamp < ${end.add(TWENTY_FOUR_HOURS_IN_MS, 'ms')}
AND $session_id = ${props.sessionRecordingId}
ORDER BY timestamp ASC
LIMIT 1000000`

                    let relatedEventsQuery = hogql`
SELECT uuid, event, timestamp, elements_chain, properties.$window_id, properties.$current_url, properties.$event_type, distinct_id
FROM events
WHERE timestamp > ${start.subtract(FIVE_MINUTES_IN_MS, 'ms')}
AND timestamp < ${end.add(FIVE_MINUTES_IN_MS, 'ms')}
AND (empty ($session_id) OR isNull($session_id))
AND properties.$lib != 'web'`

                    if (person?.uuid) {
                        relatedEventsQuery = (relatedEventsQuery +
                            hogql`\nAND person_id = ${person.uuid}`) as HogQLQueryString
                    }
                    if (!person?.uuid && values.sessionPlayerMetaData?.distinct_id) {
                        relatedEventsQuery = (relatedEventsQuery +
                            hogql`\nAND distinct_id = ${values.sessionPlayerMetaData.distinct_id}`) as HogQLQueryString
                    }

                    relatedEventsQuery = (relatedEventsQuery +
                        hogql`\nORDER BY timestamp ASC\nLIMIT 1000000`) as HogQLQueryString

                    const [sessionEvents, relatedEvents]: any[] = await Promise.all([
                        // make one query for all events that are part of the session
                        api.queryHogQL(sessionEventsQuery),
                        // make a second for all events from that person,
                        // not marked as part of the session
                        // but in the same time range
                        // these are probably e.g. backend events for the session
                        // but with no session id
                        // since posthog-js must always add session id we can also
                        // take advantage of lib being materialized and further filter
                        api.queryHogQL(relatedEventsQuery),
                    ])

                    return [...sessionEvents.results, ...relatedEvents.results].map(
                        (event: any): RecordingEventType => {
                            const currentUrl = event[5]
                            // We use the pathname to simplify the UI - we build it here instead of fetching it to keep data usage small
                            let pathname: string | undefined
                            try {
                                pathname = event[5] ? new URL(event[5]).pathname : undefined
                            } catch {
                                pathname = undefined
                            }

                            const viewportWidth = event.length > 7 ? event[7] : undefined
                            const viewportHeight = event.length > 8 ? event[8] : undefined

                            return {
                                id: event[0],
                                event: event[1],
                                timestamp: event[2],
                                elements: chainToElements(event[3]),
                                properties: {
                                    $window_id: event[4],
                                    $current_url: currentUrl,
                                    $event_type: event[6],
                                    $pathname: pathname,
                                    $viewport_width: viewportWidth,
                                    $viewport_height: viewportHeight,
                                    $screen_name: event.length > 9 ? event[9] : undefined,
                                },
                                playerTime: +dayjs(event[2]) - +start,
                                fullyLoaded: false,
                                distinct_id: event[event.length - 1] || values.sessionPlayerMetaData?.distinct_id,
                            }
                        }
                    )
                },

                loadFullEventData: async ({ event }) => {
                    // box so we're always dealing with a list
                    const events = Array.isArray(event) ? event : [event]

                    let existingEvents = values.sessionEventsData?.filter((x) => events.some((e) => e.id === x.id))

                    const allEventsAreFullyLoaded =
                        existingEvents?.every((e) => e.fullyLoaded) && existingEvents.length === events.length
                    if (!existingEvents || allEventsAreFullyLoaded) {
                        return values.sessionEventsData
                    }

                    existingEvents = existingEvents.filter((e) => !e.fullyLoaded)
                    const timestamps = existingEvents.map((ee) => dayjs(ee.timestamp).utc().valueOf())
                    const eventNames = Array.from(new Set(existingEvents.map((ee) => ee.event)))
                    const eventIds = existingEvents.map((ee) => ee.id)
                    const earliestTimestamp = timestamps.reduce((a, b) => Math.min(a, b))
                    const latestTimestamp = timestamps.reduce((a, b) => Math.max(a, b))

                    try {
                        const query = hogql`
                            SELECT properties, uuid
                            FROM events
                            -- the timestamp range here is only to avoid querying too much of the events table
                            -- we don't really care about the absolute value,
                            -- but we do care about whether timezones have an odd impact
                            -- so, we extend the range by a day on each side so that timezones don't cause issues
                            WHERE timestamp > ${dayjs(earliestTimestamp).subtract(1, 'day')}
                            AND timestamp < ${dayjs(latestTimestamp).add(1, 'day')}
                            AND event in ${eventNames}
                            AND uuid in ${eventIds}`

                        const response = await api.queryHogQL(query)
                        if (response.error) {
                            throw new Error(response.error)
                        }

                        for (const event of existingEvents) {
                            const result = response.results.find((x: any) => {
                                return x[1] === event.id
                            })

                            if (result) {
                                event.properties = JSON.parse(result[0])
                                event.fullyLoaded = true
                            }
                        }
                    } catch (e) {
                        // NOTE: This is not ideal but should happen so rarely that it is tolerable.
                        existingEvents.forEach((e) => (e.fullyLoaded = true))
                        posthog.captureException(e, { feature: 'session-recording-load-full-event-data' })
                    }

                    // here we map the events list because we want the result to be a new instance to trigger downstream recalculation
                    return !values.sessionEventsData
                        ? values.sessionEventsData
                        : values.sessionEventsData.map((x) => {
                              const event = existingEvents?.find((ee) => ee.id === x.id)
                              return event
                                  ? ({
                                        ...x,
                                        properties: event.properties,
                                        fullyLoaded: event.fullyLoaded,
                                    } as RecordingEventType)
                                  : x
                          })
                },
            },
        ],
    })),
    listeners(({ values, actions, props }) => ({
        deleteCommentSuccess: () => {
            lemonToast.success('Comment deleted')
        },

        deleteCommentFailure: (e) => {
            posthog.captureException(e, { action: 'session recording data logic delete comment' })
            lemonToast.error('Could not delete comment, refresh and try again')
        },

        [playerCommentModel.actionTypes.commentEdited]: ({ recordingId }) => {
            if (props.sessionRecordingId === recordingId) {
                actions.loadRecordingComments()
            }
        },

        loadRecordingFromFile: ({ recording }: { recording: ExportedSessionRecordingFileV2['data'] }) => {
            const { id, snapshots, person } = recording
            actions.setSnapshots(snapshots)
            actions.loadRecordingMetaSuccess({
                id,
                viewed: false,
                viewers: [],
                recording_duration: snapshots[snapshots.length - 1].timestamp - snapshots[0].timestamp,
                person: person || undefined,
                start_time: dayjs(snapshots[0].timestamp).toISOString(),
                end_time: dayjs(snapshots[snapshots.length - 1].timestamp).toISOString(),
                snapshot_source: 'unknown', // TODO: we should be able to detect this from the file
            })
        },

        maybeLoadRecordingMeta: () => {
            if (!values.sessionPlayerMetaDataLoading) {
                actions.loadRecordingMeta()
            }
            if (!values.sessionCommentsLoading) {
                actions.loadRecordingComments()
            }
            if (!values.sessionNotebookCommentsLoading) {
                actions.loadRecordingNotebookComments()
            }
        },

        loadSnapshotSources: () => {
            // We only load events once we actually start loading the recording
            if (!values.sessionEventsData) {
                actions.loadEvents()
            }
        },

        loadRecordingMetaSuccess: () => {
            actions.reportUsageIfFullyLoaded()
        },

        loadNextSnapshotSource: () => {
            actions.reportUsageIfFullyLoaded()
        },

        loadEventsSuccess: () => {
            actions.reportUsageIfFullyLoaded()
        },

        reportUsageIfFullyLoaded: (_, breakpoint) => {
            breakpoint()
            if (values.fullyLoaded && !values.reportedLoaded) {
                actions.setRecordingReportedLoaded()
                actions.reportRecordingLoaded(values.sessionPlayerData, values.sessionPlayerMetaData)
            }
        },

        maybePersistRecording: () => {
            if (values.sessionPlayerMetaDataLoading) {
                return
            }

            if (values.sessionPlayerMetaData?.storage === 'object_storage') {
                actions.persistRecording()
            }
        },
    })),
    selectors(({ cache }) => ({
        webVitalsEvents: [
            (s) => [s.sessionEventsData],
            (sessionEventsData): RecordingEventType[] =>
                (sessionEventsData || []).filter((e) => e.event === '$web_vitals'),
        ],
        AIEvents: [
            (s) => [s.sessionEventsData],
            (sessionEventsData): RecordingEventType[] =>
                // see if event start with $ai_
                (sessionEventsData || []).filter((e) => e.event.startsWith('$ai_')),
        ],
        windowIdForTimestamp: [
            (s) => [s.segments],
            (segments) =>
                (timestamp: number): string | undefined => {
                    cache.windowIdForTimestamp = cache.windowIdForTimestamp || {}
                    if (cache.windowIdForTimestamp[timestamp]) {
                        return cache.windowIdForTimestamp[timestamp]
                    }
                    const matchingWindowId = segments.find(
                        (segment) => segment.startTimestamp <= timestamp && segment.endTimestamp >= timestamp
                    )?.windowId

                    cache.windowIdForTimestamp[timestamp] = matchingWindowId
                    return matchingWindowId
                },
        ],
        eventViewportsItems: [
            (s) => [s.sessionEventsData],
            (
                sessionEventsData
            ): TimeTree<{
                timestamp: Dayjs
                payload: ViewportResolution
            }> => {
                const viewportEvents = new TimeTree<{
                    timestamp: Dayjs
                    payload: ViewportResolution
                }>()
                viewportEvents.add(
                    (sessionEventsData || [])
                        .filter((e) => e.properties.$viewport_width && e.properties.$viewport_height)
                        .map((e) => ({
                            timestamp: dayjs(e.timestamp),
                            payload: {
                                width: e.properties.$viewport_width,
                                height: e.properties.$viewport_height,
                                href: e.properties.$current_url,
                            },
                        }))
                )
                return viewportEvents
            },
        ],
        viewportForTimestamp: [
            (s) => [s.eventViewportsItems],
            (eventViewportsItems) => {
                return (timestamp: number) => {
                    const closestItem =
                        eventViewportsItems.next(dayjs(timestamp)) || eventViewportsItems.previous(dayjs(timestamp))
                    if (!closestItem) {
                        return undefined
                    }
                    return closestItem.payload as ViewportResolution
                }
            },
        ],
        sessionPlayerData: [
            (s, p) => [
                s.sessionPlayerMetaData,
                s.snapshotsByWindowId,
                s.segments,
                s.bufferedToTime,
                s.start,
                s.end,
                s.durationMs,
                s.fullyLoaded,
                p.sessionRecordingId,
            ],
            (
                meta,
                snapshotsByWindowId,
                segments,
                bufferedToTime,
                start,
                end,
                durationMs,
                fullyLoaded,
                sessionRecordingId
            ): SessionPlayerData => ({
                person: meta?.person ?? null,
                start,
                end,
                durationMs,
                snapshotsByWindowId,
                segments,
                bufferedToTime,
                fullyLoaded,
                sessionRecordingId,
            }),
        ],

        fullyLoaded: [
            (s) => [
                s.snapshots,
                s.sessionPlayerMetaDataLoading,
                s.snapshotsLoading,
                s.sessionEventsDataLoading,
                s.sessionCommentsLoading,
                s.sessionNotebookCommentsLoading,
            ],
            (
                snapshots,
                sessionPlayerMetaDataLoading,
                snapshotsLoading,
                sessionEventsDataLoading,
                sessionCommentsLoading,
                sessionNotebookCommentsLoading
            ): boolean => {
                // TODO: Do a proper check for all sources having been loaded
                return (
                    !!snapshots?.length &&
                    !sessionPlayerMetaDataLoading &&
                    !snapshotsLoading &&
                    !sessionEventsDataLoading &&
                    !sessionCommentsLoading &&
                    !sessionNotebookCommentsLoading
                )
            },
        ],

        firstSnapshot: [
            (s) => [s.snapshots],
            (snapshots): RecordingSnapshot | null => {
                return snapshots[0] || null
            },
        ],

        lastSnapshot: [
            (s) => [s.snapshots],
            (snapshots): RecordingSnapshot | null => {
                return snapshots[snapshots.length - 1] || null
            },
        ],

        start: [
            (s) => [s.firstSnapshot, s.sessionPlayerMetaData],
            (firstSnapshot, meta): Dayjs | null => {
                const eventStart = meta?.start_time ? dayjs(meta.start_time) : null
                const snapshotStart = firstSnapshot ? dayjs(firstSnapshot.timestamp) : null

                // whichever is earliest
                if (eventStart && snapshotStart) {
                    return eventStart.isBefore(snapshotStart) ? eventStart : snapshotStart
                }
                return eventStart || snapshotStart
            },
        ],

        end: [
            (s) => [s.lastSnapshot, s.sessionPlayerMetaData],
            (lastSnapshot, meta): Dayjs | null => {
                const eventEnd = meta?.end_time ? dayjs(meta.end_time) : null
                const snapshotEnd = lastSnapshot ? dayjs(lastSnapshot.timestamp) : null

                // whichever is latest
                if (eventEnd && snapshotEnd) {
                    return eventEnd.isAfter(snapshotEnd) ? eventEnd : snapshotEnd
                }
                return eventEnd || snapshotEnd
            },
        ],

        durationMs: [
            (s) => [s.start, s.end],
            (start, end): number => {
                return !!start && !!end ? end.diff(start) : 0
            },
        ],

        segments: [
            (s) => [s.snapshots, s.start, s.end, s.trackedWindow],
            (snapshots, start, end, trackedWindow): RecordingSegment[] => {
                return createSegments(snapshots || [], start, end, trackedWindow)
            },
        ],

        urls: [
            (s) => [s.snapshots],
            (snapshots): { url: string; timestamp: number }[] => {
                return (
                    snapshots
                        .filter((snapshot) => getHrefFromSnapshot(snapshot))
                        .map((snapshot) => {
                            return {
                                url: getHrefFromSnapshot(snapshot) as string,
                                timestamp: snapshot.timestamp,
                            }
                        }) ?? []
                )
            },
        ],

        snapshots: [
            (s, p) => [s.snapshotSources, s.viewportForTimestamp, p.sessionRecordingId, s.snapshotsBySources],
            (
                sources,
                viewportForTimestamp,
                sessionRecordingId,
                // oxlint-disable-next-line @typescript-eslint/no-unused-vars
                snapshotsBySources
            ): RecordingSnapshot[] => {
                cache.processingCache = cache.processingCache || ({} as ProcessingCache)
                const snapshots = processAllSnapshots(
                    sources,
                    snapshotsBySources,
                    cache.processingCache,
                    viewportForTimestamp,
                    sessionRecordingId
                )
                return snapshots || []
            },
        ],

        snapshotsByWindowId: [
            (s) => [s.snapshots],
            (snapshots): Record<string, eventWithTime[]> => {
                return mapSnapshotsToWindowId(snapshots || [])
            },
        ],

        snapshotsInvalid: [
            (s, p) => [s.snapshotsByWindowId, s.fullyLoaded, s.start, p.sessionRecordingId, s.currentTeam],
            (snapshotsByWindowId, fullyLoaded, start, sessionRecordingId, currentTeam): boolean => {
                if (!fullyLoaded || !start) {
                    return false
                }

                const windowsHaveFullSnapshot = Object.entries(snapshotsByWindowId).reduce(
                    (acc, [windowId, events]) => {
                        acc[`window-id-${windowId}-has-full-snapshot`] = events.some(
                            (event) => event.type === EventType.FullSnapshot
                        )
                        return acc
                    },
                    {}
                )
                const anyWindowMissingFullSnapshot = !Object.values(windowsHaveFullSnapshot).some((x) => x)
                const everyWindowMissingFullSnapshot = !Object.values(windowsHaveFullSnapshot).every((x) => x)

                if (everyWindowMissingFullSnapshot) {
                    // video is definitely unplayable
                    posthog.capture('recording_has_no_full_snapshot', {
                        watchedSession: sessionRecordingId,
                        teamId: currentTeam?.id,
                        teamName: currentTeam?.name,
                    })
                } else if (anyWindowMissingFullSnapshot) {
                    posthog.capture('recording_window_missing_full_snapshot', {
                        watchedSession: sessionRecordingId,
                        teamID: currentTeam?.id,
                        teamName: currentTeam?.name,
                    })
                }

                return everyWindowMissingFullSnapshot
            },
        ],

        isRecentAndInvalid: [
            (s) => [s.start, s.snapshotsInvalid],
            (start, snapshotsInvalid) => {
                const lessThanFiveMinutesOld = dayjs().diff(start, 'minute') <= 5
                return snapshotsInvalid && lessThanFiveMinutesOld
            },
        ],

        isLikelyPastTTL: [
            (s) => [s.start, s.snapshotSources],
            (start, snapshotSources) => {
                // If the recording is older than 30 days and has only realtime sources being reported, it is likely past its TTL
                const isOlderThan30Days = dayjs().diff(start, 'hour') > 30
                const onlyHasRealTime = snapshotSources?.every((s) => s.source === SnapshotSourceType.realtime)
                const hasNoSources = snapshotSources?.length === 0
                return isOlderThan30Days && (onlyHasRealTime || hasNoSources)
            },
        ],

        bufferedToTime: [
            (s) => [s.segments],
            (segments): number | null => {
                if (!segments.length) {
                    return null
                }

                const startTime = segments[0].startTimestamp
                const lastSegment = segments[segments.length - 1]

                if (lastSegment.kind === 'buffer') {
                    return lastSegment.startTimestamp - startTime
                }

                return lastSegment.endTimestamp - startTime
            },
        ],

        windowIds: [
            (s) => [s.snapshotsByWindowId],
            (snapshotsByWindowId) => {
                return Object.keys(snapshotsByWindowId)
            },
        ],

        createExportJSON: [
            (s) => [s.sessionPlayerMetaData, s.snapshots],
            (sessionPlayerMetaData, snapshots): (() => ExportedSessionRecordingFileV2) => {
                return (): ExportedSessionRecordingFileV2 => {
                    return {
                        version: '2023-04-28',
                        data: {
                            id: sessionPlayerMetaData?.id ?? '',
                            person: sessionPlayerMetaData?.person,
                            snapshots: snapshots,
                        },
                    }
                }
            },
        ],

        customRRWebEvents: [
            (s) => [s.snapshots],
            (snapshots): customEvent[] => {
                return snapshots.filter((snapshot) => snapshot.type === EventType.Custom).map((x) => x as customEvent)
            },
        ],
    })),
    subscriptions(({ actions, values }) => ({
        sessionEventsData: (sed: null | RecordingEventType[]) => {
            const preloadEventTypes = ['$web_vitals', '$ai_', '$exception']
            const preloadableEvents = (sed || []).filter((e) =>
                preloadEventTypes.some((pet) => e.event.startsWith(pet))
            )
            if (preloadableEvents.length) {
                actions.loadFullEventData(preloadableEvents)
            }
        },
        isRecentAndInvalid: (prev: boolean, next: boolean) => {
            if (!prev && next) {
                posthog.capture('recording cannot playback yet', {
                    watchedSession: values.sessionPlayerData.sessionRecordingId,
                })
            }
        },
    })),
    beforeUnmount(({ cache }) => {
        // Clear the cache

        if (cache.realTimePollingTimeoutID) {
            clearTimeout(cache.realTimePollingTimeoutID)
            cache.realTimePollingTimeoutID = undefined
        }

        cache.windowIdForTimestamp = undefined
        cache.viewportForTimestamp = undefined
        cache.processingCache = undefined
    }),
])<|MERGE_RESOLUTION|>--- conflicted
+++ resolved
@@ -106,19 +106,18 @@
         setRecordingReportedLoaded: true,
     }),
     reducers(() => ({
-<<<<<<< HEAD
-        reportedLoaded: [
-            false,
-            {
-                setRecordingReportedLoaded: () => true,
-=======
         isNotFound: [
             false as boolean,
             {
                 loadRecordingMeta: () => false,
                 loadRecordingMetaSuccess: () => false,
                 loadRecordingMetaFailure: () => true,
->>>>>>> 8f125a76
+            },
+        ],
+        reportedLoaded: [
+            false,
+            {
+                setRecordingReportedLoaded: () => true,
             },
         ],
         trackedWindow: [
