--- conflicted
+++ resolved
@@ -1,4 +1,5 @@
 import { LemonButton, LemonCheckbox, LemonDivider, LemonInput } from '@posthog/lemon-ui'
+import { captureException } from '@sentry/react'
 import clsx from 'clsx'
 import { useActions, useValues } from 'kea'
 import { Form } from 'kea-forms'
@@ -9,11 +10,6 @@
 import { copyToClipboard } from 'lib/utils'
 
 import { playerShareLogic, PlayerShareLogicProps } from './playerShareLogic'
-<<<<<<< HEAD
-=======
-import { SharingModalContent } from 'lib/components/Sharing/SharingModal'
-import { captureException } from '@sentry/react'
->>>>>>> 45575756
 
 export function PlayerShareRecording(props: PlayerShareLogicProps): JSX.Element {
     const logic = playerShareLogic(props)
