--- conflicted
+++ resolved
@@ -32,16 +32,12 @@
 
     describe('core assumptions', () => {
         it('mounts other logics', async () => {
-<<<<<<< HEAD
-            await expectLogic(logic).toMount([sessionRecordingDataLogic, sessionRecordingPlayerLogic, eventUsageLogic])
-=======
             await expectLogic(logic).toMount([
-                sessionRecordingLogic,
+                sessionRecordingDataLogic,
                 sessionRecordingPlayerLogic,
                 eventUsageLogic,
                 sharedListLogic,
             ])
->>>>>>> b684a60e
         })
     })
 
@@ -142,13 +138,13 @@
     describe('eventsList', () => {
         it('should load and parse events', async () => {
             await expectLogic(logic, () => {
-                sessionRecordingLogic.actions.loadRecordingSnapshots('1')
-                sessionRecordingLogic.actions.loadRecordingMeta('1')
+                sessionRecordingDataLogic.actions.loadRecordingSnapshots('1')
+                sessionRecordingDataLogic.actions.loadRecordingMeta('1')
             })
                 .toDispatchActionsInAnyOrder([
-                    sessionRecordingLogic.actionTypes.loadRecordingSnapshotsSuccess,
-                    sessionRecordingLogic.actionTypes.loadRecordingMetaSuccess,
-                    sessionRecordingLogic.actionTypes.loadEventsSuccess,
+                    sessionRecordingDataLogic.actionTypes.loadRecordingSnapshotsSuccess,
+                    sessionRecordingDataLogic.actionTypes.loadRecordingMetaSuccess,
+                    sessionRecordingDataLogic.actionTypes.loadEventsSuccess,
                 ])
                 .toMatchValues({
                     listEvents: [
@@ -197,14 +193,14 @@
         })
         it('should filter events by specified window id', async () => {
             await expectLogic(logic, () => {
-                sessionRecordingLogic.actions.loadRecordingSnapshots('1')
-                sessionRecordingLogic.actions.loadRecordingMeta('1')
+                sessionRecordingDataLogic.actions.loadRecordingSnapshots('1')
+                sessionRecordingDataLogic.actions.loadRecordingMeta('1')
                 sharedListLogic.actions.setWindowIdFilter(
                     '182830cdf4b28a9-02530f1179ed36-1c525635-384000-182830cdf4c2841'
                 )
             })
                 .toDispatchActionsInAnyOrder([
-                    sessionRecordingLogic.actionTypes.loadEventsSuccess,
+                    sessionRecordingDataLogic.actionTypes.loadEventsSuccess,
                     sharedListLogic.actionTypes.setWindowIdFilter,
                 ])
                 .toMatchValues({
