--- conflicted
+++ resolved
@@ -4,7 +4,6 @@
 import { LemonCard } from 'lib/lemon-ui/LemonCard'
 import { LemonDivider } from 'lib/lemon-ui/LemonDivider'
 import { LemonInput } from 'lib/lemon-ui/LemonInput'
-import { LemonSkeleton } from 'lib/lemon-ui/LemonSkeleton'
 import { LemonTable } from 'lib/lemon-ui/LemonTable'
 import { LemonTabs } from 'lib/lemon-ui/LemonTabs'
 import { useState } from 'react'
@@ -165,7 +164,7 @@
     const bet = betDefinitions.find((b) => b.id === betId)
 
     if (betDefinitionsLoading) {
-        return <LemonSkeleton className="h-80" />
+        return <div>Loading...</div>
     }
 
     if (!bet) {
@@ -196,68 +195,46 @@
     return (
         <div className="space-y-4">
             <div className="flex justify-between items-center">
-                <h2 className="text-xl mb-0">{bet.title}</h2>
+                <h2 className="text-xl">{bet.title}</h2>
                 <LemonButton type="primary" onClick={() => push(urls.hedgedHog())}>
                     Back to Bets
                 </LemonButton>
             </div>
 
+            <LemonCard className="mb-4" hoverEffect={false}>
+                <div className="space-y-4">
+                    <div>
+                        <h3 className="text-lg font-semibold mb-2">Description</h3>
+                        <p>{bet.description}</p>
+                    </div>
+
+                    <LemonDivider />
+
+                    <div>
+                        <h3 className="text-lg font-semibold mb-2">Bet Details</h3>
+                        <div className="grid grid-cols-2 gap-4">
+                            <div>
+                                <div className="text-sm text-muted">Type</div>
+                                <div>{bet.type}</div>
+                            </div>
+                            <div>
+                                <div className="text-sm text-muted">Closing Date</div>
+                                <div>{new Date(bet.closing_date).toLocaleDateString()}</div>
+                            </div>
+                            <div>
+                                <div className="text-sm text-muted">Status</div>
+                                <div>{bet.status}</div>
+                            </div>
+                            <div>
+                                <div className="text-sm text-muted">Parameters</div>
+                                <div className="font-mono text-sm">{JSON.stringify(bet.bet_parameters, null, 2)}</div>
+                            </div>
+                        </div>
+                    </div>
+                </div>
+            </LemonCard>
+
             <div className="grid grid-cols-5 gap-4">
-<<<<<<< HEAD
-                <div className="col-span-1 pr-2">
-                    <div className="mb-4">
-                        <div className="text-sm text-muted mb-1">Volume</div>
-                        <div className="font-semibold">$5,343,183</div>
-                    </div>
-                    <div className="mb-4">
-                        <div className="text-sm text-muted mb-1">Deadline</div>
-                        <div className="font-semibold">May 21, 2025</div>
-                    </div>
-                    <div className="mb-4">
-                        <div className="text-sm text-muted mb-1">Current probability</div>
-                        <div>
-                            <span className="text-2xl font-bold">39%</span>
-                            <span className="text-sm text-success ml-2">↑ 20%</span>
-                        </div>
-                    </div>
-                    <div className="mb-4">
-                        <div className="text-sm text-muted mb-1">Time Remaining</div>
-                        <div>
-                            <span className="text-2xl font-bold">12 hours</span>
-                        </div>
-                    </div>
-
-                    <div className="mt-4 space-y-4">
-                        {!showConfirmation ? (
-                            <>
-                                <div className="space-y-2">
-                                    <LemonButton
-                                        fullWidth
-                                        center
-                                        type="primary"
-                                        onClick={() => {
-                                            setBetType('Yes')
-                                            setShowConfirmation(true)
-                                        }}
-                                        disabledReason={amount === 0 && 'The amount must be greater than 0'}
-                                    >
-                                        Yes 39¢
-                                    </LemonButton>
-                                    <LemonButton
-                                        fullWidth
-                                        center
-                                        type="primary"
-                                        onClick={() => {
-                                            setBetType('No')
-                                            setShowConfirmation(true)
-                                        }}
-                                        disabledReason={amount === 0 && 'The amount must be greater than 0'}
-                                    >
-                                        No 62¢
-                                    </LemonButton>
-                                </div>
-
-=======
                 <div className="col-span-1">
                     <LemonCard>
                         <div className="p-4 space-y-4">
@@ -271,7 +248,6 @@
                             </div>
                             <div>
                                 <div className="text-sm text-muted mb-1">Current probability</div>
->>>>>>> d9cbf1ee
                                 <div>
                                     <span className="text-2xl font-bold">39%</span>
                                     <span className="text-sm text-success ml-2">↑ 20%</span>
@@ -358,70 +334,6 @@
                                     </LemonButton>
                                 ))}
                             </div>
-<<<<<<< HEAD
-                        )}
-                    </div>
-                </div>
-                <div className="col-span-4">
-                    <div className="h-full w-full">
-                        <div>
-                            <BillingLineGraph
-                                containerClassName="h-80"
-                                series={[
-                                    {
-                                        id: 1,
-                                        label: 'Yes',
-                                        data: [85, 75, 80, 70, 60, 70, 55, 45, 35, 40],
-                                        dates: [
-                                            'Jan 8',
-                                            'Jan 19',
-                                            'Jan 31',
-                                            'Feb 11',
-                                            'Feb 28',
-                                            'Mar 11',
-                                            'Mar 31',
-                                            'Apr 11',
-                                            'Apr 30',
-                                            'May 11',
-                                        ],
-                                    },
-                                    {
-                                        id: 2,
-                                        label: 'No',
-                                        data: [15, 25, 20, 35, 40, 30, 45, 55, 65, 60],
-                                        dates: [
-                                            'Jan 8',
-                                            'Jan 19',
-                                            'Jan 31',
-                                            'Feb 11',
-                                            'Feb 28',
-                                            'Mar 11',
-                                            'Mar 31',
-                                            'Apr 11',
-                                            'Apr 30',
-                                            'May 11',
-                                        ],
-                                    },
-                                ]}
-                                dates={[
-                                    'Jan 8',
-                                    'Jan 19',
-                                    'Jan 31',
-                                    'Feb 11',
-                                    'Feb 28',
-                                    'Mar 11',
-                                    'Mar 31',
-                                    'Apr 11',
-                                    'Apr 30',
-                                    'May 11',
-                                ]}
-                                hiddenSeries={[]}
-                                valueFormatter={(value) => `${value}%`}
-                                interval="day"
-                                max={100}
-                            />
-=======
->>>>>>> d9cbf1ee
                         </div>
                     </LemonCard>
                 </div>
@@ -550,38 +462,6 @@
                     },
                 ]}
             />
-            <LemonCard className="mb-4" hoverEffect={false}>
-                <div className="space-y-4">
-                    <div>
-                        <h3 className="text-lg font-semibold mb-2">Description</h3>
-                        <p>{bet.description}</p>
-                    </div>
-
-                    <LemonDivider />
-
-                    <div>
-                        <h3 className="text-lg font-semibold mb-2">Bet Details</h3>
-                        <div className="grid grid-cols-2 gap-4">
-                            <div>
-                                <div className="text-sm text-muted">Type</div>
-                                <div>{bet.type}</div>
-                            </div>
-                            <div>
-                                <div className="text-sm text-muted">Closing Date</div>
-                                <div>{new Date(bet.closing_date).toLocaleDateString()}</div>
-                            </div>
-                            <div>
-                                <div className="text-sm text-muted">Status</div>
-                                <div>{bet.status}</div>
-                            </div>
-                            <div>
-                                <div className="text-sm text-muted">Parameters</div>
-                                <div className="font-mono text-sm">{JSON.stringify(bet.bet_parameters, null, 2)}</div>
-                            </div>
-                        </div>
-                    </div>
-                </div>
-            </LemonCard>
         </div>
     )
 }