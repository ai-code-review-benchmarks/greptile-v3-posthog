import clsx from 'clsx'
import { useActions, useValues } from 'kea'
import { DateFilter } from 'lib/components/DateFilter/DateFilter'
import { PropertyFilters } from 'lib/components/PropertyFilters/PropertyFilters'
import { isEventPropertyOrPersonPropertyFilter } from 'lib/components/PropertyFilters/utils'
import { TaxonomicFilterGroupType } from 'lib/components/TaxonomicFilter/types'
import { WebAnalyticsHealthCheck } from 'scenes/web-analytics/WebAnalyticsHealthCheck'
import { TabsTile, webAnalyticsLogic } from 'scenes/web-analytics/webAnalyticsLogic'
import { WebAnalyticsNotice } from 'scenes/web-analytics/WebAnalyticsNotice'
import {
    webAnalyticsDataTableQueryContext,
    WebStatsTableTile,
    WebStatsTrendTile,
} from 'scenes/web-analytics/WebAnalyticsTile'
import { WebTabs } from 'scenes/web-analytics/WebTabs'

import { Query } from '~/queries/Query/Query'
import { NodeKind, QuerySchema } from '~/queries/schema'

const Filters = (): JSX.Element => {
    const {
        webAnalyticsFilters,
        dateFilter: { dateTo, dateFrom },
    } = useValues(webAnalyticsLogic)
    const { setWebAnalyticsFilters, setDates } = useActions(webAnalyticsLogic)

    return (
        <div
            className="sticky z-20 pt-2"
            // eslint-disable-next-line react/forbid-dom-props
            style={{
                backgroundColor: 'var(--bg-3000)',
                top: 'var(--breadcrumbs-height)',
            }}
        >
            <div className="flex flex-row flex-wrap gap-2">
                <DateFilter dateFrom={dateFrom} dateTo={dateTo} onChange={setDates} />
                <PropertyFilters
                    taxonomicGroupTypes={[
                        TaxonomicFilterGroupType.EventProperties,
                        TaxonomicFilterGroupType.PersonProperties,
                    ]}
                    onChange={(filters) =>
                        setWebAnalyticsFilters(filters.filter(isEventPropertyOrPersonPropertyFilter))
                    }
                    propertyFilters={webAnalyticsFilters}
                    pageKey={'web-analytics'}
                    eventNames={['$pageview', '$pageleave', '$autocapture']}
                    propertyAllowList={{
                        [TaxonomicFilterGroupType.EventProperties]: [
                            '$pathname',
                            '$host',
                            '$browser',
                            '$os',
                            '$device_type',
                            '$geoip_country_code',
                            '$geoip_subdivision_1_code',
                            '$geoip_city_name',
                            // re-enable after https://github.com/PostHog/posthog-js/pull/875 is merged
                            // '$client_session_initial_pathname',
                            // '$client_session_initial_referring_host',
                            // '$client_session_initial_utm_source',
                            // '$client_session_initial_utm_campaign',
                            // '$client_session_initial_utm_medium',
                            // '$client_session_initial_utm_content',
                            // '$client_session_initial_utm_term',
                        ],
                        [TaxonomicFilterGroupType.PersonProperties]: [
                            '$initial_pathname',
                            '$initial_referring_domain',
                            '$initial_utm_source',
                            '$initial_utm_campaign',
                            '$initial_utm_medium',
                            '$initial_utm_content',
                            '$initial_utm_term',
                        ],
                    }}
                />
            </div>
            <div className={'bg-border h-px w-full mt-2'} />
        </div>
    )
}

const Tiles = (): JSX.Element => {
    const { tiles } = useValues(webAnalyticsLogic)

    return (
        <div className="mt-8 grid grid-cols-1 md:grid-cols-2 xxl:grid-cols-3 gap-x-4 gap-y-10">
            {tiles.map((tile, i) => {
                if ('query' in tile) {
                    const { query, title, layout } = tile
                    return (
                        <div
                            key={i}
                            className={clsx(
                                'col-span-1 row-span-1 flex flex-col',
<<<<<<< HEAD
                                layout.colSpanClassName ?? 'md:col-span-6',
=======
                                `md:col-span-${layout.colSpan ?? 6} md:row-span-${layout.rowSpan ?? 1}`,
                                `xxl:order-${layout.orderLarge ?? 12}`,
>>>>>>> cb97d1b8
                                layout.className
                            )}
                        >
                            {title && <h2 className="m-0 mb-3">{title}</h2>}
                            <WebQuery query={query} />
                        </div>
                    )
                } else if ('tabs' in tile) {
                    return <TabsTileItem key={i} tile={tile} />
                } else {
                    return null
                }
            })}
        </div>
    )
}

const TabsTileItem = ({ tile }: { tile: TabsTile }): JSX.Element => {
    const { layout } = tile

    return (
        <WebTabs
<<<<<<< HEAD
            className={clsx('col-span-1 row-span-1', layout.colSpanClassName, layout.className)}
=======
            className={clsx(
                'col-span-1 row-span-1',
                `md:col-span-${layout.colSpan ?? 1} md:row-span-${layout.rowSpan ?? 1}`,
                `xxl:order-${layout.orderLarge ?? 12}`,
                layout.className
            )}
>>>>>>> cb97d1b8
            activeTabId={tile.activeTabId}
            setActiveTabId={tile.setTabId}
            tabs={tile.tabs.map((tab) => ({
                id: tab.id,
                content: <WebQuery key={tab.id} query={tab.query} showIntervalSelect={tab.showIntervalSelect} />,
                linkText: tab.linkText,
                title: tab.title,
            }))}
        />
    )
}

const WebQuery = ({ query, showIntervalSelect }: { query: QuerySchema; showIntervalSelect?: boolean }): JSX.Element => {
    if (query.kind === NodeKind.DataTableNode && query.source.kind === NodeKind.WebStatsTableQuery) {
        return <WebStatsTableTile query={query} breakdownBy={query.source.breakdownBy} />
    }
    if (query.kind === NodeKind.InsightVizNode) {
        return <WebStatsTrendTile query={query} showIntervalTile={showIntervalSelect} />
    }

    return <Query query={query} readOnly={true} context={webAnalyticsDataTableQueryContext} />
}

export const WebAnalyticsDashboard = (): JSX.Element => {
    return (
        <>
            <WebAnalyticsNotice />
            <div className="WebAnalyticsDashboard w-full flex flex-col">
                <Filters />
                <WebAnalyticsHealthCheck />
                <Tiles />
            </div>
        </>
    )
}<|MERGE_RESOLUTION|>--- conflicted
+++ resolved
@@ -95,12 +95,9 @@
                             key={i}
                             className={clsx(
                                 'col-span-1 row-span-1 flex flex-col',
-<<<<<<< HEAD
                                 layout.colSpanClassName ?? 'md:col-span-6',
-=======
-                                `md:col-span-${layout.colSpan ?? 6} md:row-span-${layout.rowSpan ?? 1}`,
-                                `xxl:order-${layout.orderLarge ?? 12}`,
->>>>>>> cb97d1b8
+                                layout.rowSpanClassName ?? 'md:row-span-1',
+                                layout.orderWhenLargeClassName ?? 'xxl:order-12',
                                 layout.className
                             )}
                         >
@@ -123,16 +120,13 @@
 
     return (
         <WebTabs
-<<<<<<< HEAD
-            className={clsx('col-span-1 row-span-1', layout.colSpanClassName, layout.className)}
-=======
             className={clsx(
                 'col-span-1 row-span-1',
-                `md:col-span-${layout.colSpan ?? 1} md:row-span-${layout.rowSpan ?? 1}`,
-                `xxl:order-${layout.orderLarge ?? 12}`,
+                layout.colSpanClassName || 'md:col-span-1',
+                layout.rowSpanClassName || 'md:row-span-1',
+                layout.orderWhenLargeClassName || 'xxl:order-12',
                 layout.className
             )}
->>>>>>> cb97d1b8
             activeTabId={tile.activeTabId}
             setActiveTabId={tile.setTabId}
             tabs={tile.tabs.map((tab) => ({
