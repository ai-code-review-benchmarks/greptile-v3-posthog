import { actions, connect, kea, listeners, path, reducers, selectors } from 'kea'
import { actionToUrl, urlToAction } from 'kea-router'

import { getDefaultInterval, isValidRelativeOrAbsoluteDate, updateDatesWithInterval } from 'lib/utils'
import { uuid } from 'lib/utils'
import { mapUrlToProvider } from 'scenes/data-warehouse/settings/DataWarehouseSourceIcon'
import { dataWarehouseSettingsLogic } from 'scenes/data-warehouse/settings/dataWarehouseSettingsLogic'
import { teamLogic } from 'scenes/teamLogic'
import { urls } from 'scenes/urls'

import {
    CompareFilter,
    ConversionGoalFilter,
    CurrencyCode,
    DataWarehouseNode,
    DatabaseSchemaDataWarehouseTable,
    MarketingAnalyticsColumnsSchemaNames,
    SourceMap,
} from '~/queries/schema/schema-general'
<<<<<<< HEAD
import { DataWarehouseSettingsTab, ExternalDataSource, IntervalType } from '~/types'

=======
>>>>>>> 84b9766a
import { MARKETING_ANALYTICS_SCHEMA } from '~/queries/schema/schema-general'
import {
    ChartDisplayType,
    DataWarehouseSettingsTab,
    ExternalDataSource,
    IntervalType,
    PipelineNodeTab,
    PipelineStage,
} from '~/types'

import { defaultConversionGoalFilter } from '../components/settings/constants'
import type { marketingAnalyticsLogicType } from './marketingAnalyticsLogicType'
import { marketingAnalyticsSettingsLogic } from './marketingAnalyticsSettingsLogic'
import { externalAdsCostTile } from './marketingCostTile'
import {
    MarketingDashboardMapper,
    NEEDED_FIELDS_FOR_NATIVE_MARKETING_ANALYTICS,
    NativeMarketingSource,
    VALID_NATIVE_MARKETING_SOURCES,
    generateUniqueName,
} from './utils'

export type ExternalTable = {
    name: string
    source_type: string
    id: string
    source_map_id: string
    source_prefix: string
    columns: { name: string; type: string }[]
    url_pattern: string
    sourceUrl: string
    external_type: DataWarehouseSettingsTab
    source_map: SourceMap | null
    schema_name: string
    dw_source_type: string
}

export type NativeSource = {
    source: ExternalDataSource
    tables: DatabaseSchemaDataWarehouseTable[]
}

const teamId = window.POSTHOG_APP_CONTEXT?.current_team?.id
const persistConfig = { persist: true, prefix: `${teamId}__` }

const INITIAL_DATE_FROM = '-7d' as string | null
const INITIAL_DATE_TO = null as string | null
const INITIAL_INTERVAL = getDefaultInterval(INITIAL_DATE_FROM, INITIAL_DATE_TO)

export const marketingAnalyticsLogic = kea<marketingAnalyticsLogicType>([
    path(['scenes', 'webAnalytics', 'marketingAnalyticsLogic']),
    connect(() => ({
        values: [
            teamLogic,
            ['baseCurrency'],
            marketingAnalyticsSettingsLogic,
            ['sources_map', 'conversion_goals'],
            dataWarehouseSettingsLogic,
            ['dataWarehouseTables', 'dataWarehouseSourcesLoading', 'dataWarehouseSources'],
        ],
    })),
    actions({
        setDraftConversionGoal: (goal: ConversionGoalFilter | null) => ({ goal }),
        setConversionGoalInput: (goal: ConversionGoalFilter) => ({ goal }),
        resetConversionGoalInput: () => true,
        saveDraftConversionGoal: () => true,
        setCompareFilter: (compareFilter: CompareFilter) => ({ compareFilter }),
        setDates: (dateFrom: string | null, dateTo: string | null) => ({ dateFrom, dateTo }),
        setInterval: (interval: IntervalType) => ({ interval }),
        setDatesAndInterval: (dateFrom: string | null, dateTo: string | null, interval: IntervalType) => ({
            dateFrom,
            dateTo,
            interval,
        }),
        showColumnConfigModal: true,
        hideColumnConfigModal: true,
        setChartDisplayType: (chartDisplayType: ChartDisplayType) => ({ chartDisplayType }),
    }),
    reducers({
        draftConversionGoal: [
            null as ConversionGoalFilter | null,
            {
                setDraftConversionGoal: (_, { goal }) => goal,
            },
        ],
        conversionGoalInput: [
            (() => {
                return {
                    ...defaultConversionGoalFilter,
                    conversion_goal_id: uuid(),
                    conversion_goal_name: '',
                }
            })() as ConversionGoalFilter,
            {
                setConversionGoalInput: (_, { goal }) => goal,
                resetConversionGoalInput: () => {
                    return {
                        ...defaultConversionGoalFilter,
                        conversion_goal_id: uuid(),
                        conversion_goal_name: '',
                    }
                },
            },
        ],
        compareFilter: [
            { compare: true } as CompareFilter,
            persistConfig,
            {
                setCompareFilter: (_, { compareFilter }) => compareFilter,
            },
        ],
        dateFilter: [
            {
                dateFrom: INITIAL_DATE_FROM,
                dateTo: INITIAL_DATE_TO,
                interval: INITIAL_INTERVAL,
            },
            persistConfig,
            {
                setDates: (_, { dateTo, dateFrom }) => {
                    if (dateTo && !isValidRelativeOrAbsoluteDate(dateTo)) {
                        dateTo = INITIAL_DATE_TO
                    }
                    if (dateFrom && !isValidRelativeOrAbsoluteDate(dateFrom)) {
                        dateFrom = INITIAL_DATE_FROM
                    }
                    return {
                        dateTo,
                        dateFrom,
                        interval: getDefaultInterval(dateFrom, dateTo),
                    }
                },
                setInterval: ({ dateFrom: oldDateFrom, dateTo: oldDateTo }, { interval }) => {
                    const { dateFrom, dateTo } = updateDatesWithInterval(interval, oldDateFrom, oldDateTo)
                    return {
                        dateTo,
                        dateFrom,
                        interval,
                    }
                },
                setDatesAndInterval: (_, { dateTo, dateFrom, interval }) => {
                    if (!dateFrom && !dateTo) {
                        dateFrom = INITIAL_DATE_FROM
                        dateTo = INITIAL_DATE_TO
                    }
                    if (dateTo && !isValidRelativeOrAbsoluteDate(dateTo)) {
                        dateTo = INITIAL_DATE_TO
                    }
                    if (dateFrom && !isValidRelativeOrAbsoluteDate(dateFrom)) {
                        dateFrom = INITIAL_DATE_FROM
                    }
                    return {
                        dateTo,
                        dateFrom,
                        interval: interval || getDefaultInterval(dateFrom, dateTo),
                    }
                },
            },
        ],
        columnConfigModalVisible: [
            false,
            {
                showColumnConfigModal: () => true,
                hideColumnConfigModal: () => false,
            },
        ],
        chartDisplayType: [
            ChartDisplayType.ActionsAreaGraph as ChartDisplayType,
            persistConfig,
            {
                setChartDisplayType: (_, { chartDisplayType }) => chartDisplayType,
            },
        ],
    }),
    selectors({
        validSourcesMap: [
            (s) => [s.sources_map],
            (sources_map) => {
                if (!sources_map || Object.keys(sources_map).length === 0) {
                    return null
                }

                const validSourcesMap = sources_map

                Object.values(MarketingAnalyticsColumnsSchemaNames)
                    .filter(
                        (column_name: MarketingAnalyticsColumnsSchemaNames) =>
                            MARKETING_ANALYTICS_SCHEMA[column_name].required
                    )
                    .forEach((column_name: MarketingAnalyticsColumnsSchemaNames) => {
                        Object.entries(validSourcesMap).forEach(([tableId, fieldMapping]: [string, any]) => {
                            if (fieldMapping && !fieldMapping[column_name]) {
                                delete validSourcesMap[tableId]
                            }
                        })
                    })

                if (Object.keys(validSourcesMap).length === 0) {
                    return null
                }
                return validSourcesMap
            },
        ],
        externalTables: [
            (s) => [s.dataWarehouseTables, s.sources_map, s.dataWarehouseSources],
            (dataWarehouseTables, sources_map, dataWarehouseSources) => {
                const externalTables: ExternalTable[] = []
                if (dataWarehouseTables?.length) {
                    dataWarehouseTables.forEach((table) => {
                        if (!table.fields) {
                            return
                        }
                        const dataWarehouseSource = dataWarehouseSources?.results.find((source: any) =>
                            source.schemas
                                .map((schema: DatabaseSchemaDataWarehouseTable) => schema.id)
                                .includes(table.schema?.id)
                        )
                        const isDataWarehouse = !!table.schema
                        const tableType = isDataWarehouse
                            ? DataWarehouseSettingsTab.Managed
                            : DataWarehouseSettingsTab.SelfManaged
                        const sourceMap = sources_map?.[table.schema?.id || ''] ?? sources_map?.[table.id] ?? null

                        externalTables.push({
                            ...table,
                            name: table.name,
                            source_type: table.source?.source_type || mapUrlToProvider(table.url_pattern),
                            source_map_id: table.schema?.id || table.source?.id || table.id,
                            source_prefix: table.source?.prefix || '',
                            columns: Object.keys(table.fields).map((field) => ({
                                name: table.fields[field].hogql_value,
                                type: table.fields[field].type,
                            })),
                            sourceUrl: urls.dataWarehouseSource(
                                `${tableType}-${dataWarehouseSource?.id || table.source?.id || table.id}`
                            ),
                            external_type: tableType,
                            source_map: sourceMap,
                            schema_name: table.schema?.name || table.name,
                            dw_source_type: tableType,
                        })
                    })
                }

                return externalTables
            },
        ],
        validExternalTables: [
            (s) => [s.externalTables, s.validSourcesMap],
            (externalTables, validSourcesMap: Record<string, SourceMap> | null): ExternalTable[] => {
                if (!validSourcesMap || Object.keys(validSourcesMap).length === 0) {
                    return []
                }

                return externalTables.filter((table) => validSourcesMap[table.source_map_id])
            },
        ],
        nativeSources: [
            (s) => [s.dataWarehouseSources],
            (dataWarehouseSources): ExternalDataSource[] => {
                const nativeSources =
                    dataWarehouseSources?.results.filter((source) =>
                        VALID_NATIVE_MARKETING_SOURCES.includes(source.source_type as NativeMarketingSource)
                    ) ?? []
                nativeSources.forEach((source) => {
                    const neededFieldsWithSync =
                        NEEDED_FIELDS_FOR_NATIVE_MARKETING_ANALYTICS[source.source_type as NativeMarketingSource]
                    source.schemas = source.schemas.filter((schema) => neededFieldsWithSync.includes(schema.name))
                })
                return nativeSources
            },
        ],
        validNativeSources: [
            (s) => [s.nativeSources, s.dataWarehouseTables],
            (nativeSources, dataWarehouseTables): NativeSource[] => {
                return nativeSources.reduce((validNativeSources: NativeSource[], source) => {
                    if (
                        source.schemas.length ===
                        NEEDED_FIELDS_FOR_NATIVE_MARKETING_ANALYTICS[source.source_type as NativeMarketingSource].length
                    ) {
                        validNativeSources.push({
                            source,
                            tables:
                                dataWarehouseTables?.filter((table) =>
                                    source.schemas.some((schema) => schema.id === table.schema?.id)
                                ) ?? [],
                        })
                    }
                    return validNativeSources
                }, [])
            },
        ],
        uniqueConversionGoalName: [
            (s) => [s.conversionGoalInput, s.conversion_goals],
            (conversionGoalInput: ConversionGoalFilter | null, conversion_goals: ConversionGoalFilter[]): string => {
                const baseName = conversionGoalInput?.conversion_goal_name || conversionGoalInput?.name || 'No name'
                const existingNames = conversion_goals.map((goal) => goal.conversion_goal_name)
                return generateUniqueName(baseName, existingNames)
            },
        ],
        loading: [
            (s) => [s.dataWarehouseSourcesLoading],
            (dataWarehouseSourcesLoading: boolean) => dataWarehouseSourcesLoading,
        ],
        createMarketingDataWarehouseNodes: [
            (s) => [s.validExternalTables, s.baseCurrency, s.validNativeSources],
            (
                validExternalTables: ExternalTable[],
                baseCurrency: CurrencyCode,
                validNativeSources: NativeSource[]
            ): DataWarehouseNode[] => {
                const nonNativeNodeList: DataWarehouseNode[] = validExternalTables
                    .map((table) => externalAdsCostTile(table, baseCurrency))
                    .filter(Boolean) as DataWarehouseNode[]

                const nativeNodeList: DataWarehouseNode[] = validNativeSources
                    .map((source) => MarketingDashboardMapper(source))
                    .filter(Boolean) as DataWarehouseNode[]

                return [...nativeNodeList, ...nonNativeNodeList]
            },
        ],
    }),
    actionToUrl(({ values }) => ({
        setChartDisplayType: () => {
            const searchParams = new URLSearchParams(window.location.search)
            searchParams.set('chart_display_type', values.chartDisplayType)
            return [window.location.pathname, searchParams.toString()]
        },
    })),
    urlToAction(({ actions }) => ({
        '*': (_, searchParams) => {
            const chartDisplayType = searchParams.chart_display_type as ChartDisplayType | undefined
            if (chartDisplayType && Object.values(ChartDisplayType).includes(chartDisplayType)) {
                actions.setChartDisplayType(chartDisplayType)
            }
        },
    })),
    listeners(({ actions }) => ({
        saveDraftConversionGoal: () => {
            // Create a new local conversion goal with new id
            actions.resetConversionGoalInput()
        },
        resetConversionGoalInput: () => {
            // Clear the draft goal when resetting local goal
            actions.setDraftConversionGoal(null)
        },
    })),
])<|MERGE_RESOLUTION|>--- conflicted
+++ resolved
@@ -1,8 +1,7 @@
 import { actions, connect, kea, listeners, path, reducers, selectors } from 'kea'
 import { actionToUrl, urlToAction } from 'kea-router'
 
-import { getDefaultInterval, isValidRelativeOrAbsoluteDate, updateDatesWithInterval } from 'lib/utils'
-import { uuid } from 'lib/utils'
+import { getDefaultInterval, isValidRelativeOrAbsoluteDate, updateDatesWithInterval, uuid } from 'lib/utils'
 import { mapUrlToProvider } from 'scenes/data-warehouse/settings/DataWarehouseSourceIcon'
 import { dataWarehouseSettingsLogic } from 'scenes/data-warehouse/settings/dataWarehouseSettingsLogic'
 import { teamLogic } from 'scenes/teamLogic'
@@ -17,20 +16,9 @@
     MarketingAnalyticsColumnsSchemaNames,
     SourceMap,
 } from '~/queries/schema/schema-general'
-<<<<<<< HEAD
+import { MARKETING_ANALYTICS_SCHEMA } from '~/queries/schema/schema-general'
 import { DataWarehouseSettingsTab, ExternalDataSource, IntervalType } from '~/types'
-
-=======
->>>>>>> 84b9766a
-import { MARKETING_ANALYTICS_SCHEMA } from '~/queries/schema/schema-general'
-import {
-    ChartDisplayType,
-    DataWarehouseSettingsTab,
-    ExternalDataSource,
-    IntervalType,
-    PipelineNodeTab,
-    PipelineStage,
-} from '~/types'
+import { ChartDisplayType } from '~/types'
 
 import { defaultConversionGoalFilter } from '../components/settings/constants'
 import type { marketingAnalyticsLogicType } from './marketingAnalyticsLogicType'
