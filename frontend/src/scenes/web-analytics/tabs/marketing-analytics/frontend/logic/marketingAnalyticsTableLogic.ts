import { actions, connect, kea, listeners, path, reducers, selectors } from 'kea'
import { isNotNil } from 'lib/utils'

import {
    DatabaseSchemaDataWarehouseTable,
    SourceMap,
    ConversionGoalFilter,
    DataTableNode,
    MarketingAnalyticsBaseColumns,
    MarketingAnalyticsHelperForColumnNames,
    MarketingAnalyticsTableQuery,
} from '~/queries/schema/schema-general'
import { DataWarehouseSettingsTab, ExternalDataSource } from '~/types'

import type { marketingAnalyticsTableLogicType } from './marketingAnalyticsTableLogicType'
import { marketingAnalyticsLogic } from './marketingAnalyticsLogic'
import { actionToUrl, urlToAction } from 'kea-router'
<<<<<<< HEAD
import { isDynamicConversionGoalColumn } from './utils'
=======
import { isDraftConversionGoalColumn } from './utils'
>>>>>>> 6a825a80

export type ExternalTable = {
    name: string
    source_type: string
    id: string
    source_map_id: string
    source_prefix: string
    columns: { name: string; type: string }[]
    url_pattern: string
    sourceUrl: string
    external_type: DataWarehouseSettingsTab
    source_map: SourceMap | null
    schema_name: string
    dw_source_type: string
}

export type NativeSource = {
    source: ExternalDataSource
    tables: DatabaseSchemaDataWarehouseTable[]
}

export const marketingAnalyticsTableLogic = kea<marketingAnalyticsTableLogicType>([
    path(['scenes', 'marketingAnalytics', 'marketingAnalyticsTableLogic']),
    connect(() => ({
<<<<<<< HEAD
        values: [marketingAnalyticsLogic, ['conversion_goals', 'dynamicConversionGoal']],
        actions: [marketingAnalyticsLogic, ['setDynamicConversionGoal']],
=======
        values: [marketingAnalyticsLogic, ['conversion_goals', 'draftConversionGoal']],
        actions: [marketingAnalyticsLogic, ['setDraftConversionGoal']],
>>>>>>> 6a825a80
    })),
    actions({
        setQuery: (query: DataTableNode) => ({ query }),
    }),
    reducers({
        query: [
            null as DataTableNode | null,
            {
                setQuery: (_, { query }) => query,
            },
        ],
    }),
    selectors({
        defaultColumns: [
            (s) => [s.conversion_goals],
            (conversionGoals: ConversionGoalFilter[]) => {
                const selectColumns = [
                    ...Object.values(MarketingAnalyticsBaseColumns).map((column) => column.toString()),
                    ...conversionGoals
                        .map((goal) => [
                            goal.conversion_goal_name,
                            `${MarketingAnalyticsHelperForColumnNames.CostPer} ${goal.conversion_goal_name}`,
                        ])
                        .flat(),
                ].filter(isNotNil)
                return selectColumns
            },
        ],
        sortedColumns: [
            (s) => [s.defaultColumns, s.query],
            (defaultColumns: string[], query: DataTableNode) => {
                // pinned columns are always at the beginning of the table in the same order as they are in the default columns
                const pinnedColumns = query?.pinnedColumns || []
                const sortedColumns = [
                    ...defaultColumns.filter((column) => pinnedColumns.includes(column)),
                    ...defaultColumns.filter((column) => !pinnedColumns.includes(column)),
                ]
                return sortedColumns
            },
        ],
    }),
<<<<<<< HEAD
    /* Both in actionToUrl and urlToAction we need to filter out the dynamic conversion goal columns
    to handle the query params because it's a dynamic column */
=======
    /* Both in actionToUrl and urlToAction we need to filter out the draft conversion goal columns
    to handle the query params because it's a draft column */
>>>>>>> 6a825a80
    actionToUrl(({ values }) => ({
        setQuery: () => {
            const marketingQuery = values.query?.source as MarketingAnalyticsTableQuery | undefined
            const searchParams = new URLSearchParams(window.location.search)
            const selectArray = marketingQuery?.select?.filter(
<<<<<<< HEAD
                (column: string) => !isDynamicConversionGoalColumn(column, values.dynamicConversionGoal)
=======
                (column: string) => !isDraftConversionGoalColumn(column, values.draftConversionGoal)
>>>>>>> 6a825a80
            )

            if (marketingQuery?.orderBy && marketingQuery?.orderBy.length > 0) {
                const [column, direction] = marketingQuery.orderBy[0]
                if (selectArray && selectArray.includes(column)) {
                    searchParams.set('order_column', column)
                    searchParams.set('order_direction', direction)
                }
            } else {
                searchParams.delete('order_column')
                searchParams.delete('order_direction')
            }

            if (selectArray && selectArray.length > 0) {
                searchParams.set('select', selectArray.join(','))
            } else {
                searchParams.delete('select')
            }

            if (values.query?.pinnedColumns && values.query?.pinnedColumns.length > 0) {
                searchParams.set('pinned_columns', values.query.pinnedColumns.join(','))
            } else {
                searchParams.delete('pinned_columns')
            }

            return [window.location.pathname, searchParams.toString()]
        },
    })),
    urlToAction(({ actions, values }) => ({
        '*': (_, searchParams) => {
            const marketingQuery = values.query?.source as MarketingAnalyticsTableQuery | undefined

            let newSelect = marketingQuery?.select || []
            const selectParam = searchParams.select
            if (selectParam) {
                const selectArray: string[] = Array.from(new Set(selectParam.split(',')))
                newSelect = selectArray.filter(
<<<<<<< HEAD
                    (column: string) => !isDynamicConversionGoalColumn(column, values.dynamicConversionGoal)
=======
                    (column: string) => !isDraftConversionGoalColumn(column, values.draftConversionGoal)
>>>>>>> 6a825a80
                )

                actions.setQuery({
                    ...values.query,
                    source: {
                        ...values.query?.source,
                        select: newSelect,
                    },
                } as DataTableNode)
            }

            let newOrderBy: [string, 'ASC' | 'DESC'][] = []
            const orderColumn = searchParams.order_column
            const orderDirection = searchParams.order_direction as 'ASC' | 'DESC' | undefined

            if (orderColumn && orderDirection && newSelect.includes(orderColumn)) {
                newOrderBy = [[orderColumn, orderDirection]]
                actions.setQuery({
                    ...values.query,
                    source: {
                        ...values.query?.source,
                        orderBy: newOrderBy,
                    },
                } as DataTableNode)
            }

            if (searchParams.pinned_columns) {
                const pinnedColumns = searchParams.pinned_columns.split(',')
                actions.setQuery({
                    ...values.query,
                    pinnedColumns: pinnedColumns,
                } as DataTableNode)
            }
        },
    })),
    listeners(({ actions, values }) => ({
        setDraftConversionGoal: ({ goal }: { goal: ConversionGoalFilter | null }) => {
            if (!goal) {
                const marketingQuery = values.query?.source as MarketingAnalyticsTableQuery | undefined
                // If the dynamic conversion goal is removed, we clear the order by
                if (marketingQuery?.orderBy && !values.defaultColumns.includes(marketingQuery?.orderBy[0][0])) {
                    actions.setQuery({
                        ...values.query,
                        source: {
                            ...values.query?.source,
                            orderBy: undefined,
                        },
                    } as DataTableNode)
                }
            }
        },
        setQuery: ({ query }: { query: DataTableNode }) => {
            // If we remove one column from the dynamic conversion goal, we clear the dynamic conversion goal completely
            const marketingQuery = query.source as MarketingAnalyticsTableQuery | undefined
            const selectArray = marketingQuery?.select?.filter((column: string) =>
                isDynamicConversionGoalColumn(column, values.dynamicConversionGoal)
            )
            if (selectArray && selectArray.length === 1) {
                actions.setDynamicConversionGoal(null)
            }
        },
    })),
])<|MERGE_RESOLUTION|>--- conflicted
+++ resolved
@@ -15,11 +15,7 @@
 import type { marketingAnalyticsTableLogicType } from './marketingAnalyticsTableLogicType'
 import { marketingAnalyticsLogic } from './marketingAnalyticsLogic'
 import { actionToUrl, urlToAction } from 'kea-router'
-<<<<<<< HEAD
-import { isDynamicConversionGoalColumn } from './utils'
-=======
 import { isDraftConversionGoalColumn } from './utils'
->>>>>>> 6a825a80
 
 export type ExternalTable = {
     name: string
@@ -44,13 +40,8 @@
 export const marketingAnalyticsTableLogic = kea<marketingAnalyticsTableLogicType>([
     path(['scenes', 'marketingAnalytics', 'marketingAnalyticsTableLogic']),
     connect(() => ({
-<<<<<<< HEAD
-        values: [marketingAnalyticsLogic, ['conversion_goals', 'dynamicConversionGoal']],
-        actions: [marketingAnalyticsLogic, ['setDynamicConversionGoal']],
-=======
         values: [marketingAnalyticsLogic, ['conversion_goals', 'draftConversionGoal']],
         actions: [marketingAnalyticsLogic, ['setDraftConversionGoal']],
->>>>>>> 6a825a80
     })),
     actions({
         setQuery: (query: DataTableNode) => ({ query }),
@@ -92,23 +83,14 @@
             },
         ],
     }),
-<<<<<<< HEAD
-    /* Both in actionToUrl and urlToAction we need to filter out the dynamic conversion goal columns
-    to handle the query params because it's a dynamic column */
-=======
     /* Both in actionToUrl and urlToAction we need to filter out the draft conversion goal columns
     to handle the query params because it's a draft column */
->>>>>>> 6a825a80
     actionToUrl(({ values }) => ({
         setQuery: () => {
             const marketingQuery = values.query?.source as MarketingAnalyticsTableQuery | undefined
             const searchParams = new URLSearchParams(window.location.search)
             const selectArray = marketingQuery?.select?.filter(
-<<<<<<< HEAD
-                (column: string) => !isDynamicConversionGoalColumn(column, values.dynamicConversionGoal)
-=======
                 (column: string) => !isDraftConversionGoalColumn(column, values.draftConversionGoal)
->>>>>>> 6a825a80
             )
 
             if (marketingQuery?.orderBy && marketingQuery?.orderBy.length > 0) {
@@ -146,11 +128,7 @@
             if (selectParam) {
                 const selectArray: string[] = Array.from(new Set(selectParam.split(',')))
                 newSelect = selectArray.filter(
-<<<<<<< HEAD
-                    (column: string) => !isDynamicConversionGoalColumn(column, values.dynamicConversionGoal)
-=======
                     (column: string) => !isDraftConversionGoalColumn(column, values.draftConversionGoal)
->>>>>>> 6a825a80
                 )
 
                 actions.setQuery({
