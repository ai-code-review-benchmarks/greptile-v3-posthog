<<<<<<< HEAD
import { ConversionGoalsConfiguration } from './ConversionGoalsConfiguration'
=======
import { BaseCurrency } from 'lib/components/BaseCurrency/BaseCurrency'

>>>>>>> 34492cdc
import { NativeExternalDataSourceConfiguration } from './NativeExternalDataSourceConfiguration'
import { NonNativeExternalDataSourceConfiguration } from './NonNativeExternalDataSourceConfiguration'
import { SelfManagedExternalDataSourceConfiguration } from './SelfManagedExternalDataSourceConfiguration'

export function MarketingAnalyticsSettings(): JSX.Element {
    return (
        <div className="flex flex-col gap-8 mb-10">
<<<<<<< HEAD
            <ConversionGoalsConfiguration />
=======
            <BaseCurrency />
>>>>>>> 34492cdc
            <NativeExternalDataSourceConfiguration />
            <NonNativeExternalDataSourceConfiguration />
            <SelfManagedExternalDataSourceConfiguration />
        </div>
    )
}<|MERGE_RESOLUTION|>--- conflicted
+++ resolved
@@ -1,9 +1,6 @@
-<<<<<<< HEAD
-import { ConversionGoalsConfiguration } from './ConversionGoalsConfiguration'
-=======
 import { BaseCurrency } from 'lib/components/BaseCurrency/BaseCurrency'
 
->>>>>>> 34492cdc
+import { ConversionGoalsConfiguration } from './ConversionGoalsConfiguration'
 import { NativeExternalDataSourceConfiguration } from './NativeExternalDataSourceConfiguration'
 import { NonNativeExternalDataSourceConfiguration } from './NonNativeExternalDataSourceConfiguration'
 import { SelfManagedExternalDataSourceConfiguration } from './SelfManagedExternalDataSourceConfiguration'
@@ -11,11 +8,8 @@
 export function MarketingAnalyticsSettings(): JSX.Element {
     return (
         <div className="flex flex-col gap-8 mb-10">
-<<<<<<< HEAD
+            <BaseCurrency />
             <ConversionGoalsConfiguration />
-=======
-            <BaseCurrency />
->>>>>>> 34492cdc
             <NativeExternalDataSourceConfiguration />
             <NonNativeExternalDataSourceConfiguration />
             <SelfManagedExternalDataSourceConfiguration />
