import { useActions } from 'kea'
import { Query } from '~/queries/Query/Query'
import { QueryContext } from '~/queries/types'
import { webAnalyticsDataTableQueryContext } from '~/scenes/web-analytics/tiles/WebAnalyticsTile'
import { ColumnFeature } from '~/queries/nodes/DataTable/DataTable'
import { DraftConversionGoalControls } from './DraftConversionGoalControls'
import { marketingAnalyticsTableLogic } from '../../logic/marketingAnalyticsTableLogic'
import { DataTableNode } from '~/queries/schema/schema-general'
import { InsightLogicProps } from '~/types'
import { MarketingAnalyticsColumnConfigModal } from './MarketingAnalyticsColumnConfigModal'
import { marketingAnalyticsLogic } from '../../logic/marketingAnalyticsLogic'
import { LemonButton } from '@posthog/lemon-ui'
import { IconGear } from '@posthog/icons'
import './MarketingAnalyticsTableStyleOverride.scss'

export type MarketingAnalyticsTableProps = {
    query: DataTableNode
    insightProps: InsightLogicProps
}

export const MarketingAnalyticsTable = ({ query, insightProps }: MarketingAnalyticsTableProps): JSX.Element => {
    const { setQuery } = useActions(marketingAnalyticsTableLogic)
    const { showColumnConfigModal } = useActions(marketingAnalyticsLogic)

    // Create custom context with sortable headers for marketing analytics
    const marketingAnalyticsContext: QueryContext = {
        ...webAnalyticsDataTableQueryContext,
        insightProps,
    }

    return (
        <div className="bg-surface-primary">
            <div className="p-4 border-b border-border bg-bg-light">
<<<<<<< HEAD
                <DraftConversionGoalControls />
=======
                <div className="flex gap-4">
                    <div className="flex-1">
                        <DynamicConversionGoalControls />
                    </div>
                    <div className="self-start">
                        <LemonButton type="secondary" icon={<IconGear />} onClick={showColumnConfigModal}>
                            Configure columns
                        </LemonButton>
                    </div>
                </div>
>>>>>>> d9e7c799
            </div>
            <div className="relative marketing-analytics-table-container">
                <Query
                    query={query}
                    readOnly={false}
                    context={marketingAnalyticsContext}
                    columnFeatures={[ColumnFeature.canSort, ColumnFeature.canRemove]}
                    setQuery={setQuery}
                />
            </div>
            <MarketingAnalyticsColumnConfigModal />
        </div>
    )
}<|MERGE_RESOLUTION|>--- conflicted
+++ resolved
@@ -31,12 +31,9 @@
     return (
         <div className="bg-surface-primary">
             <div className="p-4 border-b border-border bg-bg-light">
-<<<<<<< HEAD
-                <DraftConversionGoalControls />
-=======
                 <div className="flex gap-4">
                     <div className="flex-1">
-                        <DynamicConversionGoalControls />
+                        <DraftConversionGoalControls />
                     </div>
                     <div className="self-start">
                         <LemonButton type="secondary" icon={<IconGear />} onClick={showColumnConfigModal}>
@@ -44,7 +41,6 @@
                         </LemonButton>
                     </div>
                 </div>
->>>>>>> d9e7c799
             </div>
             <div className="relative marketing-analytics-table-container">
                 <Query
