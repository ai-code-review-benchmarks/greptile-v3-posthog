import { IconGear } from '@posthog/icons'
import { LemonTag } from '@posthog/lemon-ui'
import { actions, afterMount, BreakPointFunction, connect, kea, listeners, path, reducers, selectors } from 'kea'
import { loaders } from 'kea-loaders'
import { actionToUrl, router, urlToAction } from 'kea-router'
import { windowValues } from 'kea-window-values'
import api from 'lib/api'
import { authorizedUrlListLogic, AuthorizedUrlListType } from 'lib/components/AuthorizedUrlList/authorizedUrlListLogic'
import { FEATURE_FLAGS, RETENTION_FIRST_TIME } from 'lib/constants'
import { LemonButton } from 'lib/lemon-ui/LemonButton'
import { Link, PostHogComDocsURL } from 'lib/lemon-ui/Link/Link'
import { featureFlagLogic } from 'lib/logic/featureFlagLogic'
import { getDefaultInterval, isNotNil, objectsEqual, UnexpectedNeverError, updateDatesWithInterval } from 'lib/utils'
import { isDefinitionStale } from 'lib/utils/definitions'
import { errorTrackingQuery } from 'products/error_tracking/frontend/queries'
import { dataWarehouseSettingsLogic } from 'scenes/data-warehouse/settings/dataWarehouseSettingsLogic'
import { preflightLogic } from 'scenes/PreflightCheck/preflightLogic'
import { Scene } from 'scenes/sceneTypes'
import { teamLogic } from 'scenes/teamLogic'
import { urls } from 'scenes/urls'
import { userLogic } from 'scenes/userLogic'
import { marketingAnalyticsSettingsLogic } from 'scenes/web-analytics/tabs/marketing-analytics/frontend/logic/marketingAnalyticsSettingsLogic'

import { WEB_VITALS_COLORS, WEB_VITALS_THRESHOLDS } from '~/queries/nodes/WebVitals/definitions'
import { hogqlQuery } from '~/queries/query'
import {
    ActionConversionGoal,
    ActionsNode,
    AnyEntityNode,
    BreakdownFilter,
    CompareFilter,
    CustomEventConversionGoal,
    DataTableNode,
    EventsNode,
    InsightVizNode,
    NodeKind,
    QuerySchema,
    TrendsFilter,
    TrendsQuery,
    WebAnalyticsConversionGoal,
    WebAnalyticsOrderBy,
    WebAnalyticsOrderByDirection,
    WebAnalyticsOrderByFields,
    WebAnalyticsPropertyFilter,
    WebAnalyticsPropertyFilters,
    WebStatsBreakdown,
    WebStatsTableQuery,
    WebVitalsMetric,
} from '~/queries/schema/schema-general'
import { isWebAnalyticsPropertyFilters } from '~/queries/schema-guards'
import { hogql } from '~/queries/utils'
import {
    AvailableFeature,
    BaseMathType,
    Breadcrumb,
    ChartDisplayType,
    EventDefinitionType,
    FilterLogicalOperator,
    InsightLogicProps,
    InsightType,
    IntervalType,
    PropertyFilterBaseValue,
    PropertyFilterType,
    PropertyMathType,
    PropertyOperator,
    RecordingUniversalFilters,
    RetentionPeriod,
    TeamPublicType,
    TeamType,
    UniversalFiltersGroupValue,
} from '~/types'

import { getDashboardItemId, getNewInsightUrlFactory } from './insightsUtils'
import { marketingAnalyticsLogic } from './tabs/marketing-analytics/frontend/logic/marketingAnalyticsLogic'
import type { webAnalyticsLogicType } from './webAnalyticsLogicType'
export interface WebTileLayout {
    /** The class has to be spelled out without interpolation, as otherwise Tailwind can't pick it up. */
    colSpanClassName?: `md:col-span-${number}` | 'md:col-span-full'
    /** The class has to be spelled out without interpolation, as otherwise Tailwind can't pick it up. */
    rowSpanClassName?: `md:row-span-${number}`
    /** The class has to be spelled out without interpolation, as otherwise Tailwind can't pick it up. */
    orderWhenLargeClassName?: `xxl:order-${number}`
    className?: string
}

export enum TileId {
    OVERVIEW = 'OVERVIEW',
    GRAPHS = 'GRAPHS',
    PATHS = 'PATHS',
    SOURCES = 'SOURCES',
    DEVICES = 'DEVICES',
    GEOGRAPHY = 'GEOGRAPHY',
    ACTIVE_HOURS = 'ACTIVE_HOURS',
    RETENTION = 'RETENTION',
    REPLAY = 'REPLAY',
    ERROR_TRACKING = 'ERROR_TRACKING',
    GOALS = 'GOALS',
    WEB_VITALS = 'WEB_VITALS',
    WEB_VITALS_PATH_BREAKDOWN = 'WEB_VITALS_PATH_BREAKDOWN',
    FRUSTRATING_PAGES = 'FRUSTRATING_PAGES',

    // Page Report Tiles to avoid conflicts with web analytics
    PAGE_REPORTS_COMBINED_METRICS_CHART_SECTION = 'PR_COMBINED_METRICS_CHART_SECTION',
    PAGE_REPORTS_PATHS_SECTION = 'PR_PATHS_SECTION',
    PAGE_REPORTS_DEVICE_INFORMATION_SECTION = 'PR_DEVICE_INFORMATION_SECTION',
    PAGE_REPORTS_TRAFFIC_SECTION = 'PR_TRAFFIC_SECTION',
    PAGE_REPORTS_GEOGRAPHY_SECTION = 'PR_GEOGRAPHY_SECTION',
    PAGE_REPORTS_TOP_EVENTS_SECTION = 'PR_TOP_EVENTS_SECTION',
    PAGE_REPORTS_COMBINED_METRICS_CHART = 'PR_COMBINED_METRICS_CHART',
    PAGE_REPORTS_ENTRY_PATHS = 'PR_ENTRY_PATHS',
    PAGE_REPORTS_EXIT_PATHS = 'PR_EXIT_PATHS',
    PAGE_REPORTS_OUTBOUND_CLICKS = 'PR_OUTBOUND_CLICKS',
    PAGE_REPORTS_CHANNELS = 'PR_CHANNELS',
    PAGE_REPORTS_REFERRERS = 'PR_REFERRERS',
    PAGE_REPORTS_DEVICE_TYPES = 'PR_DEVICE_TYPES',
    PAGE_REPORTS_BROWSERS = 'PR_BROWSERS',
    PAGE_REPORTS_OPERATING_SYSTEMS = 'PR_OPERATING_SYSTEMS',
    PAGE_REPORTS_COUNTRIES = 'PR_COUNTRIES',
    PAGE_REPORTS_REGIONS = 'PR_REGIONS',
    PAGE_REPORTS_CITIES = 'PR_CITIES',
    PAGE_REPORTS_TIMEZONES = 'PR_TIMEZONES',
    PAGE_REPORTS_LANGUAGES = 'PR_LANGUAGES',
    PAGE_REPORTS_TOP_EVENTS = 'PR_TOP_EVENTS',
    MARKETING = 'MARKETING',
    MARKETING_CAMPAIGN_BREAKDOWN = 'MARKETING_CAMPAIGN_BREAKDOWN',
}

export enum ProductTab {
    ANALYTICS = 'analytics',
    WEB_VITALS = 'web-vitals',
    PAGE_REPORTS = 'page-reports',
    SESSION_ATTRIBUTION_EXPLORER = 'session-attribution-explorer',
    MARKETING = 'marketing',
}

export type DeviceType = 'Desktop' | 'Mobile'

export type WebVitalsPercentile = PropertyMathType.P75 | PropertyMathType.P90 | PropertyMathType.P99

const loadPriorityMap: Record<TileId, number> = {
    [TileId.OVERVIEW]: 1,
    [TileId.GRAPHS]: 2,
    [TileId.PATHS]: 3,
    [TileId.SOURCES]: 4,
    [TileId.DEVICES]: 5,
    [TileId.GEOGRAPHY]: 6,
    [TileId.ACTIVE_HOURS]: 7,
    [TileId.RETENTION]: 8,
    [TileId.REPLAY]: 9,
    [TileId.ERROR_TRACKING]: 10,
    [TileId.GOALS]: 11,
    [TileId.WEB_VITALS]: 12,
    [TileId.WEB_VITALS_PATH_BREAKDOWN]: 13,
    [TileId.FRUSTRATING_PAGES]: 14,

    // Page Report Sections
    [TileId.PAGE_REPORTS_COMBINED_METRICS_CHART_SECTION]: 1,
    [TileId.PAGE_REPORTS_PATHS_SECTION]: 2,
    [TileId.PAGE_REPORTS_DEVICE_INFORMATION_SECTION]: 3,
    [TileId.PAGE_REPORTS_TRAFFIC_SECTION]: 4,
    [TileId.PAGE_REPORTS_GEOGRAPHY_SECTION]: 5,
    [TileId.PAGE_REPORTS_TOP_EVENTS_SECTION]: 6,

    // Page Report Tiles
    [TileId.PAGE_REPORTS_COMBINED_METRICS_CHART]: 1,
    [TileId.PAGE_REPORTS_ENTRY_PATHS]: 2,
    [TileId.PAGE_REPORTS_EXIT_PATHS]: 3,
    [TileId.PAGE_REPORTS_OUTBOUND_CLICKS]: 4,
    [TileId.PAGE_REPORTS_CHANNELS]: 5,
    [TileId.PAGE_REPORTS_REFERRERS]: 6,
    [TileId.PAGE_REPORTS_DEVICE_TYPES]: 7,
    [TileId.PAGE_REPORTS_BROWSERS]: 8,
    [TileId.PAGE_REPORTS_OPERATING_SYSTEMS]: 9,
    [TileId.PAGE_REPORTS_COUNTRIES]: 10,
    [TileId.PAGE_REPORTS_REGIONS]: 11,
    [TileId.PAGE_REPORTS_CITIES]: 12,
    [TileId.PAGE_REPORTS_TIMEZONES]: 13,
    [TileId.PAGE_REPORTS_LANGUAGES]: 14,
    [TileId.PAGE_REPORTS_TOP_EVENTS]: 15,
    [TileId.MARKETING]: 16,

    // Marketing Tiles
    [TileId.MARKETING_CAMPAIGN_BREAKDOWN]: 1,
}

// To enable a tile here, you must update the QueryRunner to support it
// or make sure it can load in a decent time (which event-only tiles usually do).
// We filter them here to enable a faster experience for the user as the
// tiles that don't support pre-aggregated tables take a longer time to load
// and will effectively block other queries to load because of the concurrencyController
export const TILES_ALLOWED_ON_PRE_AGGREGATED = [
    TileId.OVERVIEW,
    TileId.PATHS,
    TileId.SOURCES,
    TileId.DEVICES,

    // Not 100% supported yet but they are fast enough that we can show them
    TileId.GRAPHS,
    TileId.GEOGRAPHY,
]

export interface BaseTile {
    tileId: TileId
    layout: WebTileLayout
    docs?: Docs
}

export interface Docs {
    url?: PostHogComDocsURL
    title: string
    description: string | JSX.Element
}

export interface QueryTile extends BaseTile {
    kind: 'query'
    title?: string
    query: QuerySchema
    showIntervalSelect?: boolean
    control?: JSX.Element
    insightProps: InsightLogicProps
    canOpenModal?: boolean
    canOpenInsight?: boolean
}

export interface TabsTileTab {
    id: string
    title: string | JSX.Element
    linkText: string | JSX.Element
    query: QuerySchema
    showIntervalSelect?: boolean
    control?: JSX.Element
    insightProps: InsightLogicProps
    canOpenModal?: boolean
    canOpenInsight?: boolean
    docs?: Docs
}

export interface TabsTile extends BaseTile {
    kind: 'tabs'
    activeTabId: string
    setTabId: (id: string) => void
    tabs: TabsTileTab[]
}

export interface ReplayTile extends BaseTile {
    kind: 'replay'
}

export interface ErrorTrackingTile extends BaseTile {
    kind: 'error_tracking'
    query: QuerySchema
}

export interface SectionTile extends BaseTile {
    kind: 'section'
    title?: string
    tiles: WebAnalyticsTile[]
}

export type WebAnalyticsTile = QueryTile | TabsTile | ReplayTile | ErrorTrackingTile | SectionTile

export enum GraphsTab {
    UNIQUE_USERS = 'UNIQUE_USERS',
    PAGE_VIEWS = 'PAGE_VIEWS',
    NUM_SESSION = 'NUM_SESSION',
    UNIQUE_CONVERSIONS = 'UNIQUE_CONVERSIONS',
    TOTAL_CONVERSIONS = 'TOTAL_CONVERSIONS',
    CONVERSION_RATE = 'CONVERSION_RATE',
    REVENUE_EVENTS = 'REVENUE_EVENTS',
    CONVERSION_REVENUE = 'CONVERSION_REVENUE',
}

export enum SourceTab {
    CHANNEL = 'CHANNEL',
    REFERRING_DOMAIN = 'REFERRING_DOMAIN',
    UTM_SOURCE = 'UTM_SOURCE',
    UTM_MEDIUM = 'UTM_MEDIUM',
    UTM_CAMPAIGN = 'UTM_CAMPAIGN',
    UTM_CONTENT = 'UTM_CONTENT',
    UTM_TERM = 'UTM_TERM',
    UTM_SOURCE_MEDIUM_CAMPAIGN = 'UTM_SOURCE_MEDIUM_CAMPAIGN',
}

export enum DeviceTab {
    BROWSER = 'BROWSER',
    OS = 'OS',
    DEVICE_TYPE = 'DEVICE_TYPE',
    VIEWPORT = 'VIEWPORT',
}

export enum PathTab {
    PATH = 'PATH',
    INITIAL_PATH = 'INITIAL_PATH',
    END_PATH = 'END_PATH',
    EXIT_CLICK = 'EXIT_CLICK',
    SCREEN_NAME = 'SCREEN_NAME',
}

export enum GeographyTab {
    MAP = 'MAP',
    COUNTRIES = 'COUNTRIES',
    REGIONS = 'REGIONS',
    CITIES = 'CITIES',
    TIMEZONES = 'TIMEZONES',
    HEATMAP = 'HEATMAP',
    LANGUAGES = 'LANGUAGES',
}

export enum ActiveHoursTab {
    UNIQUE = 'UNIQUE',
    TOTAL_EVENTS = 'TOTAL_EVENTS',
}

export enum ConversionGoalWarning {
    CustomEventWithNoSessionId = 'CustomEventWithNoSessionId',
}

export interface WebAnalyticsStatusCheck {
    isSendingWebVitals: boolean
    isSendingPageViews: boolean
    isSendingPageLeaves: boolean
    isSendingPageLeavesScroll: boolean
    hasAuthorizedUrls: boolean
}

export type TileVisualizationOption = 'table' | 'graph'

export const webStatsBreakdownToPropertyName = (
    breakdownBy: WebStatsBreakdown
):
    | { key: string; type: PropertyFilterType.Person | PropertyFilterType.Event | PropertyFilterType.Session }
    | undefined => {
    switch (breakdownBy) {
        case WebStatsBreakdown.Page:
            return { key: '$pathname', type: PropertyFilterType.Event }
        case WebStatsBreakdown.InitialPage:
            return { key: '$entry_pathname', type: PropertyFilterType.Session }
        case WebStatsBreakdown.ExitPage:
            return { key: '$end_pathname', type: PropertyFilterType.Session }
        case WebStatsBreakdown.ExitClick:
            return { key: '$last_external_click_url', type: PropertyFilterType.Session }
        case WebStatsBreakdown.ScreenName:
            return { key: '$screen_name', type: PropertyFilterType.Event }
        case WebStatsBreakdown.InitialChannelType:
            return { key: '$channel_type', type: PropertyFilterType.Session }
        case WebStatsBreakdown.InitialReferringDomain:
            return { key: '$entry_referring_domain', type: PropertyFilterType.Session }
        case WebStatsBreakdown.InitialUTMSource:
            return { key: '$entry_utm_source', type: PropertyFilterType.Session }
        case WebStatsBreakdown.InitialUTMCampaign:
            return { key: '$entry_utm_campaign', type: PropertyFilterType.Session }
        case WebStatsBreakdown.InitialUTMMedium:
            return { key: '$entry_utm_medium', type: PropertyFilterType.Session }
        case WebStatsBreakdown.InitialUTMContent:
            return { key: '$entry_utm_content', type: PropertyFilterType.Session }
        case WebStatsBreakdown.InitialUTMTerm:
            return { key: '$entry_utm_term', type: PropertyFilterType.Session }
        case WebStatsBreakdown.Browser:
            return { key: '$browser', type: PropertyFilterType.Event }
        case WebStatsBreakdown.OS:
            return { key: '$os', type: PropertyFilterType.Event }
        case WebStatsBreakdown.Viewport:
            return { key: '$viewport', type: PropertyFilterType.Event }
        case WebStatsBreakdown.DeviceType:
            return { key: '$device_type', type: PropertyFilterType.Event }
        case WebStatsBreakdown.Country:
            return { key: '$geoip_country_code', type: PropertyFilterType.Event }
        case WebStatsBreakdown.Region:
            return { key: '$geoip_subdivision_1_code', type: PropertyFilterType.Event }
        case WebStatsBreakdown.City:
            return { key: '$geoip_city_name', type: PropertyFilterType.Event }
        case WebStatsBreakdown.Timezone:
            return { key: '$timezone', type: PropertyFilterType.Event }
        case WebStatsBreakdown.Language:
            return { key: '$browser_language', type: PropertyFilterType.Event }
        case WebStatsBreakdown.FrustrationMetrics:
            return { key: '$pathname', type: PropertyFilterType.Event }
        case WebStatsBreakdown.InitialUTMSourceMediumCampaign:
            return undefined
        default:
            throw new UnexpectedNeverError(breakdownBy)
    }
}

export const getWebAnalyticsBreakdownFilter = (breakdown: WebStatsBreakdown): BreakdownFilter | undefined => {
    const property = webStatsBreakdownToPropertyName(breakdown)

    if (!property) {
        return undefined
    }

    return {
        breakdown_type: property.type,
        breakdown: property.key,
    }
}

const GEOIP_TEMPLATE_IDS = ['template-geoip', 'plugin-posthog-plugin-geoip']

export const WEB_ANALYTICS_DATA_COLLECTION_NODE_ID = 'web-analytics'

const INITIAL_WEB_ANALYTICS_FILTER = [] as WebAnalyticsPropertyFilters
const INITIAL_DATE_FROM = '-7d' as string | null
const INITIAL_DATE_TO = null as string | null
const INITIAL_INTERVAL = getDefaultInterval(INITIAL_DATE_FROM, INITIAL_DATE_TO)

const teamId = window.POSTHOG_APP_CONTEXT?.current_team?.id
const persistConfig = { persist: true, prefix: `${teamId}__` }
export const webAnalyticsLogic = kea<webAnalyticsLogicType>([
    path(['scenes', 'webAnalytics', 'webAnalyticsSceneLogic']),
    connect(() => ({
        values: [
            featureFlagLogic,
            ['featureFlags'],
            teamLogic,
            ['currentTeam', 'baseCurrency'],
            userLogic,
            ['hasAvailableFeature'],
            preflightLogic,
            ['isDev'],
            authorizedUrlListLogic({ type: AuthorizedUrlListType.WEB_ANALYTICS, actionId: null, experimentId: null }),
            ['authorizedUrls'],
            marketingAnalyticsSettingsLogic,
            ['sources_map', 'conversion_goals'],
            dataWarehouseSettingsLogic,
            ['dataWarehouseTables', 'selfManagedTables'],
            marketingAnalyticsLogic,
            ['loading', 'createMarketingDataWarehouseNodes', 'createDynamicCampaignQuery'],
        ],
    })),
    actions({
        setWebAnalyticsFilters: (webAnalyticsFilters: WebAnalyticsPropertyFilters) => ({ webAnalyticsFilters }),
        togglePropertyFilter: (
            type: PropertyFilterType.Event | PropertyFilterType.Person | PropertyFilterType.Session,
            key: string,
            value: string | number | null,
            tabChange?: {
                graphsTab?: string
                sourceTab?: string
                deviceTab?: string
                pathTab?: string
                geographyTab?: string
                activeHoursTab?: string
            }
        ) => ({ type, key, value, tabChange }),
        setGraphsTab: (tab: string) => ({ tab }),
        setSourceTab: (tab: string) => ({ tab }),
        setDeviceTab: (tab: string) => ({ tab }),
        setPathTab: (tab: string) => ({ tab }),
        setGeographyTab: (tab: string) => ({ tab }),
        setActiveHoursTab: (tab: string) => ({ tab }),
        setDomainFilter: (domain: string | null) => ({ domain }),
        setDeviceTypeFilter: (deviceType: DeviceType | null) => ({ deviceType }),
        clearTablesOrderBy: () => true,
        setTablesOrderBy: (orderBy: WebAnalyticsOrderByFields, direction: WebAnalyticsOrderByDirection) => ({
            orderBy,
            direction,
        }),
        setDates: (dateFrom: string | null, dateTo: string | null) => ({ dateFrom, dateTo }),
        setInterval: (interval: IntervalType) => ({ interval }),
        setDatesAndInterval: (dateFrom: string | null, dateTo: string | null, interval: IntervalType) => ({
            dateFrom,
            dateTo,
            interval,
        }),
        setIsPathCleaningEnabled: (isPathCleaningEnabled: boolean) => ({ isPathCleaningEnabled }),
        setShouldFilterTestAccounts: (shouldFilterTestAccounts: boolean) => ({ shouldFilterTestAccounts }),
        setShouldStripQueryParams: (shouldStripQueryParams: boolean) => ({ shouldStripQueryParams }),
        setConversionGoal: (conversionGoal: WebAnalyticsConversionGoal | null) => ({ conversionGoal }),
        openAsNewInsight: (tileId: TileId, tabId?: string) => ({ tileId, tabId }),
        setConversionGoalWarning: (warning: ConversionGoalWarning | null) => ({ warning }),
        setCompareFilter: (compareFilter: CompareFilter) => ({ compareFilter }),
        setProductTab: (tab: ProductTab) => ({ tab }),
        setWebVitalsPercentile: (percentile: WebVitalsPercentile) => ({ percentile }),
        setWebVitalsTab: (tab: WebVitalsMetric) => ({ tab }),
        setTileVisualization: (tileId: TileId, visualization: TileVisualizationOption) => ({ tileId, visualization }),
    }),
    reducers({
        rawWebAnalyticsFilters: [
            INITIAL_WEB_ANALYTICS_FILTER,
            persistConfig,
            {
                setWebAnalyticsFilters: (_, { webAnalyticsFilters }) => webAnalyticsFilters,
                togglePropertyFilter: (oldPropertyFilters, { key, value, type }): WebAnalyticsPropertyFilters => {
                    if (value === null) {
                        // if there's already an isNotSet filter, remove it
                        const isNotSetFilterExists = oldPropertyFilters.some(
                            (f) => f.type === type || f.key === key || f.operator === PropertyOperator.IsNotSet
                        )
                        if (isNotSetFilterExists) {
                            return oldPropertyFilters.filter(
                                (f) => f.type !== type || f.key !== key || f.operator !== PropertyOperator.IsNotSet
                            )
                        }
                        return [
                            ...oldPropertyFilters,
                            {
                                type,
                                key,
                                operator: PropertyOperator.IsNotSet,
                            },
                        ]
                    }

                    const similarFilterExists = oldPropertyFilters.some(
                        (f) => f.type === type && f.key === key && f.operator === PropertyOperator.Exact
                    )

                    if (similarFilterExists) {
                        // if there's already a matching property, turn it off or merge them
                        return oldPropertyFilters
                            .map((f: WebAnalyticsPropertyFilter) => {
                                if (
                                    f.key !== key ||
                                    f.type !== type ||
                                    ![PropertyOperator.Exact, PropertyOperator.IsNotSet].includes(f.operator)
                                ) {
                                    return f
                                }
                                const oldValue = (Array.isArray(f.value) ? f.value : [f.value]).filter(isNotNil)
                                let newValue: PropertyFilterBaseValue[]
                                if (oldValue.includes(value)) {
                                    // If there are multiple values for this filter, reduce that to just the one being clicked
                                    if (oldValue.length > 1) {
                                        newValue = [value]
                                    } else {
                                        return null
                                    }
                                } else {
                                    newValue = [...oldValue, value]
                                }
                                return {
                                    type: PropertyFilterType.Event,
                                    key,
                                    operator: PropertyOperator.Exact,
                                    value: newValue,
                                } as const
                            })
                            .filter(isNotNil)
                    }

                    // no matching property, so add one
                    const newFilter: WebAnalyticsPropertyFilter = {
                        type,
                        key,
                        value,
                        operator: PropertyOperator.Exact,
                    }

                    return [...oldPropertyFilters, newFilter]
                },
                setDomainFilter: (state) => {
                    // the domain and host filters don't interact well, so remove the host filter when the domain filter is set
                    return state.filter((filter) => filter.key !== '$host')
                },
            },
        ],
        domainFilter: [
            null as string | null,
            persistConfig,
            {
                setDomainFilter: (_: string | null, payload: { domain: string | null }) => {
                    const { domain } = payload
                    return domain
                },
                togglePropertyFilter: (state, { key }) => {
                    // the domain and host filters don't interact well, so remove the domain filter when the host filter is set
                    return key === '$host' ? null : state
                },
                setWebAnalyticsFilters: (state, { webAnalyticsFilters }) => {
                    // the domain and host filters don't interact well, so remove the domain filter when the host filter is set
                    if (webAnalyticsFilters.some((f) => f.key === '$host')) {
                        return null
                    }
                    return state
                },
            },
        ],
        deviceTypeFilter: [
            null as DeviceType | null,
            persistConfig,
            {
                setDeviceTypeFilter: (_: DeviceType | null, payload: unknown) => {
                    const { deviceType } = payload as { deviceType: DeviceType | null }
                    return deviceType
                },
            },
        ],
        _graphsTab: [
            null as string | null,
            persistConfig,
            {
                setGraphsTab: (_, { tab }) => tab,
                togglePropertyFilter: (oldTab, { tabChange }) => tabChange?.graphsTab || oldTab,
                setConversionGoal: (oldTab, { conversionGoal }) => {
                    if (conversionGoal) {
                        return GraphsTab.UNIQUE_CONVERSIONS
                    }
                    return oldTab
                },
            },
        ],
        _sourceTab: [
            null as string | null,
            persistConfig,
            {
                setSourceTab: (_, { tab }) => tab,
                togglePropertyFilter: (oldTab, { tabChange }) => tabChange?.sourceTab || oldTab,
            },
        ],
        _deviceTab: [
            null as string | null,
            persistConfig,
            {
                setDeviceTab: (_, { tab }) => tab,
                togglePropertyFilter: (oldTab, { tabChange }) => tabChange?.deviceTab || oldTab,
            },
        ],
        _pathTab: [
            null as string | null,
            persistConfig,
            {
                setPathTab: (_, { tab }) => tab,
                togglePropertyFilter: (oldTab, { tabChange }) => tabChange?.pathTab || oldTab,
            },
        ],
        _geographyTab: [
            null as string | null,
            persistConfig,
            {
                setGeographyTab: (_, { tab }) => tab,
                togglePropertyFilter: (oldTab, { tabChange }) => tabChange?.geographyTab || oldTab,
            },
        ],
        _activeHoursTab: [
            null as string | null,
            persistConfig,
            {
                setActiveHoursTab: (_, { tab }) => tab,
            },
        ],
        _isPathCleaningEnabled: [
            true as boolean,
            persistConfig,
            {
                setIsPathCleaningEnabled: (_, { isPathCleaningEnabled }) => isPathCleaningEnabled,
            },
        ],
        tablesOrderBy: [
            null as WebAnalyticsOrderBy | null,
            persistConfig,
            {
                setTablesOrderBy: (_, { orderBy, direction }) => [orderBy, direction],
                clearTablesOrderBy: () => null,

                // Reset the order by when the conversion goal changes because most of the columns are different
                setConversionGoal: () => null,
            },
        ],
        dateFilter: [
            {
                dateFrom: INITIAL_DATE_FROM,
                dateTo: INITIAL_DATE_TO,
                interval: INITIAL_INTERVAL,
            },
            persistConfig,
            {
                setDates: (_, { dateTo, dateFrom }) => ({
                    dateTo,
                    dateFrom,
                    interval: getDefaultInterval(dateFrom, dateTo),
                }),
                setInterval: ({ dateFrom: oldDateFrom, dateTo: oldDateTo }, { interval }) => {
                    const { dateFrom, dateTo } = updateDatesWithInterval(interval, oldDateFrom, oldDateTo)
                    return {
                        dateTo,
                        dateFrom,
                        interval,
                    }
                },
                setDatesAndInterval: (_, { dateTo, dateFrom, interval }) => {
                    if (!dateFrom && !dateTo) {
                        dateFrom = INITIAL_DATE_FROM
                        dateTo = INITIAL_DATE_TO
                    }
                    return {
                        dateTo,
                        dateFrom,
                        interval: interval || getDefaultInterval(dateFrom, dateTo),
                    }
                },
            },
        ],
        shouldFilterTestAccounts: [
            false as boolean,
            persistConfig,
            {
                setShouldFilterTestAccounts: (_, { shouldFilterTestAccounts }) => shouldFilterTestAccounts,
            },
        ],
        shouldStripQueryParams: [
            false as boolean,
            persistConfig,
            {
                setShouldStripQueryParams: (_, { shouldStripQueryParams }) => shouldStripQueryParams,
            },
        ],
        conversionGoal: [
            null as WebAnalyticsConversionGoal | null,
            persistConfig,
            {
                setConversionGoal: (_, { conversionGoal }) => conversionGoal,
            },
        ],
        conversionGoalWarning: [
            null as ConversionGoalWarning | null,
            {
                setConversionGoalWarning: (_, { warning }) => warning,
            },
        ],
        compareFilter: [
            { compare: true } as CompareFilter,
            persistConfig,
            {
                setCompareFilter: (_, { compareFilter }) => compareFilter,
            },
        ],
        productTab: [
            ProductTab.ANALYTICS as ProductTab,
            {
                setProductTab: (_, { tab }) => tab,
            },
        ],
        webVitalsPercentile: [
            PropertyMathType.P90 as WebVitalsPercentile,
            persistConfig,
            {
                setWebVitalsPercentile: (_, { percentile }) => percentile,
            },
        ],
        webVitalsTab: [
            'INP' as WebVitalsMetric,
            {
                setWebVitalsTab: (_, { tab }) => tab,
            },
        ],
        tileVisualizations: [
            {} as Record<TileId, TileVisualizationOption>,
            {
                setTileVisualization: (state, { tileId, visualization }) => ({
                    ...state,
                    [tileId]: visualization,
                }),
            },
        ],
    }),
    selectors(({ actions, values }) => ({
<<<<<<< HEAD
=======
        // Helper functions for dynamic marketing analytics
        createMarketingDataWarehouseNodes: [
            (s) => [s.validExternalTables, s.baseCurrency],
            (validExternalTables: ExternalTable[], baseCurrency: string): DataWarehouseNode[] => {
                if (!validExternalTables || validExternalTables.length === 0) {
                    return []
                }

                const nodeList: DataWarehouseNode[] = validExternalTables
                    .map((table) => {
                        if (!table.source_map || !table.source_map.date || !table.source_map.total_cost) {
                            return null
                        }

                        const returning: DataWarehouseNode = {
                            kind: NodeKind.DataWarehouseNode,
                            id: table.id,
                            name: table.schema_name,
                            custom_name: `${table.schema_name} Cost`,
                            id_field: 'id',
                            distinct_id_field: 'id',
                            timestamp_field: table.source_map.date,
                            table_name: table.name,
                            math: PropertyMathType.Sum,
                            math_property: table.source_map.total_cost,
                            math_property_revenue_currency: {
                                static: (table.source_map.currency || baseCurrency) as CurrencyCode,
                            },
                        }
                        return returning
                    })
                    .filter(Boolean) as DataWarehouseNode[]

                return nodeList
            },
        ],

        createDynamicCampaignQuery: [
            (s) => [s.validExternalTables, s.conversion_goals, s.baseCurrency],
            (
                validExternalTables: ExternalTable[],
                conversionGoals: ConversionGoalFilter[],
                baseCurrency: string
            ): string | null => {
                if (!validExternalTables || validExternalTables.length === 0) {
                    return null
                }

                const unionQueries = validExternalTables
                    .map((table) => {
                        const tableName = table.name
                        const schemaName = table.schema_name
                        if (
                            !table.source_map ||
                            !table.source_map.date ||
                            !table.source_map.total_cost ||
                            !table.source_map.campaign_name
                        ) {
                            return null
                        }

                        // Get source name from schema mapping or fallback
                        const sourceNameField =
                            table.source_map.utm_source_name || table.source_map.source_name || `'${schemaName}'`
                        const campaignNameField = table.source_map.utm_campaign_name || table.source_map.campaign_name

                        const costSelect = table.source_map.currency
                            ? `toFloat(convertCurrency('${table.source_map.currency}', '${baseCurrency}', toFloat(coalesce(${table.source_map.total_cost}, 0))))`
                            : `toFloat(coalesce(${table.source_map.total_cost}, 0))`

                        // TODO: we should replicate this logic for the area charts once we build the query runner
                        return `
                        SELECT 
                            ${campaignNameField} as campaignname,
                            ${costSelect} as cost,
                            toFloat(coalesce(${table.source_map.clicks || '0'}, 0)) as clicks,
                            toFloat(coalesce(${table.source_map.impressions || '0'}, 0)) as impressions,
                            ${sourceNameField} as source_name
                        FROM ${tableName}
                        WHERE ${table.source_map.date} >= '2025-01-01'
                    `.trim()
                    })
                    .filter(Boolean)
                // Generate CTEs for all conversion goals
                const conversionGoalCTEs = conversionGoals
                    .map((conversionGoal, index) => {
                        const propertyName = conversionGoal.type === EntityTypes.EVENTS ? 'properties.' : ''
                        // Sanitize the CTE name to be a valid SQL identifier
                        const cteName = getConversionGoalCTEName(index, conversionGoal)
                        return `${cteName} AS (
                        SELECT 
                            ${propertyName}${conversionGoal.schema.utm_campaign_name} as campaign_name,
                            ${propertyName}${conversionGoal.schema.utm_source_name} as source_name,
                            count(*) as conversion_${index}
                        FROM ${
                            conversionGoal.type === EntityTypes.EVENTS
                                ? 'events'
                                : conversionGoal.type === EntityTypes.DATA_WAREHOUSE
                                ? conversionGoal.name
                                : 'TBD'
                        } 
                        WHERE ${
                            conversionGoal.type === EntityTypes.EVENTS && conversionGoal.id
                                ? `event = ${
                                      typeof conversionGoal.id === 'string'
                                          ? `'${conversionGoal.id}'`
                                          : conversionGoal.id
                                  }`
                                : '1=1'
                        }
                            AND campaign_name IS NOT NULL
                            AND campaign_name != ''
                            AND source_name IS NOT NULL
                            AND source_name != ''
                        GROUP BY campaign_name, source_name
                    )`
                    })
                    .join(',\n                    ')

                if (unionQueries.length === 0) {
                    return `SELECT 'No valid sources_map configured' as message`
                }

                // Generate JOIN clauses for all conversion goals
                const conversionJoins =
                    conversionGoals.length > 0
                        ? conversionGoals
                              .map((conversionGoal, index) => {
                                  const cteName = getConversionGoalCTEName(index, conversionGoal)
                                  return `LEFT JOIN ${cteName} cg_${index} ON cc.campaignname = cg_${index}.campaign_name AND cc.source_name = cg_${index}.source_name`
                              })
                              .join('\n                    ')
                        : ''

                // Generate SELECT columns for all conversion goals
                const conversionColumns =
                    conversionGoals.length > 0
                        ? conversionGoals
                              .map((conversionGoal, index) => [
                                  `cg_${index}.conversion_${index} as "${conversionGoal.conversion_goal_name}"`,
                                  `round(cc.total_cost / nullif(cg_${index}.conversion_${index}, 0), 2) as "Cost per ${conversionGoal.conversion_goal_name}"`,
                              ])
                              .flat()
                              .join(',\n                        ')
                        : ''

                // Build WITH clause correctly based on whether we have conversion goals
                const withClause = conversionGoalCTEs
                    ? `WITH campaign_costs AS (
                        SELECT 
                            campaignname,
                            source_name,
                            sum(cost) as total_cost,
                            sum(clicks) as total_clicks,
                            sum(impressions) as total_impressions
                        FROM (
                            ${unionQueries.join('\n                            UNION ALL\n')}
                        )
                        GROUP BY campaignname, source_name
                    ),
                    ${conversionGoalCTEs}`
                    : `WITH campaign_costs AS (
                        SELECT 
                            campaignname,
                            source_name,
                            sum(cost) as total_cost,
                            sum(clicks) as total_clicks,
                            sum(impressions) as total_impressions
                        FROM (
                            ${unionQueries.join('\n                            UNION ALL\n')}
                        )
                        GROUP BY campaignname, source_name
                    )`

                const query = `
                    ${withClause}
                    SELECT 
                        cc.campaignname as "Campaign",
                        cc.source_name as "Source",
                        round(cc.total_cost, 2) as "Total Cost",
                        cc.total_clicks as "Total Clicks", 
                        cc.total_impressions as "Total Impressions",
                        round(cc.total_cost / nullif(cc.total_clicks, 0), 2) as "Cost per Click",
                        round(cc.total_clicks / nullif(cc.total_impressions, 0) * 100, 2) as "CTR"${
                            conversionColumns ? `,\n                        ${conversionColumns}` : ''
                        }
                    FROM campaign_costs cc
                    ${conversionJoins}
                    ORDER BY cc.total_cost DESC
                    LIMIT 20
                `.trim()
                return query
            },
        ],
>>>>>>> add12353
        preAggregatedEnabled: [
            (s) => [s.featureFlags, s.currentTeam],
            (featureFlags: Record<string, boolean>, currentTeam: TeamPublicType | TeamType | null) => {
                return (
                    featureFlags[FEATURE_FLAGS.SETTINGS_WEB_ANALYTICS_PRE_AGGREGATED_TABLES] &&
                    currentTeam?.modifiers?.useWebAnalyticsPreAggregatedTables
                )
            },
        ],
        breadcrumbs: [
            (s) => [s.productTab],
            (productTab: ProductTab): Breadcrumb[] => {
                const breadcrumbs: Breadcrumb[] = [
                    {
                        key: Scene.WebAnalytics,
                        name: `Web analytics`,
                        path: urls.webAnalytics(),
                    },
                ]

                if (productTab === ProductTab.WEB_VITALS) {
                    breadcrumbs.push({
                        key: Scene.WebAnalyticsWebVitals,
                        name: `Web vitals`,
                        path: urls.webAnalyticsWebVitals(),
                    })
                }

                if (productTab === ProductTab.PAGE_REPORTS) {
                    breadcrumbs.push({
                        key: Scene.WebAnalyticsPageReports,
                        name: `Page reports`,
                        path: urls.webAnalyticsPageReports(),
                    })
                }

                if (productTab === ProductTab.MARKETING) {
                    breadcrumbs.push({
                        key: Scene.WebAnalyticsMarketing,
                        name: `Marketing`,
                        path: urls.webAnalyticsMarketing(),
                    })
                }

                return breadcrumbs
            },
        ],
        graphsTab: [(s) => [s._graphsTab], (graphsTab: string | null) => graphsTab || GraphsTab.UNIQUE_USERS],
        sourceTab: [(s) => [s._sourceTab], (sourceTab: string | null) => sourceTab || SourceTab.CHANNEL],
        deviceTab: [(s) => [s._deviceTab], (deviceTab: string | null) => deviceTab || DeviceTab.DEVICE_TYPE],
        pathTab: [(s) => [s._pathTab], (pathTab: string | null) => pathTab || PathTab.PATH],
        geographyTab: [(s) => [s._geographyTab], (geographyTab: string | null) => geographyTab || GeographyTab.MAP],
        activeHoursTab: [
            (s) => [s._activeHoursTab],
            (activeHoursTab: string | null) => activeHoursTab || ActiveHoursTab.UNIQUE,
        ],
        isPathCleaningEnabled: [
            (s) => [s._isPathCleaningEnabled, s.hasAvailableFeature],
            (isPathCleaningEnabled: boolean, hasAvailableFeature) => {
                return hasAvailableFeature(AvailableFeature.PATHS_ADVANCED) && isPathCleaningEnabled
            },
        ],
        hasHostFilter: [(s) => [s.rawWebAnalyticsFilters], (filters) => filters.some((f) => f.key === '$host')],
        webAnalyticsFilters: [
            (s) => [
                s.rawWebAnalyticsFilters,
                s.isPathCleaningEnabled,
                s.domainFilter,
                s.deviceTypeFilter,
                () => values.featureFlags,
            ],
            (
                rawWebAnalyticsFilters: WebAnalyticsPropertyFilters,
                isPathCleaningEnabled: boolean,
                domainFilter: string | null,
                deviceTypeFilter: DeviceType | null,
                featureFlags: Record<string, boolean>
            ) => {
                let filters = rawWebAnalyticsFilters

                // Add domain filter if set
                if (domainFilter && domainFilter !== 'all') {
                    // Remove the leading protocol if it exists
                    const value = domainFilter.replace(/^https?:\/\//, '')

                    filters = [
                        ...filters,
                        {
                            key: '$host',
                            value: value,
                            operator: PropertyOperator.Exact,
                            type: PropertyFilterType.Event,
                        },
                    ]
                }

                // Add device type filter if set
                if (deviceTypeFilter) {
                    filters = [
                        ...filters,
                        {
                            key: '$device_type',
                            // Extra handling for device type to include mobile+tablet as a single filter
                            value: deviceTypeFilter === 'Desktop' ? 'Desktop' : ['Mobile', 'Tablet'],
                            operator: PropertyOperator.Exact,
                            type: PropertyFilterType.Event,
                        },
                    ]
                }

                // Translate exact path filters to cleaned path filters
                if (featureFlags[FEATURE_FLAGS.WEB_ANALYTICS_IMPROVED_PATH_CLEANING] && isPathCleaningEnabled) {
                    filters = filters.map((filter) => ({
                        ...filter,
                        operator:
                            filter.operator === PropertyOperator.Exact
                                ? PropertyOperator.IsCleanedPathExact
                                : filter.operator,
                    }))
                }

                return filters
            },
        ],
        tabs: [
            (s) => [
                s.graphsTab,
                s.sourceTab,
                s.deviceTab,
                s.pathTab,
                s.geographyTab,
                s.activeHoursTab,
                () => values.shouldShowGeoIPQueries,
            ],
            (graphsTab, sourceTab, deviceTab, pathTab, geographyTab, activeHoursTab, shouldShowGeoIPQueries) => ({
                graphsTab,
                sourceTab,
                deviceTab,
                pathTab,
                geographyTab,
                activeHoursTab,
                shouldShowGeoIPQueries,
            }),
        ],
        controls: [
            (s) => [s.isPathCleaningEnabled, s.shouldFilterTestAccounts, s.shouldStripQueryParams],
            (isPathCleaningEnabled, filterTestAccounts, shouldStripQueryParams) => ({
                isPathCleaningEnabled,
                filterTestAccounts,
                shouldStripQueryParams,
            }),
        ],
        filters: [
            (s) => [
                s.webAnalyticsFilters,
                s.replayFilters,
                s.dateFilter,
                s.compareFilter,
                s.webVitalsTab,
                s.webVitalsPercentile,
                s.tablesOrderBy,
                () => values.conversionGoal,
            ],
            (
                webAnalyticsFilters,
                replayFilters,
                dateFilter,
                compareFilter,
                webVitalsTab,
                webVitalsPercentile,
                tablesOrderBy,
                conversionGoal
            ) => ({
                webAnalyticsFilters,
                replayFilters,
                dateFilter,
                compareFilter,
                webVitalsTab,
                webVitalsPercentile,
                tablesOrderBy,
                conversionGoal,
            }),
        ],
        tiles: [
            (s) => [
                s.productTab,
                s.tabs,
                s.controls,
                s.filters,
                () => values.featureFlags,
                () => values.isGreaterThanMd,
                () => values.currentTeam,
                () => values.tileVisualizations,
                () => values.preAggregatedEnabled,
                () => values.campaignCostsBreakdown,
                s.createMarketingDataWarehouseNodes,
            ],
            (
                productTab,
                { graphsTab, sourceTab, deviceTab, pathTab, geographyTab, shouldShowGeoIPQueries, activeHoursTab },
                { isPathCleaningEnabled, filterTestAccounts, shouldStripQueryParams },
                {
                    webAnalyticsFilters,
                    replayFilters,
                    dateFilter: { dateFrom, dateTo, interval },
                    conversionGoal,
                    compareFilter,
                    webVitalsPercentile,
                    webVitalsTab,
                    tablesOrderBy,
                },
                featureFlags,
                isGreaterThanMd,
                currentTeam,
                tileVisualizations,
                preAggregatedEnabled,
                campaignCostsBreakdown,
                createMarketingDataWarehouseNodes
            ): WebAnalyticsTile[] => {
                const dateRange = { date_from: dateFrom, date_to: dateTo }
                const sampling = { enabled: false, forceSamplingRate: { numerator: 1, denominator: 10 } }

                const uniqueUserSeries: EventsNode = {
                    event: featureFlags[FEATURE_FLAGS.WEB_ANALYTICS_FOR_MOBILE] ? '$screen' : '$pageview',
                    kind: NodeKind.EventsNode,
                    math: BaseMathType.UniqueUsers,
                    name: 'Pageview',
                    custom_name: 'Unique visitors',
                }

                const pageViewsSeries = {
                    ...uniqueUserSeries,
                    math: BaseMathType.TotalCount,
                    custom_name: featureFlags[FEATURE_FLAGS.WEB_ANALYTICS_FOR_MOBILE] ? 'Screen Views' : 'Page views',
                }

                const sessionsSeries = {
                    ...uniqueUserSeries,
                    math: BaseMathType.UniqueSessions,
                    custom_name: 'Sessions',
                }

                const uniqueConversionsSeries: ActionsNode | EventsNode | undefined = !conversionGoal
                    ? undefined
                    : 'actionId' in conversionGoal
                    ? {
                          kind: NodeKind.ActionsNode,
                          id: conversionGoal.actionId,
                          math: BaseMathType.UniqueUsers,
                          name: 'Unique conversions',
                          custom_name: 'Unique conversions',
                      }
                    : {
                          kind: NodeKind.EventsNode,
                          event: conversionGoal.customEventName,
                          math: BaseMathType.UniqueUsers,
                          name: 'Unique conversions',
                          custom_name: 'Unique conversions',
                      }
                const totalConversionSeries = uniqueConversionsSeries
                    ? {
                          ...uniqueConversionsSeries,
                          math: BaseMathType.TotalCount,
                          name: 'Total conversions',
                          custom_name: 'Total conversions',
                      }
                    : undefined

                // the queries don't currently include revenue when the conversion goal is an action
                const includeRevenue = !(conversionGoal && 'actionId' in conversionGoal)

                const revenueEventsSeries: EventsNode[] =
                    includeRevenue && currentTeam?.revenue_analytics_config
                        ? ([
                              ...currentTeam.revenue_analytics_config.events.map((e) => ({
                                  name: e.eventName,
                                  event: e.eventName,
                                  custom_name: e.eventName,
                                  math: PropertyMathType.Sum,
                                  kind: NodeKind.EventsNode,
                                  math_property: e.revenueProperty,
                                  math_property_revenue_currency: e.revenueCurrencyProperty,
                              })),
                          ] as EventsNode[])
                        : []

                const conversionRevenueSeries =
                    conversionGoal && 'customEventName' in conversionGoal && includeRevenue
                        ? revenueEventsSeries.filter((e) => 'event' in e && e.event === conversionGoal.customEventName)
                        : []

                const createInsightProps = (tile: TileId, tab?: string): InsightLogicProps => {
                    return {
                        dashboardItemId: getDashboardItemId(tile, tab, false),
                        loadPriority: loadPriorityMap[tile],
                        dataNodeCollectionId: WEB_ANALYTICS_DATA_COLLECTION_NODE_ID,
                    }
                }

                const createGraphsTrendsTab = (
                    id: GraphsTab,
                    title: string | JSX.Element,
                    linkText: string | JSX.Element,
                    series: AnyEntityNode[],
                    trendsFilter?: Partial<TrendsFilter>,
                    trendsQueryProperties?: Partial<TrendsQuery>
                ): TabsTileTab => ({
                    id,
                    title,
                    linkText,
                    query: {
                        kind: NodeKind.InsightVizNode,
                        source: {
                            kind: NodeKind.TrendsQuery,
                            dateRange,
                            interval,
                            series: series,
                            trendsFilter: {
                                display: ChartDisplayType.ActionsLineGraph,
                                ...trendsFilter,
                            },
                            compareFilter,
                            filterTestAccounts,
                            conversionGoal,
                            properties: webAnalyticsFilters,
                            ...trendsQueryProperties,
                        },
                        hidePersonsModal: true,
                        embedded: true,
                        hideTooltipOnScroll: true,
                    },
                    showIntervalSelect: true,
                    insightProps: createInsightProps(TileId.GRAPHS, id),
                    canOpenInsight: true,
                })

                const createTableTab = (
                    tileId: TileId,
                    tabId: string,
                    title: string,
                    linkText: string,
                    breakdownBy: WebStatsBreakdown,
                    source?: Partial<WebStatsTableQuery>,
                    tab?: Partial<TabsTileTab>
                ): TabsTileTab => {
                    const columns = [
                        'breakdown_value',
                        'visitors',
                        'views',
                        source?.includeBounceRate ? 'bounce_rate' : null,
                        'cross_sell',
                    ].filter(isNotNil)

                    // Check if this tile has a visualization preference
                    const visualization = tileVisualizations[tileId]

                    const baseTabProps = {
                        id: tabId,
                        title,
                        linkText,
                        insightProps: createInsightProps(tileId, tabId),
                        canOpenModal: true,
                        ...(tab || {}),
                    }

                    // In case of a graph, we need to use the breakdownFilter and a InsightsVizNode,
                    // which will actually be handled by a WebStatsTrendTile instead of a WebStatsTableTile
                    if (visualization === 'graph') {
                        return {
                            ...baseTabProps,
                            query: {
                                kind: NodeKind.InsightVizNode,
                                source: {
                                    kind: NodeKind.TrendsQuery,
                                    dateRange,
                                    interval,
                                    series: [uniqueUserSeries],
                                    trendsFilter: {
                                        display: ChartDisplayType.ActionsLineGraph,
                                    },
                                    breakdownFilter: getWebAnalyticsBreakdownFilter(breakdownBy),
                                    filterTestAccounts,
                                    conversionGoal,
                                    properties: webAnalyticsFilters,
                                },
                                hidePersonsModal: true,
                                embedded: true,
                                hideTooltipOnScroll: true,
                            },
                            canOpenInsight: true,
                            canOpenModal: false,
                        }
                    }

                    return {
                        ...baseTabProps,
                        query: {
                            full: true,
                            kind: NodeKind.DataTableNode,
                            source: {
                                kind: NodeKind.WebStatsTableQuery,
                                properties: webAnalyticsFilters,
                                breakdownBy: breakdownBy,
                                dateRange,
                                sampling,
                                compareFilter,
                                limit: 10,
                                filterTestAccounts,
                                conversionGoal,
                                orderBy: tablesOrderBy ?? undefined,
                                ...(source || {}),
                            },
                            embedded: false,
                            showActions: true,
                            columns,
                        },
                    }
                }

                if (productTab === ProductTab.WEB_VITALS) {
                    const createSeries = (name: WebVitalsMetric, math: PropertyMathType): AnyEntityNode => ({
                        kind: NodeKind.EventsNode,
                        event: '$web_vitals',
                        name: '$web_vitals',
                        custom_name: name,
                        math: math,
                        math_property: `$web_vitals_${name}_value`,
                    })

                    return [
                        {
                            kind: 'query',
                            tileId: TileId.WEB_VITALS,
                            layout: {
                                colSpanClassName: 'md:col-span-full',
                                orderWhenLargeClassName: 'xxl:order-0',
                            },
                            query: {
                                kind: NodeKind.WebVitalsQuery,
                                properties: webAnalyticsFilters,
                                source: {
                                    kind: NodeKind.TrendsQuery,
                                    dateRange,
                                    interval,
                                    series: (['INP', 'LCP', 'CLS', 'FCP'] as WebVitalsMetric[]).flatMap((metric) =>
                                        [PropertyMathType.P75, PropertyMathType.P90, PropertyMathType.P99].map((math) =>
                                            createSeries(metric, math)
                                        )
                                    ),
                                    trendsFilter: { display: ChartDisplayType.ActionsLineGraph },
                                    compareFilter,
                                    filterTestAccounts,
                                    properties: webAnalyticsFilters,
                                },
                            },
                            insightProps: {
                                dashboardItemId: getDashboardItemId(TileId.WEB_VITALS, 'web-vitals-overview', false),
                                loadPriority: loadPriorityMap[TileId.WEB_VITALS],
                                dataNodeCollectionId: WEB_ANALYTICS_DATA_COLLECTION_NODE_ID,
                            },
                            showIntervalSelect: true,
                        },
                        {
                            kind: 'query',
                            tileId: TileId.WEB_VITALS_PATH_BREAKDOWN,
                            layout: {
                                colSpanClassName: 'md:col-span-full',
                                orderWhenLargeClassName: 'xxl:order-0',
                            },
                            query: {
                                kind: NodeKind.WebVitalsPathBreakdownQuery,
                                dateRange,
                                filterTestAccounts,
                                properties: webAnalyticsFilters,
                                percentile: webVitalsPercentile,
                                metric: webVitalsTab,
                                doPathCleaning: isPathCleaningEnabled,
                                thresholds: [
                                    WEB_VITALS_THRESHOLDS[webVitalsTab].good,
                                    WEB_VITALS_THRESHOLDS[webVitalsTab].poor,
                                ],
                            },
                            insightProps: {
                                dashboardItemId: getDashboardItemId(
                                    TileId.WEB_VITALS_PATH_BREAKDOWN,
                                    'web-vitals-path-breakdown',
                                    false
                                ),
                                loadPriority: loadPriorityMap[TileId.WEB_VITALS_PATH_BREAKDOWN],
                                dataNodeCollectionId: WEB_ANALYTICS_DATA_COLLECTION_NODE_ID,
                            },
                        },
                    ]
                }

                if (productTab === ProductTab.MARKETING) {
                    return [
                        {
                            kind: 'query',
                            tileId: TileId.MARKETING,
                            layout: {
                                colSpanClassName: 'md:col-span-2',
                                orderWhenLargeClassName: 'xxl:order-1',
                            },
                            title: 'Marketing Costs',
                            query: {
                                kind: NodeKind.InsightVizNode,
                                embedded: true,
                                hidePersonsModal: true,
                                hideTooltipOnScroll: true,
                                source: {
                                    kind: NodeKind.TrendsQuery,
                                    series:
                                        createMarketingDataWarehouseNodes.length > 0
                                            ? createMarketingDataWarehouseNodes
                                            : [
                                                  // Fallback when no sources are configured
                                                  {
                                                      kind: NodeKind.EventsNode,
                                                      event: 'no_sources_configured',
                                                      custom_name: 'No marketing sources configured',
                                                      math: BaseMathType.TotalCount,
                                                  },
                                              ],
                                    interval: 'week',
                                    dateRange: dateRange,
                                    trendsFilter: {
                                        display: ChartDisplayType.ActionsAreaGraph,
                                        aggregationAxisFormat: 'numeric',
                                        aggregationAxisPrefix: '$',
                                    },
                                },
                            },
                            insightProps: createInsightProps(TileId.MARKETING),
                            canOpenInsight: true,
                            canOpenModal: false,
                            docs: {
                                title: 'Marketing Costs',
                                description:
                                    createMarketingDataWarehouseNodes.length > 0
                                        ? 'Track costs from your configured marketing data sources.'
                                        : 'Configure marketing data sources in the settings to track costs from your ad platforms.',
                            },
                        },
                        campaignCostsBreakdown
                            ? {
                                  kind: 'query',
                                  tileId: TileId.MARKETING_CAMPAIGN_BREAKDOWN,
                                  layout: {
                                      colSpanClassName: 'md:col-span-2',
                                      orderWhenLargeClassName: 'xxl:order-2',
                                  },
                                  title: 'Campaign Costs Breakdown',
                                  query: campaignCostsBreakdown,
                                  insightProps: createInsightProps(TileId.MARKETING_CAMPAIGN_BREAKDOWN),
                                  canOpenModal: true,
                                  canOpenInsight: false,
                                  docs: {
                                      title: 'Campaign Costs Breakdown',
                                      description:
                                          'Breakdown of marketing costs by individual campaign names across all ad platforms.',
                                  },
                              }
                            : null,
                    ]
                        .filter(isNotNil)
                        .map((tile) => tile as WebAnalyticsTile)
                }

                const allTiles: (WebAnalyticsTile | null)[] = [
                    {
                        kind: 'query',
                        tileId: TileId.OVERVIEW,
                        layout: {
                            colSpanClassName: 'md:col-span-full',
                            orderWhenLargeClassName: 'xxl:order-0',
                        },
                        query: {
                            kind: NodeKind.WebOverviewQuery,
                            properties: webAnalyticsFilters,
                            dateRange,
                            sampling,
                            compareFilter,
                            filterTestAccounts,
                            conversionGoal,
                            includeRevenue,
                        },
                        insightProps: createInsightProps(TileId.OVERVIEW),
                    },
                    {
                        kind: 'tabs',
                        tileId: TileId.GRAPHS,
                        layout: {
                            colSpanClassName: `md:col-span-2`,
                            orderWhenLargeClassName: 'xxl:order-1',
                        },
                        activeTabId: graphsTab,
                        setTabId: actions.setGraphsTab,
                        tabs: (
                            [
                                createGraphsTrendsTab(GraphsTab.UNIQUE_USERS, 'Unique visitors', 'Visitors', [
                                    uniqueUserSeries,
                                ]),
                                !conversionGoal
                                    ? createGraphsTrendsTab(GraphsTab.PAGE_VIEWS, 'Page views', 'Views', [
                                          pageViewsSeries,
                                      ])
                                    : null,
                                !conversionGoal
                                    ? createGraphsTrendsTab(GraphsTab.NUM_SESSION, 'Unique sessions', 'Sessions', [
                                          sessionsSeries,
                                      ])
                                    : null,
                                !conversionGoal && revenueEventsSeries?.length
                                    ? createGraphsTrendsTab(
                                          GraphsTab.REVENUE_EVENTS,
                                          <span>
                                              Revenue&nbsp;<LemonTag type="warning">BETA</LemonTag>
                                          </span>,
                                          'Revenue',
                                          revenueEventsSeries,
                                          {
                                              display:
                                                  revenueEventsSeries.length > 1
                                                      ? ChartDisplayType.ActionsAreaGraph
                                                      : ChartDisplayType.ActionsLineGraph,
                                          },
                                          {
                                              compareFilter: revenueEventsSeries.length > 1 ? undefined : compareFilter,
                                          }
                                      )
                                    : null,
                                conversionGoal && uniqueConversionsSeries
                                    ? createGraphsTrendsTab(
                                          GraphsTab.UNIQUE_CONVERSIONS,
                                          'Unique conversions',
                                          'Unique conversions',
                                          [uniqueConversionsSeries]
                                      )
                                    : null,
                                conversionGoal && totalConversionSeries
                                    ? createGraphsTrendsTab(
                                          GraphsTab.TOTAL_CONVERSIONS,
                                          'Total conversions',
                                          'Total conversions',
                                          [totalConversionSeries]
                                      )
                                    : null,
                                conversionGoal && uniqueUserSeries && uniqueConversionsSeries
                                    ? createGraphsTrendsTab(
                                          GraphsTab.CONVERSION_RATE,
                                          'Conversion rate',
                                          'Conversion rate',
                                          [uniqueConversionsSeries, uniqueUserSeries],
                                          {
                                              formula: 'A / B',
                                              aggregationAxisFormat: 'percentage_scaled',
                                          }
                                      )
                                    : null,
                                conversionGoal && conversionRevenueSeries.length
                                    ? createGraphsTrendsTab(
                                          GraphsTab.CONVERSION_REVENUE,
                                          <span>
                                              Conversion Revenue&nbsp;<LemonTag type="warning">BETA</LemonTag>
                                          </span>,
                                          'Conversion Revenue',
                                          conversionRevenueSeries
                                      )
                                    : null,
                            ] as (TabsTileTab | null)[]
                        ).filter(isNotNil),
                    },
                    {
                        kind: 'tabs',
                        tileId: TileId.PATHS,
                        layout: {
                            colSpanClassName: `md:col-span-2`,
                            orderWhenLargeClassName: 'xxl:order-4',
                        },
                        activeTabId: pathTab,
                        setTabId: actions.setPathTab,
                        tabs: featureFlags[FEATURE_FLAGS.WEB_ANALYTICS_FOR_MOBILE]
                            ? [
                                  createTableTab(
                                      TileId.PATHS,
                                      PathTab.SCREEN_NAME,
                                      'Screens',
                                      'Screen',
                                      WebStatsBreakdown.ScreenName,
                                      {},
                                      {}
                                  ),
                              ]
                            : (
                                  [
                                      createTableTab(
                                          TileId.PATHS,
                                          PathTab.PATH,
                                          'Paths',
                                          'Path',
                                          WebStatsBreakdown.Page,
                                          {
                                              includeScrollDepth: false, // TODO needs some perf work before it can be enabled
                                              includeBounceRate: true,
                                              doPathCleaning: isPathCleaningEnabled,
                                          },
                                          {
                                              docs: {
                                                  url: 'https://posthog.com/docs/web-analytics/dashboard#paths',
                                                  title: 'Paths',
                                                  description: (
                                                      <div>
                                                          <p>
                                                              In this view you can validate all of the paths that were
                                                              accessed in your application, regardless of when they were
                                                              accessed through the lifetime of a user session.
                                                          </p>
                                                          {conversionGoal ? (
                                                              <p>
                                                                  The conversion rate is the percentage of users who
                                                                  completed the conversion goal in this specific path.
                                                              </p>
                                                          ) : (
                                                              <p>
                                                                  The{' '}
                                                                  <Link to="https://posthog.com/docs/web-analytics/dashboard#bounce-rate">
                                                                      bounce rate
                                                                  </Link>{' '}
                                                                  indicates the percentage of users who left your page
                                                                  immediately after visiting without capturing any
                                                                  event.
                                                              </p>
                                                          )}
                                                      </div>
                                                  ),
                                              },
                                          }
                                      ),
                                      createTableTab(
                                          TileId.PATHS,
                                          PathTab.INITIAL_PATH,
                                          'Entry paths',
                                          'Entry path',
                                          WebStatsBreakdown.InitialPage,
                                          {
                                              includeBounceRate: true,
                                              includeScrollDepth: false,
                                              doPathCleaning: isPathCleaningEnabled,
                                          },
                                          {
                                              docs: {
                                                  url: 'https://posthog.com/docs/web-analytics/dashboard#paths',
                                                  title: 'Entry Path',
                                                  description: (
                                                      <div>
                                                          <p>
                                                              Entry paths are the paths a user session started, i.e. the
                                                              first path they saw when they opened your website.
                                                          </p>
                                                          {conversionGoal && (
                                                              <p>
                                                                  The conversion rate is the percentage of users who
                                                                  completed the conversion goal after the first path in
                                                                  their session being this path.
                                                              </p>
                                                          )}
                                                      </div>
                                                  ),
                                              },
                                          }
                                      ),
                                      createTableTab(
                                          TileId.PATHS,
                                          PathTab.END_PATH,
                                          'End paths',
                                          'End path',
                                          WebStatsBreakdown.ExitPage,
                                          {
                                              includeBounceRate: false,
                                              includeScrollDepth: false,
                                              doPathCleaning: isPathCleaningEnabled,
                                          },
                                          {
                                              docs: {
                                                  url: 'https://posthog.com/docs/web-analytics/dashboard#paths',
                                                  title: 'End Path',
                                                  description: (
                                                      <div>
                                                          End paths are the last path a user visited before their
                                                          session ended, i.e. the last path they saw before leaving your
                                                          website/closing the browser/turning their computer off.
                                                      </div>
                                                  ),
                                              },
                                          }
                                      ),
                                      {
                                          id: PathTab.EXIT_CLICK,
                                          title: 'Outbound link clicks',
                                          linkText: 'Outbound clicks',
                                          query: {
                                              full: true,
                                              kind: NodeKind.DataTableNode,
                                              source: {
                                                  kind: NodeKind.WebExternalClicksTableQuery,
                                                  properties: webAnalyticsFilters,
                                                  dateRange,
                                                  compareFilter,
                                                  sampling,
                                                  limit: 10,
                                                  filterTestAccounts,
                                                  conversionGoal,
                                                  orderBy: tablesOrderBy ?? undefined,
                                                  stripQueryParams: shouldStripQueryParams,
                                              },
                                              embedded: false,
                                              showActions: true,
                                              columns: ['url', 'visitors', 'clicks', 'cross_sell'],
                                          },
                                          insightProps: createInsightProps(TileId.PATHS, PathTab.END_PATH),
                                          canOpenModal: true,
                                          docs: {
                                              title: 'Outbound Clicks',
                                              description: (
                                                  <div>
                                                      You'll be able to verify when someone leaves your website by
                                                      clicking an outbound link (to a separate domain)
                                                  </div>
                                              ),
                                          },
                                      },
                                  ] as (TabsTileTab | undefined)[]
                              ).filter(isNotNil),
                    },
                    {
                        kind: 'tabs',
                        tileId: TileId.SOURCES,
                        layout: {
                            colSpanClassName: `md:col-span-1`,
                            orderWhenLargeClassName: 'xxl:order-2',
                        },
                        activeTabId: sourceTab,
                        setTabId: actions.setSourceTab,
                        tabs: [
                            createTableTab(
                                TileId.SOURCES,
                                SourceTab.CHANNEL,
                                'Channels',
                                'Channel',
                                WebStatsBreakdown.InitialChannelType,
                                {},
                                {
                                    control: (
                                        <div className="flex flex-row deprecated-space-x-2 font-medium">
                                            <span>Customize channel types</span>
                                            <LemonButton
                                                icon={<IconGear />}
                                                type="tertiary"
                                                status="alt"
                                                size="small"
                                                noPadding={true}
                                                tooltip="Customize channel types"
                                                to={urls.settings('environment-web-analytics', 'channel-type')}
                                            />
                                        </div>
                                    ),
                                    docs: {
                                        url: 'https://posthog.com/docs/data/channel-type',
                                        title: 'Channels',
                                        description: (
                                            <div>
                                                <p>
                                                    Channels are the different sources that bring traffic to your
                                                    website, e.g. Paid Search, Organic Social, Direct, etc.
                                                </p>
                                                <p>
                                                    You can also{' '}
                                                    <Link
                                                        to={urls.settings('environment-web-analytics', 'channel-type')}
                                                    >
                                                        create custom channel types
                                                    </Link>
                                                    , allowing you to further categorize your channels.
                                                </p>
                                                <p>
                                                    Something unexpected? Try the{' '}
                                                    <Link to={urls.sessionAttributionExplorer()}>
                                                        Session attribution explorer
                                                    </Link>
                                                </p>
                                            </div>
                                        ),
                                    },
                                }
                            ),
                            createTableTab(
                                TileId.SOURCES,
                                SourceTab.REFERRING_DOMAIN,
                                'Referrers',
                                'Referring domain',
                                WebStatsBreakdown.InitialReferringDomain,
                                {},
                                {
                                    docs: {
                                        url: 'https://posthog.com/docs/web-analytics/dashboard#referrers-channels-utms',
                                        title: 'Referrers',
                                        description: 'Understand where your users are coming from',
                                    },
                                }
                            ),
                            createTableTab(
                                TileId.SOURCES,
                                SourceTab.UTM_SOURCE,
                                'UTM sources',
                                'UTM source',
                                WebStatsBreakdown.InitialUTMSource,
                                {},
                                {
                                    docs: {
                                        url: 'https://posthog.com/docs/web-analytics/dashboard#utms',
                                        title: 'UTM source',
                                        description: (
                                            <>
                                                Understand where your users are coming from - filtered down by their{' '}
                                                <code>utm_source</code> parameter
                                            </>
                                        ),
                                    },
                                }
                            ),
                            createTableTab(
                                TileId.SOURCES,
                                SourceTab.UTM_MEDIUM,
                                'UTM medium',
                                'UTM medium',
                                WebStatsBreakdown.InitialUTMMedium,
                                {},
                                {
                                    docs: {
                                        url: 'https://posthog.com/docs/web-analytics/dashboard#utms',
                                        title: 'UTM medium',
                                        description: (
                                            <>
                                                Understand where your users are coming from - filtered down by their{' '}
                                                <code>utm_medium</code> parameter
                                            </>
                                        ),
                                    },
                                }
                            ),
                            createTableTab(
                                TileId.SOURCES,
                                SourceTab.UTM_CAMPAIGN,
                                'UTM campaigns',
                                'UTM campaign',
                                WebStatsBreakdown.InitialUTMCampaign,
                                {},
                                {
                                    docs: {
                                        url: 'https://posthog.com/docs/web-analytics/dashboard#utms',
                                        title: 'UTM campaign',
                                        description: (
                                            <>
                                                Understand where your users are coming from - filtered down by their{' '}
                                                <code>utm_campaign</code> parameter
                                            </>
                                        ),
                                    },
                                }
                            ),
                            createTableTab(
                                TileId.SOURCES,
                                SourceTab.UTM_CONTENT,
                                'UTM content',
                                'UTM content',
                                WebStatsBreakdown.InitialUTMContent,
                                {},
                                {
                                    docs: {
                                        url: 'https://posthog.com/docs/web-analytics/dashboard#utms',
                                        title: 'UTM content',
                                        description: (
                                            <>
                                                Understand where your users are coming from - filtered down by their{' '}
                                                <code>utm_content</code> parameter
                                            </>
                                        ),
                                    },
                                }
                            ),
                            createTableTab(
                                TileId.SOURCES,
                                SourceTab.UTM_TERM,
                                'UTM terms',
                                'UTM term',
                                WebStatsBreakdown.InitialUTMTerm,
                                {},
                                {
                                    docs: {
                                        url: 'https://posthog.com/docs/web-analytics/dashboard#utms',
                                        title: 'UTM term',
                                        description: (
                                            <>
                                                Understand where your users are coming from - filtered down by their{' '}
                                                <code>utm_term</code> parameter
                                            </>
                                        ),
                                    },
                                }
                            ),
                            createTableTab(
                                TileId.SOURCES,
                                SourceTab.UTM_SOURCE_MEDIUM_CAMPAIGN,
                                'Source / Medium / Campaign',
                                'UTM s/m/c',
                                WebStatsBreakdown.InitialUTMSourceMediumCampaign,
                                {},
                                {
                                    docs: {
                                        url: 'https://posthog.com/docs/web-analytics/dashboard#utms',
                                        title: 'UTM parameters',
                                        description: (
                                            <>
                                                Understand where your users are coming from - filtered down by a tuple
                                                of their <code>utm_source</code>, <code>utm_medium</code>, and{' '}
                                                <code>utm_campaign</code> parameters
                                            </>
                                        ),
                                    },
                                }
                            ),
                        ],
                    },
                    {
                        kind: 'tabs',
                        tileId: TileId.DEVICES,
                        layout: {
                            colSpanClassName: `md:col-span-1`,
                            orderWhenLargeClassName: 'xxl:order-3',
                        },
                        activeTabId: deviceTab,
                        setTabId: actions.setDeviceTab,
                        tabs: [
                            createTableTab(
                                TileId.DEVICES,
                                DeviceTab.DEVICE_TYPE,
                                'Device type',
                                'Device type',
                                WebStatsBreakdown.DeviceType
                            ),
                            createTableTab(
                                TileId.DEVICES,
                                DeviceTab.BROWSER,
                                'Browsers',
                                'Browser',
                                WebStatsBreakdown.Browser
                            ),
                            createTableTab(TileId.DEVICES, DeviceTab.OS, 'OS', 'OS', WebStatsBreakdown.OS),
                            createTableTab(
                                TileId.DEVICES,
                                DeviceTab.VIEWPORT,
                                'Viewports',
                                'Viewport',
                                WebStatsBreakdown.Viewport
                            ),
                        ],
                    },

                    {
                        kind: 'tabs',
                        tileId: TileId.GEOGRAPHY,
                        layout: {
                            colSpanClassName: 'md:col-span-full',
                        },
                        activeTabId:
                            geographyTab || (shouldShowGeoIPQueries ? GeographyTab.MAP : GeographyTab.LANGUAGES),
                        setTabId: actions.setGeographyTab,
                        tabs: (
                            [
                                shouldShowGeoIPQueries
                                    ? {
                                          id: GeographyTab.MAP,
                                          title: 'World map',
                                          linkText: 'Map',
                                          query: {
                                              kind: NodeKind.InsightVizNode,
                                              source: {
                                                  kind: NodeKind.TrendsQuery,
                                                  breakdownFilter: {
                                                      // use the event level country code rather than person, to work better with personless users
                                                      breakdown: '$geoip_country_code',
                                                      breakdown_type: 'event',
                                                  },
                                                  dateRange,
                                                  series: [
                                                      {
                                                          event: '$pageview',
                                                          name: 'Pageview',
                                                          kind: NodeKind.EventsNode,
                                                          math: BaseMathType.UniqueUsers,
                                                      },
                                                  ],
                                                  trendsFilter: {
                                                      display: ChartDisplayType.WorldMap,
                                                  },
                                                  conversionGoal,
                                                  filterTestAccounts,
                                                  properties: webAnalyticsFilters,
                                              },
                                              hidePersonsModal: true,
                                              embedded: true,
                                          },
                                          insightProps: createInsightProps(TileId.GEOGRAPHY, GeographyTab.MAP),
                                          canOpenInsight: true,
                                      }
                                    : null,
                                shouldShowGeoIPQueries
                                    ? createTableTab(
                                          TileId.GEOGRAPHY,
                                          GeographyTab.COUNTRIES,
                                          'Countries',
                                          'Countries',
                                          WebStatsBreakdown.Country
                                      )
                                    : null,
                                shouldShowGeoIPQueries
                                    ? createTableTab(
                                          TileId.GEOGRAPHY,
                                          GeographyTab.REGIONS,
                                          'Regions',
                                          'Regions',
                                          WebStatsBreakdown.Region
                                      )
                                    : null,
                                shouldShowGeoIPQueries
                                    ? createTableTab(
                                          TileId.GEOGRAPHY,
                                          GeographyTab.CITIES,
                                          'Cities',
                                          'Cities',
                                          WebStatsBreakdown.City
                                      )
                                    : null,
                                createTableTab(
                                    TileId.GEOGRAPHY,
                                    GeographyTab.LANGUAGES,
                                    'Languages',
                                    'Languages',
                                    WebStatsBreakdown.Language
                                ),
                                createTableTab(
                                    TileId.GEOGRAPHY,
                                    GeographyTab.TIMEZONES,
                                    'Timezones',
                                    'Timezones',
                                    WebStatsBreakdown.Timezone
                                ),
                            ] as (TabsTileTab | null)[]
                        ).filter(isNotNil),
                    },
                    !conversionGoal
                        ? {
                              kind: 'query',
                              tileId: TileId.RETENTION,
                              title: 'Retention',
                              layout: {
                                  colSpanClassName: 'md:col-span-2',
                              },
                              query: {
                                  kind: NodeKind.InsightVizNode,
                                  source: {
                                      kind: NodeKind.RetentionQuery,
                                      properties: webAnalyticsFilters,
                                      dateRange,
                                      filterTestAccounts,
                                      retentionFilter: {
                                          retentionType: RETENTION_FIRST_TIME,
                                          retentionReference: 'total',
                                          totalIntervals: isGreaterThanMd ? 8 : 5,
                                          period: RetentionPeriod.Week,
                                      },
                                  },
                                  vizSpecificOptions: {
                                      [InsightType.RETENTION]: {
                                          hideLineGraph: true,
                                          hideSizeColumn: !isGreaterThanMd,
                                          useSmallLayout: !isGreaterThanMd,
                                      },
                                  },
                                  embedded: true,
                              },
                              insightProps: createInsightProps(TileId.RETENTION),
                              canOpenInsight: false,
                              canOpenModal: true,
                              docs: {
                                  url: 'https://posthog.com/docs/web-analytics/dashboard#retention',
                                  title: 'Retention',
                                  description: (
                                      <>
                                          <div>
                                              <p>
                                                  Retention creates a cohort of unique users who performed any event for
                                                  the first time in the last week. It then tracks the percentage of
                                                  users who return to perform any event in the following weeks.
                                              </p>
                                              <p>
                                                  You want the numbers to be the highest possible, suggesting that
                                                  people that come to your page continue coming to your page - and
                                                  performing an actions. Also, the further down the table the higher the
                                                  numbers should be (or at least as high), which would indicate that
                                                  you're either increasing or keeping your retention at the same level.
                                              </p>
                                          </div>
                                      </>
                                  ),
                              },
                          }
                        : null,
                    featureFlags[FEATURE_FLAGS.ACTIVE_HOURS_HEATMAP]
                        ? {
                              kind: 'tabs',
                              tileId: TileId.ACTIVE_HOURS,
                              layout: {
                                  colSpanClassName: 'md:col-span-full',
                              },
                              activeTabId: activeHoursTab,
                              setTabId: actions.setActiveHoursTab,
                              tabs: [
                                  {
                                      id: ActiveHoursTab.UNIQUE,
                                      title: 'Active Hours',
                                      linkText: 'Unique users',
                                      canOpenModal: true,
                                      query: {
                                          kind: NodeKind.CalendarHeatmapQuery,
                                          series: [
                                              {
                                                  kind: NodeKind.EventsNode,
                                                  event: '$pageview',
                                                  name: '$pageview',
                                                  math: BaseMathType.UniqueUsers,
                                                  properties: webAnalyticsFilters,
                                              },
                                          ],
                                          dateRange,
                                          conversionGoal,
                                      },
                                      docs: {
                                          url: 'https://posthog.com/docs/web-analytics/dashboard#active-hours',
                                          title: 'Active hours - Unique users',
                                          description: (
                                              <>
                                                  <div>
                                                      <p>
                                                          Active hours displays a heatmap showing the number of unique
                                                          users who performed any pageview event, broken down by hour of
                                                          the day and day of the week.
                                                      </p>
                                                      <p>
                                                          Each cell represents the number of unique users during a
                                                          specific hour of a specific day. The "All" column aggregates
                                                          totals for each day, and the bottom row aggregates totals for
                                                          each hour. The bottom-right cell shows the grand total. The
                                                          displayed time is based on your project's date and time
                                                          settings (UTC by default, configurable in{' '}
                                                          <Link to={urls.settings('project', 'date-and-time')}>
                                                              project settings
                                                          </Link>
                                                          ).
                                                      </p>
                                                      <p>
                                                          <strong>Note:</strong> Selecting a time range longer than 7
                                                          days will include additional occurrences of weekdays and
                                                          hours, potentially increasing the user counts in those
                                                          buckets. For best results, select 7 closed days or multiple of
                                                          7 closed day ranges.
                                                      </p>
                                                  </div>
                                              </>
                                          ),
                                      },
                                      insightProps: createInsightProps(TileId.ACTIVE_HOURS, ActiveHoursTab.UNIQUE),
                                  },
                                  {
                                      id: ActiveHoursTab.TOTAL_EVENTS,
                                      title: 'Active Hours',
                                      linkText: 'Total pageviews',
                                      canOpenModal: true,
                                      query: {
                                          kind: NodeKind.CalendarHeatmapQuery,
                                          series: [
                                              {
                                                  kind: NodeKind.EventsNode,
                                                  event: '$pageview',
                                                  name: '$pageview',
                                                  math: BaseMathType.TotalCount,
                                                  properties: webAnalyticsFilters,
                                              },
                                          ],
                                          dateRange,
                                          conversionGoal,
                                      },
                                      docs: {
                                          url: 'https://posthog.com/docs/web-analytics/dashboard#active-hours',
                                          title: 'Active hours - Total pageviews',
                                          description: (
                                              <>
                                                  <div>
                                                      <p>
                                                          Active hours displays a heatmap showing the total number of
                                                          pageviews, broken down by hour of the day and day of the week.
                                                      </p>
                                                      <p>
                                                          Each cell represents the number of total pageviews during a
                                                          specific hour of a specific day. The "All" column aggregates
                                                          totals for each day, and the bottom row aggregates totals for
                                                          each hour. The bottom-right cell shows the grand total. The
                                                          displayed time is based on your project's date and time
                                                          settings (UTC by default, configurable in{' '}
                                                          <Link to={urls.settings('project', 'date-and-time')}>
                                                              project settings
                                                          </Link>
                                                          ).
                                                      </p>
                                                      <p>
                                                          <strong>Note:</strong> Selecting a time range longer than 7
                                                          days will include additional occurrences of weekdays and
                                                          hours, potentially increasing the user counts in those
                                                          buckets. For best results, select 7 closed days or multiple of
                                                          7 closed day ranges.
                                                      </p>
                                                  </div>
                                              </>
                                          ),
                                      },
                                      insightProps: createInsightProps(
                                          TileId.ACTIVE_HOURS,
                                          ActiveHoursTab.TOTAL_EVENTS
                                      ),
                                  },
                              ],
                          }
                        : null,
                    // Hiding if conversionGoal is set already because values aren't representative
                    !conversionGoal
                        ? {
                              kind: 'query',
                              tileId: TileId.GOALS,
                              title: 'Goals',
                              layout: {
                                  colSpanClassName: 'md:col-span-2',
                              },
                              query: {
                                  full: true,
                                  kind: NodeKind.DataTableNode,
                                  source: {
                                      kind: NodeKind.WebGoalsQuery,
                                      properties: webAnalyticsFilters,
                                      dateRange,
                                      compareFilter,
                                      sampling,
                                      limit: 10,
                                      orderBy: tablesOrderBy ?? undefined,
                                      filterTestAccounts,
                                  },
                                  embedded: true,
                                  showActions: true,
                                  columns: ['breakdown_value', 'visitors', 'views', 'cross_sell'],
                              },
                              insightProps: createInsightProps(TileId.GOALS),
                              canOpenInsight: false,
                              docs: {
                                  url: 'https://posthog.com/docs/web-analytics/dashboard#goals',
                                  title: 'Goals',
                                  description: (
                                      <>
                                          <div>
                                              <p>
                                                  Goals shows your pinned or most recently created actions and the
                                                  number of conversions they've had. You can set a custom event or
                                                  action as a{' '}
                                                  <Link to="https://posthog.com/docs/web-analytics/conversion-goals">
                                                      conversion goal
                                                  </Link>{' '}
                                                  at the top of the dashboard for more specific metrics.
                                              </p>
                                          </div>
                                      </>
                                  ),
                              },
                          }
                        : null,
                    !conversionGoal
                        ? {
                              kind: 'replay',
                              tileId: TileId.REPLAY,
                              layout: {
                                  colSpanClassName: conversionGoal ? 'md:col-span-full' : 'md:col-span-1',
                              },
                              docs: {
                                  url: 'https://posthog.com/docs/session-replay',
                                  title: 'Session Replay',
                                  description:
                                      'Play back sessions to diagnose UI issues, improve support, and get context for nuanced user behavior.',
                              },
                          }
                        : null,
                    !conversionGoal
                        ? {
                              kind: 'error_tracking',
                              tileId: TileId.ERROR_TRACKING,
                              layout: {
                                  colSpanClassName: 'md:col-span-1',
                              },
                              query: errorTrackingQuery({
                                  orderBy: 'users',
                                  dateRange: dateRange,
                                  filterTestAccounts: filterTestAccounts,
                                  filterGroup: replayFilters.filter_group,
                                  columns: ['error', 'users', 'occurrences'],
                                  limit: 4,
                              }),
                              docs: {
                                  url: 'https://posthog.com/docs/error-tracking',
                                  title: 'Error Tracking',
                                  description: (
                                      <>
                                          <div>
                                              <p>
                                                  Error tracking allows you to track, investigate, and resolve
                                                  exceptions your customers face.
                                              </p>
                                              <p>
                                                  Errors are captured as <code>$exception</code> events which means that
                                                  you can create insights, filter recordings and trigger surveys based
                                                  on them exactly the same way you can for any other type of event.
                                              </p>
                                          </div>
                                      </>
                                  ),
                              },
                          }
                        : null,
                    !conversionGoal && featureFlags[FEATURE_FLAGS.WEB_ANALYTICS_FRUSTRATING_PAGES_TILE]
                        ? {
                              kind: 'query',
                              title: 'Frustrating Pages',
                              tileId: TileId.FRUSTRATING_PAGES,
                              layout: {
                                  colSpanClassName: 'md:col-span-2',
                              },
                              query: {
                                  full: true,
                                  kind: NodeKind.DataTableNode,
                                  source: {
                                      kind: NodeKind.WebStatsTableQuery,
                                      breakdownBy: WebStatsBreakdown.FrustrationMetrics,
                                      dateRange,
                                      filterTestAccounts,
                                      properties: webAnalyticsFilters,
                                      compareFilter,
                                      limit: 10,
                                      doPathCleaning: isPathCleaningEnabled,
                                  },
                                  embedded: true,
                                  showActions: true,
                                  hiddenColumns: ['views'],
                              },
                              insightProps: createInsightProps(TileId.FRUSTRATING_PAGES, 'table'),
                              canOpenModal: true,
                              canOpenInsight: false,
                              docs: {
                                  title: 'Frustrating Pages',
                                  description: (
                                      <>
                                          <div>
                                              <p>
                                                  See which pages are causing frustration by monitoring rage clicks,
                                                  dead clicks, and errors.
                                              </p>
                                              <p>
                                                  <ul>
                                                      <li>
                                                          A dead click is a click that doesn't result in any action.
                                                          E.g. an image that looks like a button.
                                                      </li>
                                                      <li>
                                                          Rageclicks are collected when a user clicks on a static
                                                          element more than three times in a one-second window.
                                                      </li>
                                                      <li>
                                                          Errors are JavaScript exceptions that occur when users
                                                          interact with your site.
                                                      </li>
                                                  </ul>
                                              </p>
                                              <p>
                                                  These are captured automatically and can help identify broken
                                                  functionality, failed API calls, or other technical issues that
                                                  frustrate users.
                                              </p>
                                          </div>
                                      </>
                                  ),
                              },
                          }
                        : null,
                ]
                return allTiles
                    .filter(isNotNil)
                    .filter((tile) =>
                        preAggregatedEnabled ? TILES_ALLOWED_ON_PRE_AGGREGATED.includes(tile.tileId) : true
                    )
            },
        ],

        hasCountryFilter: [
            (s) => [s.webAnalyticsFilters],
            (webAnalyticsFilters: WebAnalyticsPropertyFilters) => {
                return webAnalyticsFilters.some((filter) => filter.key === '$geoip_country_code')
            },
        ],
        replayFilters: [
            (s) => [s.webAnalyticsFilters, s.dateFilter, s.shouldFilterTestAccounts, s.conversionGoal],
            (
                webAnalyticsFilters: WebAnalyticsPropertyFilters,
                dateFilter,
                shouldFilterTestAccounts,
                conversionGoal
            ): RecordingUniversalFilters => {
                const filters: UniversalFiltersGroupValue[] = [...webAnalyticsFilters]
                if (conversionGoal) {
                    if ('actionId' in conversionGoal) {
                        filters.push({
                            id: conversionGoal.actionId,
                            name: String(conversionGoal.actionId),
                            type: 'actions',
                        })
                    } else if ('customEventName' in conversionGoal) {
                        filters.push({
                            id: conversionGoal.customEventName,
                            name: conversionGoal.customEventName,
                            type: 'events',
                        })
                    }
                }

                return {
                    filter_test_accounts: shouldFilterTestAccounts,

                    date_from: dateFilter.dateFrom,
                    date_to: dateFilter.dateTo,
                    filter_group: {
                        type: FilterLogicalOperator.And,
                        values: [
                            {
                                type: FilterLogicalOperator.And,
                                values: filters,
                            },
                        ],
                    },
                    duration: [
                        {
                            type: PropertyFilterType.Recording,
                            key: 'active_seconds',
                            operator: PropertyOperator.GreaterThan,
                            value: 1,
                        },
                    ],
                }
            },
        ],
        webVitalsMetricQuery: [
            (s) => [
                s.webVitalsPercentile,
                s.webVitalsTab,
                s.dateFilter,
                s.webAnalyticsFilters,
                s.shouldFilterTestAccounts,
            ],
            (
                webVitalsPercentile,
                webVitalsTab,
                { dateFrom, dateTo, interval },
                webAnalyticsFilters,
                filterTestAccounts
            ): InsightVizNode<TrendsQuery> => ({
                kind: NodeKind.InsightVizNode,
                source: {
                    kind: NodeKind.TrendsQuery,
                    dateRange: {
                        date_from: dateFrom,
                        date_to: dateTo,
                    },
                    interval,
                    series: [
                        {
                            kind: NodeKind.EventsNode,
                            event: '$web_vitals',
                            name: '$web_vitals',
                            custom_name: webVitalsTab,
                            math: webVitalsPercentile,
                            math_property: `$web_vitals_${webVitalsTab}_value`,
                        },
                    ],
                    trendsFilter: {
                        display: ChartDisplayType.ActionsLineGraph,
                        aggregationAxisFormat: webVitalsTab === 'CLS' ? 'numeric' : 'duration_ms',
                        goalLines: [
                            {
                                label: 'Good',
                                value: WEB_VITALS_THRESHOLDS[webVitalsTab].good,
                                displayLabel: false,
                                borderColor: WEB_VITALS_COLORS.good,
                            },
                            {
                                label: 'Poor',
                                value: WEB_VITALS_THRESHOLDS[webVitalsTab].poor,
                                displayLabel: false,
                                borderColor: WEB_VITALS_COLORS.needs_improvements,
                            },
                        ],
                    } as TrendsFilter,
                    filterTestAccounts,
                    properties: webAnalyticsFilters,
                },
                embedded: false,
            }),
        ],
        getNewInsightUrl: [(s) => [s.tiles], (tiles: WebAnalyticsTile[]) => getNewInsightUrlFactory(tiles)],
        authorizedDomains: [
            (s) => [s.authorizedUrls],
            (authorizedUrls) => {
                // There are a couple problems with the raw `authorizedUrls` which we need to fix here:
                // - They are URLs, we want domains
                // - There might be duplicates, so clean them up
                // - There might be duplicates across http/https, so clean them up

                // First create URL objects and group them by hostname+port
                const urlsByDomain = new Map<string, URL[]>()

                for (const urlStr of authorizedUrls) {
                    try {
                        const url = new URL(urlStr)
                        const key = url.host // hostname + port if present
                        if (!urlsByDomain.has(key)) {
                            urlsByDomain.set(key, [])
                        }
                        urlsByDomain.get(key)!.push(url)
                    } catch (e) {
                        // Silently skip URLs that can't be parsed
                    }
                }

                // For each domain, prefer https over http
                return Array.from(urlsByDomain.values()).map((urls) => {
                    const preferredUrl = urls.find((url) => url.protocol === 'https:') ?? urls[0]
                    return preferredUrl.origin
                })
            },
        ],
        campaignCostsBreakdown: [
            (s) => [s.loading, s.createDynamicCampaignQuery],
            (loading: boolean, createDynamicCampaignQuery: string | null): DataTableNode | null => {
                if (!createDynamicCampaignQuery || loading) {
                    return null
                }

                return {
                    kind: NodeKind.DataTableNode,
                    source: {
                        kind: NodeKind.HogQLQuery,
                        query: createDynamicCampaignQuery,
                    },
                }
            },
        ],
    })),
    loaders(({ values }) => ({
        // load the status check query here and pass the response into the component, so the response
        // is accessible in this logic
        statusCheck: {
            __default: null as WebAnalyticsStatusCheck | null,
            loadStatusCheck: async (): Promise<WebAnalyticsStatusCheck> => {
                const [webVitalsResult, pageviewResult, pageleaveResult, pageleaveScroll] = await Promise.allSettled([
                    api.eventDefinitions.list({
                        event_type: EventDefinitionType.Event,
                        search: '$web_vitals',
                    }),
                    api.eventDefinitions.list({
                        event_type: EventDefinitionType.Event,
                        search: '$pageview',
                    }),
                    api.eventDefinitions.list({
                        event_type: EventDefinitionType.Event,
                        search: '$pageleave',
                    }),
                    api.propertyDefinitions.list({
                        event_names: ['$pageleave'],
                        properties: ['$prev_pageview_max_content_percentage'],
                    }),
                ])

                // no need to worry about pagination here, event names beginning with $ are reserved, and we're not
                // going to add enough reserved event names that match this search term to cause problems
                const webVitalsEntry =
                    webVitalsResult.status === 'fulfilled'
                        ? webVitalsResult.value.results.find((r) => r.name === '$web_vitals')
                        : undefined

                const pageviewEntry =
                    pageviewResult.status === 'fulfilled'
                        ? pageviewResult.value.results.find((r) => r.name === '$pageview')
                        : undefined

                const pageleaveEntry =
                    pageleaveResult.status === 'fulfilled'
                        ? pageleaveResult.value.results.find((r) => r.name === '$pageleave')
                        : undefined

                const pageleaveScrollEntry =
                    pageleaveScroll.status === 'fulfilled'
                        ? pageleaveScroll.value.results.find((r) => r.name === '$prev_pageview_max_content_percentage')
                        : undefined

                const isSendingWebVitals = !!webVitalsEntry && !isDefinitionStale(webVitalsEntry)
                const isSendingPageViews = !!pageviewEntry && !isDefinitionStale(pageviewEntry)
                const isSendingPageLeaves = !!pageleaveEntry && !isDefinitionStale(pageleaveEntry)
                const isSendingPageLeavesScroll = !!pageleaveScrollEntry && !isDefinitionStale(pageleaveScrollEntry)

                return {
                    isSendingWebVitals,
                    isSendingPageViews,
                    isSendingPageLeaves,
                    isSendingPageLeavesScroll,
                    hasAuthorizedUrls: !!values.currentTeam?.app_urls && values.currentTeam.app_urls.length > 0,
                }
            },
        },
        shouldShowGeoIPQueries: {
            _default: null as boolean | null,
            loadShouldShowGeoIPQueries: async (): Promise<boolean> => {
                // Always display on dev mode, we don't always have events and/or hogQL functions
                // but we want the map to be there for debugging purposes
                if (values.isDev) {
                    return true
                }

                const [propertiesResponse, hogFunctionsResponse] = await Promise.allSettled([
                    api.propertyDefinitions.list({
                        event_names: ['$pageview'],
                        properties: ['$geoip_country_code'],
                    }),
                    api.hogFunctions.list({ types: ['transformation'] }),
                ])

                const hasNonStaleCountryCodeDefinition =
                    propertiesResponse.status === 'fulfilled' &&
                    propertiesResponse.value.results.some(
                        (property) => property.name === '$geoip_country_code' && !isDefinitionStale(property)
                    )

                if (!hasNonStaleCountryCodeDefinition) {
                    return false
                }

                if (hogFunctionsResponse.status !== 'fulfilled') {
                    return false
                }

                const enabledGeoIPHogFunction = hogFunctionsResponse.value.results.find((hogFunction) => {
                    const isFromTemplate = GEOIP_TEMPLATE_IDS.includes(hogFunction.template?.id ?? '')
                    const matchesName = hogFunction.name === 'GeoIP' // Failsafe in case someone implements their custom GeoIP function

                    return (isFromTemplate || matchesName) && hogFunction.enabled
                })

                return Boolean(enabledGeoIPHogFunction)
            },
        },
    })),

    // start the loaders after mounting the logic
    afterMount(({ actions }) => {
        actions.loadStatusCheck()
        actions.loadShouldShowGeoIPQueries()
    }),
    windowValues({
        isGreaterThanMd: (window: Window) => window.innerWidth > 768,
    }),

    actionToUrl(({ values }) => {
        const stateToUrl = (): string => {
            const searchParams = { ...router.values.searchParams }
            const urlParams = new URLSearchParams(searchParams)

            const {
                rawWebAnalyticsFilters,
                conversionGoal,
                dateFilter: { dateTo, dateFrom, interval },
                _sourceTab,
                _deviceTab,
                _pathTab,
                _geographyTab,
                _graphsTab,
                isPathCleaningEnabled,
                shouldFilterTestAccounts,
                compareFilter,
                productTab,
                webVitalsPercentile,
                domainFilter,
                deviceTypeFilter,
                tileVisualizations,
            } = values

            // Make sure we're storing the raw filters only, or else we'll have issues with the domain/device type filters
            // spreading from their individual dropdowns to the global filters list
            if (rawWebAnalyticsFilters.length > 0) {
                urlParams.set('filters', JSON.stringify(rawWebAnalyticsFilters))
            }
            if (conversionGoal) {
                if ('actionId' in conversionGoal) {
                    urlParams.set('conversionGoal.actionId', conversionGoal.actionId.toString())
                } else {
                    urlParams.set('conversionGoal.customEventName', conversionGoal.customEventName)
                }
            } else {
                urlParams.delete('conversionGoal.actionId')
                urlParams.delete('conversionGoal.customEventName')
            }
            if (dateFrom !== INITIAL_DATE_FROM || dateTo !== INITIAL_DATE_TO || interval !== INITIAL_INTERVAL) {
                urlParams.set('date_from', dateFrom ?? '')
                urlParams.set('date_to', dateTo ?? '')
                urlParams.set('interval', interval ?? '')
            }
            if (_deviceTab) {
                urlParams.set('device_tab', _deviceTab)
            }
            if (_sourceTab) {
                urlParams.set('source_tab', _sourceTab)
            }
            if (_graphsTab) {
                urlParams.set('graphs_tab', _graphsTab)
            }
            if (_pathTab) {
                urlParams.set('path_tab', _pathTab)
            }
            if (_geographyTab) {
                urlParams.set('geography_tab', _geographyTab)
            }
            if (isPathCleaningEnabled != null) {
                urlParams.set('path_cleaning', isPathCleaningEnabled.toString())
            }
            if (shouldFilterTestAccounts != null) {
                urlParams.set('filter_test_accounts', shouldFilterTestAccounts.toString())
            }
            if (compareFilter) {
                urlParams.set('compare_filter', JSON.stringify(compareFilter))
            } else {
                urlParams.delete('compare_filter')
            }

            const { featureFlags } = featureFlagLogic.values
            const pageReportsEnabled = !!featureFlags[FEATURE_FLAGS.WEB_ANALYTICS_PAGE_REPORTS]

            if (productTab === ProductTab.WEB_VITALS) {
                urlParams.set('percentile', webVitalsPercentile)
            }
            if (domainFilter) {
                urlParams.set('domain', domainFilter)
            }
            if (deviceTypeFilter) {
                urlParams.set('device_type', deviceTypeFilter)
            } else {
                urlParams.delete('device_type')
            }
            if (tileVisualizations) {
                urlParams.set('tile_visualizations', JSON.stringify(tileVisualizations))
            }

            let basePath = '/web'
            if (pageReportsEnabled && productTab === ProductTab.PAGE_REPORTS) {
                basePath = '/web/page-reports'
            } else if (productTab === ProductTab.WEB_VITALS) {
                basePath = '/web/web-vitals'
            } else if (productTab === ProductTab.MARKETING) {
                basePath = '/web/marketing'
            }
            return `${basePath}${urlParams.toString() ? '?' + urlParams.toString() : ''}`
        }

        return {
            setWebAnalyticsFilters: stateToUrl,
            togglePropertyFilter: stateToUrl,
            setConversionGoal: stateToUrl,
            setDates: stateToUrl,
            setInterval: stateToUrl,
            setDeviceTab: stateToUrl,
            setSourceTab: stateToUrl,
            setGraphsTab: stateToUrl,
            setPathTab: stateToUrl,
            setGeographyTab: stateToUrl,
            setActiveHoursTab: stateToUrl,
            setCompareFilter: stateToUrl,
            setProductTab: stateToUrl,
            setWebVitalsPercentile: stateToUrl,
            setIsPathCleaningEnabled: stateToUrl,
            setDomainFilter: stateToUrl,
            setDeviceTypeFilter: stateToUrl,
            setTileVisualization: stateToUrl,
        }
    }),

    urlToAction(({ actions, values }) => {
        const toAction = (
            { productTab = ProductTab.ANALYTICS }: { productTab?: ProductTab },
            {
                filters,
                'conversionGoal.actionId': conversionGoalActionId,
                'conversionGoal.customEventName': conversionGoalCustomEventName,
                date_from,
                date_to,
                interval,
                device_tab,
                source_tab,
                graphs_tab,
                path_tab,
                geography_tab,
                active_hours_tab,
                path_cleaning,
                filter_test_accounts,
                compare_filter,
                percentile,
                domain,
                device_type,
                tile_visualizations,
            }: Record<string, any>
        ): void => {
            const { featureFlags } = featureFlagLogic.values
            const pageReportsEnabled = !!featureFlags[FEATURE_FLAGS.WEB_ANALYTICS_PAGE_REPORTS]

            // If trying to access page reports but the feature flag is not enabled, redirect to analytics
            if (productTab === ProductTab.PAGE_REPORTS && !pageReportsEnabled) {
                productTab = ProductTab.ANALYTICS
            }

            if (
                ![ProductTab.ANALYTICS, ProductTab.WEB_VITALS, ProductTab.PAGE_REPORTS, ProductTab.MARKETING].includes(
                    productTab
                )
            ) {
                return
            }

            const parsedFilters = filters ? (isWebAnalyticsPropertyFilters(filters) ? filters : []) : undefined
            if (parsedFilters && !objectsEqual(parsedFilters, values.webAnalyticsFilters)) {
                actions.setWebAnalyticsFilters(parsedFilters)
            }
            if (
                conversionGoalActionId &&
                conversionGoalActionId !== (values.conversionGoal as ActionConversionGoal)?.actionId
            ) {
                actions.setConversionGoal({ actionId: parseInt(conversionGoalActionId, 10) })
            } else if (
                conversionGoalCustomEventName &&
                conversionGoalCustomEventName !== (values.conversionGoal as CustomEventConversionGoal)?.customEventName
            ) {
                actions.setConversionGoal({ customEventName: conversionGoalCustomEventName })
            }
            if (
                (date_from && date_from !== values.dateFilter.dateFrom) ||
                (date_to && date_to !== values.dateFilter.dateTo) ||
                (interval && interval !== values.dateFilter.interval)
            ) {
                actions.setDatesAndInterval(date_from, date_to, interval)
            }
            if (device_tab && device_tab !== values._deviceTab) {
                actions.setDeviceTab(device_tab)
            }
            if (source_tab && source_tab !== values._sourceTab) {
                actions.setSourceTab(source_tab)
            }
            if (graphs_tab && graphs_tab !== values._graphsTab) {
                actions.setGraphsTab(graphs_tab)
            }
            if (path_tab && path_tab !== values._pathTab) {
                actions.setPathTab(path_tab)
            }
            if (geography_tab && geography_tab !== values._geographyTab) {
                actions.setGeographyTab(geography_tab)
            }
            if (active_hours_tab && active_hours_tab !== values._activeHoursTab) {
                actions.setActiveHoursTab(active_hours_tab)
            }
            if (path_cleaning && path_cleaning !== values.isPathCleaningEnabled) {
                actions.setIsPathCleaningEnabled([true, 'true', 1, '1'].includes(path_cleaning))
            }
            if (filter_test_accounts && filter_test_accounts !== values.shouldFilterTestAccounts) {
                actions.setShouldFilterTestAccounts([true, 'true', 1, '1'].includes(filter_test_accounts))
            }
            if (compare_filter && !objectsEqual(compare_filter, values.compareFilter)) {
                actions.setCompareFilter(compare_filter)
            }
            if (productTab && productTab !== values.productTab) {
                actions.setProductTab(productTab)
            }
            if (percentile && percentile !== values.webVitalsPercentile) {
                actions.setWebVitalsPercentile(percentile as WebVitalsPercentile)
            }
            if (domain && domain !== values.domainFilter) {
                actions.setDomainFilter(domain === 'all' ? null : domain)
            }
            if (device_type && device_type !== values.deviceTypeFilter) {
                actions.setDeviceTypeFilter(device_type)
            }
            if (tile_visualizations && !objectsEqual(tile_visualizations, values.tileVisualizations)) {
                for (const [tileId, visualization] of Object.entries(tile_visualizations)) {
                    actions.setTileVisualization(tileId as TileId, visualization as TileVisualizationOption)
                }
            }
        }

        return { '/web': toAction, '/web/:productTab': toAction, '/web/page-reports': toAction }
    }),

    listeners(({ values, actions }) => {
        const checkGraphsTabIsCompatibleWithConversionGoal = (
            tab: string,
            conversionGoal: WebAnalyticsConversionGoal | null
        ): void => {
            if (conversionGoal) {
                if (tab === GraphsTab.PAGE_VIEWS || tab === GraphsTab.NUM_SESSION) {
                    actions.setGraphsTab(GraphsTab.UNIQUE_USERS)
                }
            } else {
                if (
                    tab === GraphsTab.TOTAL_CONVERSIONS ||
                    tab === GraphsTab.CONVERSION_RATE ||
                    tab === GraphsTab.UNIQUE_CONVERSIONS
                ) {
                    actions.setGraphsTab(GraphsTab.UNIQUE_USERS)
                }
            }
        }

        return {
            setGraphsTab: ({ tab }) => {
                checkGraphsTabIsCompatibleWithConversionGoal(tab, values.conversionGoal)
            },
            setConversionGoal: [
                ({ conversionGoal }) => {
                    checkGraphsTabIsCompatibleWithConversionGoal(values.graphsTab, conversionGoal)
                },
                ({ conversionGoal }, breakpoint) =>
                    checkCustomEventConversionGoalHasSessionIdsHelper(
                        conversionGoal,
                        breakpoint,
                        actions.setConversionGoalWarning
                    ),
            ],
        }
    }),
    afterMount(({ actions, values }) => {
        checkCustomEventConversionGoalHasSessionIdsHelper(
            values.conversionGoal,
            undefined,
            actions.setConversionGoalWarning
        ).catch(() => {
            // ignore, this warning is just a nice-to-have, no point showing an error to the user
        })
    }),
])

const checkCustomEventConversionGoalHasSessionIdsHelper = async (
    conversionGoal: WebAnalyticsConversionGoal | null,
    breakpoint: BreakPointFunction | undefined,
    setConversionGoalWarning: (warning: ConversionGoalWarning | null) => void
): Promise<void> => {
    if (!conversionGoal || !('customEventName' in conversionGoal) || !conversionGoal.customEventName) {
        setConversionGoalWarning(null)
        return
    }
    const { customEventName } = conversionGoal
    // check if we have any conversion events from the last week without sessions ids

    const response = await hogqlQuery(
        hogql`select count() from events where timestamp >= (now() - toIntervalHour(24)) AND ($session_id IS NULL OR $session_id = '') AND event = {event}`,
        { event: customEventName }
    )
    breakpoint?.()
    const row = response.results[0]
    if (row[0]) {
        setConversionGoalWarning(ConversionGoalWarning.CustomEventWithNoSessionId)
    } else {
        setConversionGoalWarning(null)
    }
}<|MERGE_RESOLUTION|>--- conflicted
+++ resolved
@@ -755,203 +755,6 @@
         ],
     }),
     selectors(({ actions, values }) => ({
-<<<<<<< HEAD
-=======
-        // Helper functions for dynamic marketing analytics
-        createMarketingDataWarehouseNodes: [
-            (s) => [s.validExternalTables, s.baseCurrency],
-            (validExternalTables: ExternalTable[], baseCurrency: string): DataWarehouseNode[] => {
-                if (!validExternalTables || validExternalTables.length === 0) {
-                    return []
-                }
-
-                const nodeList: DataWarehouseNode[] = validExternalTables
-                    .map((table) => {
-                        if (!table.source_map || !table.source_map.date || !table.source_map.total_cost) {
-                            return null
-                        }
-
-                        const returning: DataWarehouseNode = {
-                            kind: NodeKind.DataWarehouseNode,
-                            id: table.id,
-                            name: table.schema_name,
-                            custom_name: `${table.schema_name} Cost`,
-                            id_field: 'id',
-                            distinct_id_field: 'id',
-                            timestamp_field: table.source_map.date,
-                            table_name: table.name,
-                            math: PropertyMathType.Sum,
-                            math_property: table.source_map.total_cost,
-                            math_property_revenue_currency: {
-                                static: (table.source_map.currency || baseCurrency) as CurrencyCode,
-                            },
-                        }
-                        return returning
-                    })
-                    .filter(Boolean) as DataWarehouseNode[]
-
-                return nodeList
-            },
-        ],
-
-        createDynamicCampaignQuery: [
-            (s) => [s.validExternalTables, s.conversion_goals, s.baseCurrency],
-            (
-                validExternalTables: ExternalTable[],
-                conversionGoals: ConversionGoalFilter[],
-                baseCurrency: string
-            ): string | null => {
-                if (!validExternalTables || validExternalTables.length === 0) {
-                    return null
-                }
-
-                const unionQueries = validExternalTables
-                    .map((table) => {
-                        const tableName = table.name
-                        const schemaName = table.schema_name
-                        if (
-                            !table.source_map ||
-                            !table.source_map.date ||
-                            !table.source_map.total_cost ||
-                            !table.source_map.campaign_name
-                        ) {
-                            return null
-                        }
-
-                        // Get source name from schema mapping or fallback
-                        const sourceNameField =
-                            table.source_map.utm_source_name || table.source_map.source_name || `'${schemaName}'`
-                        const campaignNameField = table.source_map.utm_campaign_name || table.source_map.campaign_name
-
-                        const costSelect = table.source_map.currency
-                            ? `toFloat(convertCurrency('${table.source_map.currency}', '${baseCurrency}', toFloat(coalesce(${table.source_map.total_cost}, 0))))`
-                            : `toFloat(coalesce(${table.source_map.total_cost}, 0))`
-
-                        // TODO: we should replicate this logic for the area charts once we build the query runner
-                        return `
-                        SELECT 
-                            ${campaignNameField} as campaignname,
-                            ${costSelect} as cost,
-                            toFloat(coalesce(${table.source_map.clicks || '0'}, 0)) as clicks,
-                            toFloat(coalesce(${table.source_map.impressions || '0'}, 0)) as impressions,
-                            ${sourceNameField} as source_name
-                        FROM ${tableName}
-                        WHERE ${table.source_map.date} >= '2025-01-01'
-                    `.trim()
-                    })
-                    .filter(Boolean)
-                // Generate CTEs for all conversion goals
-                const conversionGoalCTEs = conversionGoals
-                    .map((conversionGoal, index) => {
-                        const propertyName = conversionGoal.type === EntityTypes.EVENTS ? 'properties.' : ''
-                        // Sanitize the CTE name to be a valid SQL identifier
-                        const cteName = getConversionGoalCTEName(index, conversionGoal)
-                        return `${cteName} AS (
-                        SELECT 
-                            ${propertyName}${conversionGoal.schema.utm_campaign_name} as campaign_name,
-                            ${propertyName}${conversionGoal.schema.utm_source_name} as source_name,
-                            count(*) as conversion_${index}
-                        FROM ${
-                            conversionGoal.type === EntityTypes.EVENTS
-                                ? 'events'
-                                : conversionGoal.type === EntityTypes.DATA_WAREHOUSE
-                                ? conversionGoal.name
-                                : 'TBD'
-                        } 
-                        WHERE ${
-                            conversionGoal.type === EntityTypes.EVENTS && conversionGoal.id
-                                ? `event = ${
-                                      typeof conversionGoal.id === 'string'
-                                          ? `'${conversionGoal.id}'`
-                                          : conversionGoal.id
-                                  }`
-                                : '1=1'
-                        }
-                            AND campaign_name IS NOT NULL
-                            AND campaign_name != ''
-                            AND source_name IS NOT NULL
-                            AND source_name != ''
-                        GROUP BY campaign_name, source_name
-                    )`
-                    })
-                    .join(',\n                    ')
-
-                if (unionQueries.length === 0) {
-                    return `SELECT 'No valid sources_map configured' as message`
-                }
-
-                // Generate JOIN clauses for all conversion goals
-                const conversionJoins =
-                    conversionGoals.length > 0
-                        ? conversionGoals
-                              .map((conversionGoal, index) => {
-                                  const cteName = getConversionGoalCTEName(index, conversionGoal)
-                                  return `LEFT JOIN ${cteName} cg_${index} ON cc.campaignname = cg_${index}.campaign_name AND cc.source_name = cg_${index}.source_name`
-                              })
-                              .join('\n                    ')
-                        : ''
-
-                // Generate SELECT columns for all conversion goals
-                const conversionColumns =
-                    conversionGoals.length > 0
-                        ? conversionGoals
-                              .map((conversionGoal, index) => [
-                                  `cg_${index}.conversion_${index} as "${conversionGoal.conversion_goal_name}"`,
-                                  `round(cc.total_cost / nullif(cg_${index}.conversion_${index}, 0), 2) as "Cost per ${conversionGoal.conversion_goal_name}"`,
-                              ])
-                              .flat()
-                              .join(',\n                        ')
-                        : ''
-
-                // Build WITH clause correctly based on whether we have conversion goals
-                const withClause = conversionGoalCTEs
-                    ? `WITH campaign_costs AS (
-                        SELECT 
-                            campaignname,
-                            source_name,
-                            sum(cost) as total_cost,
-                            sum(clicks) as total_clicks,
-                            sum(impressions) as total_impressions
-                        FROM (
-                            ${unionQueries.join('\n                            UNION ALL\n')}
-                        )
-                        GROUP BY campaignname, source_name
-                    ),
-                    ${conversionGoalCTEs}`
-                    : `WITH campaign_costs AS (
-                        SELECT 
-                            campaignname,
-                            source_name,
-                            sum(cost) as total_cost,
-                            sum(clicks) as total_clicks,
-                            sum(impressions) as total_impressions
-                        FROM (
-                            ${unionQueries.join('\n                            UNION ALL\n')}
-                        )
-                        GROUP BY campaignname, source_name
-                    )`
-
-                const query = `
-                    ${withClause}
-                    SELECT 
-                        cc.campaignname as "Campaign",
-                        cc.source_name as "Source",
-                        round(cc.total_cost, 2) as "Total Cost",
-                        cc.total_clicks as "Total Clicks", 
-                        cc.total_impressions as "Total Impressions",
-                        round(cc.total_cost / nullif(cc.total_clicks, 0), 2) as "Cost per Click",
-                        round(cc.total_clicks / nullif(cc.total_impressions, 0) * 100, 2) as "CTR"${
-                            conversionColumns ? `,\n                        ${conversionColumns}` : ''
-                        }
-                    FROM campaign_costs cc
-                    ${conversionJoins}
-                    ORDER BY cc.total_cost DESC
-                    LIMIT 20
-                `.trim()
-                return query
-            },
-        ],
->>>>>>> add12353
         preAggregatedEnabled: [
             (s) => [s.featureFlags, s.currentTeam],
             (featureFlags: Record<string, boolean>, currentTeam: TeamPublicType | TeamType | null) => {
