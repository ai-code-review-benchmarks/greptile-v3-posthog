import { IconGear } from '@posthog/icons'
import { LemonTag } from '@posthog/lemon-ui'
import { actions, afterMount, BreakPointFunction, connect, kea, listeners, path, reducers, selectors } from 'kea'
import { loaders } from 'kea-loaders'
import { actionToUrl, router, urlToAction } from 'kea-router'
import { windowValues } from 'kea-window-values'
import api from 'lib/api'
import { authorizedUrlListLogic, AuthorizedUrlListType } from 'lib/components/AuthorizedUrlList/authorizedUrlListLogic'
import { FEATURE_FLAGS, RETENTION_FIRST_TIME } from 'lib/constants'
import { LemonButton } from 'lib/lemon-ui/LemonButton'
import { Link, PostHogComDocsURL } from 'lib/lemon-ui/Link/Link'
import { featureFlagLogic } from 'lib/logic/featureFlagLogic'
import { getDefaultInterval, isNotNil, objectsEqual, UnexpectedNeverError, updateDatesWithInterval } from 'lib/utils'
import { isDefinitionStale } from 'lib/utils/definitions'
<<<<<<< HEAD
import { dataWarehouseSettingsLogic } from 'scenes/data-warehouse/settings/dataWarehouseSettingsLogic'
import { errorTrackingQuery } from 'scenes/error-tracking/queries'
=======
import { errorTrackingQuery } from 'products/error_tracking/frontend/queries'
import { dataWarehouseSettingsLogic } from 'scenes/data-warehouse/settings/dataWarehouseSettingsLogic'
>>>>>>> 57971ec3
import { preflightLogic } from 'scenes/PreflightCheck/preflightLogic'
import { Scene } from 'scenes/sceneTypes'
import { teamLogic } from 'scenes/teamLogic'
import { urls } from 'scenes/urls'
import { userLogic } from 'scenes/userLogic'
import { marketingAnalyticsSettingsLogic } from 'scenes/web-analytics/tabs/marketing-analytics/frontend/logic/marketingAnalyticsSettingsLogic'

import { WEB_VITALS_COLORS, WEB_VITALS_THRESHOLDS } from '~/queries/nodes/WebVitals/definitions'
import { hogqlQuery } from '~/queries/query'
import {
    ActionConversionGoal,
    ActionsNode,
    AnyEntityNode,
    BreakdownFilter,
    CompareFilter,
    CustomEventConversionGoal,
    DatabaseSchemaDataWarehouseTable,
    DataTableNode,
    DataWarehouseNode,
    EventsNode,
    InsightVizNode,
    NodeKind,
    QuerySchema,
    SourceMap,
    TrendsFilter,
    TrendsQuery,
    WebAnalyticsConversionGoal,
    WebAnalyticsOrderBy,
    WebAnalyticsOrderByDirection,
    WebAnalyticsOrderByFields,
    WebAnalyticsPropertyFilter,
    WebAnalyticsPropertyFilters,
    WebStatsBreakdown,
    WebStatsTableQuery,
    WebVitalsMetric,
} from '~/queries/schema/schema-general'
import { isWebAnalyticsPropertyFilters } from '~/queries/schema-guards'
import {
    AvailableFeature,
    BaseMathType,
    Breadcrumb,
    ChartDisplayType,
    EventDefinitionType,
    FilterLogicalOperator,
    InsightLogicProps,
    InsightType,
    IntervalType,
    PropertyFilterBaseValue,
    PropertyFilterType,
    PropertyMathType,
    PropertyOperator,
    RecordingUniversalFilters,
    RetentionPeriod,
    TeamPublicType,
    TeamType,
    UniversalFiltersGroupValue,
} from '~/types'

import { getDashboardItemId, getNewInsightUrlFactory } from './insightsUtils'
<<<<<<< HEAD
import { MARKETING_ANALYTICS_SCHEMA } from './tabs/marketing-analytics/utils'
=======
import {
    ExternalTable,
    marketingAnalyticsLogic,
} from './tabs/marketing-analytics/frontend/logic/marketingAnalyticsLogic'
>>>>>>> 57971ec3
import type { webAnalyticsLogicType } from './webAnalyticsLogicType'

export interface WebTileLayout {
    /** The class has to be spelled out without interpolation, as otherwise Tailwind can't pick it up. */
    colSpanClassName?: `md:col-span-${number}` | 'md:col-span-full'
    /** The class has to be spelled out without interpolation, as otherwise Tailwind can't pick it up. */
    rowSpanClassName?: `md:row-span-${number}`
    /** The class has to be spelled out without interpolation, as otherwise Tailwind can't pick it up. */
    orderWhenLargeClassName?: `xxl:order-${number}`
    className?: string
}

export enum TileId {
    OVERVIEW = 'OVERVIEW',
    GRAPHS = 'GRAPHS',
    PATHS = 'PATHS',
    SOURCES = 'SOURCES',
    DEVICES = 'DEVICES',
    GEOGRAPHY = 'GEOGRAPHY',
    ACTIVE_HOURS = 'ACTIVE_HOURS',
    RETENTION = 'RETENTION',
    REPLAY = 'REPLAY',
    ERROR_TRACKING = 'ERROR_TRACKING',
    GOALS = 'GOALS',
    WEB_VITALS = 'WEB_VITALS',
    WEB_VITALS_PATH_BREAKDOWN = 'WEB_VITALS_PATH_BREAKDOWN',
    FRUSTRATING_PAGES = 'FRUSTRATING_PAGES',

    // Page Report Tiles to avoid conflicts with web analytics
    PAGE_REPORTS_COMBINED_METRICS_CHART_SECTION = 'PR_COMBINED_METRICS_CHART_SECTION',
    PAGE_REPORTS_PATHS_SECTION = 'PR_PATHS_SECTION',
    PAGE_REPORTS_DEVICE_INFORMATION_SECTION = 'PR_DEVICE_INFORMATION_SECTION',
    PAGE_REPORTS_TRAFFIC_SECTION = 'PR_TRAFFIC_SECTION',
    PAGE_REPORTS_GEOGRAPHY_SECTION = 'PR_GEOGRAPHY_SECTION',
    PAGE_REPORTS_TOP_EVENTS_SECTION = 'PR_TOP_EVENTS_SECTION',
    PAGE_REPORTS_COMBINED_METRICS_CHART = 'PR_COMBINED_METRICS_CHART',
    PAGE_REPORTS_ENTRY_PATHS = 'PR_ENTRY_PATHS',
    PAGE_REPORTS_EXIT_PATHS = 'PR_EXIT_PATHS',
    PAGE_REPORTS_OUTBOUND_CLICKS = 'PR_OUTBOUND_CLICKS',
    PAGE_REPORTS_CHANNELS = 'PR_CHANNELS',
    PAGE_REPORTS_REFERRERS = 'PR_REFERRERS',
    PAGE_REPORTS_DEVICE_TYPES = 'PR_DEVICE_TYPES',
    PAGE_REPORTS_BROWSERS = 'PR_BROWSERS',
    PAGE_REPORTS_OPERATING_SYSTEMS = 'PR_OPERATING_SYSTEMS',
    PAGE_REPORTS_COUNTRIES = 'PR_COUNTRIES',
    PAGE_REPORTS_REGIONS = 'PR_REGIONS',
    PAGE_REPORTS_CITIES = 'PR_CITIES',
    PAGE_REPORTS_TIMEZONES = 'PR_TIMEZONES',
    PAGE_REPORTS_LANGUAGES = 'PR_LANGUAGES',
    PAGE_REPORTS_TOP_EVENTS = 'PR_TOP_EVENTS',
    MARKETING = 'MARKETING',
    MARKETING_CAMPAIGN_BREAKDOWN = 'MARKETING_CAMPAIGN_BREAKDOWN',
}

export enum ProductTab {
    ANALYTICS = 'analytics',
    WEB_VITALS = 'web-vitals',
    PAGE_REPORTS = 'page-reports',
    SESSION_ATTRIBUTION_EXPLORER = 'session-attribution-explorer',
    MARKETING = 'marketing',
}

export type DeviceType = 'Desktop' | 'Mobile'

export type WebVitalsPercentile = PropertyMathType.P75 | PropertyMathType.P90 | PropertyMathType.P99

const loadPriorityMap: Record<TileId, number> = {
    [TileId.OVERVIEW]: 1,
    [TileId.GRAPHS]: 2,
    [TileId.PATHS]: 3,
    [TileId.SOURCES]: 4,
    [TileId.DEVICES]: 5,
    [TileId.GEOGRAPHY]: 6,
    [TileId.ACTIVE_HOURS]: 7,
    [TileId.RETENTION]: 8,
    [TileId.REPLAY]: 9,
    [TileId.ERROR_TRACKING]: 10,
    [TileId.GOALS]: 11,
    [TileId.WEB_VITALS]: 12,
    [TileId.WEB_VITALS_PATH_BREAKDOWN]: 13,
    [TileId.FRUSTRATING_PAGES]: 14,

    // Page Report Sections
    [TileId.PAGE_REPORTS_COMBINED_METRICS_CHART_SECTION]: 1,
    [TileId.PAGE_REPORTS_PATHS_SECTION]: 2,
    [TileId.PAGE_REPORTS_DEVICE_INFORMATION_SECTION]: 3,
    [TileId.PAGE_REPORTS_TRAFFIC_SECTION]: 4,
    [TileId.PAGE_REPORTS_GEOGRAPHY_SECTION]: 5,
    [TileId.PAGE_REPORTS_TOP_EVENTS_SECTION]: 6,

    // Page Report Tiles
    [TileId.PAGE_REPORTS_COMBINED_METRICS_CHART]: 1,
    [TileId.PAGE_REPORTS_ENTRY_PATHS]: 2,
    [TileId.PAGE_REPORTS_EXIT_PATHS]: 3,
    [TileId.PAGE_REPORTS_OUTBOUND_CLICKS]: 4,
    [TileId.PAGE_REPORTS_CHANNELS]: 5,
    [TileId.PAGE_REPORTS_REFERRERS]: 6,
    [TileId.PAGE_REPORTS_DEVICE_TYPES]: 7,
    [TileId.PAGE_REPORTS_BROWSERS]: 8,
    [TileId.PAGE_REPORTS_OPERATING_SYSTEMS]: 9,
    [TileId.PAGE_REPORTS_COUNTRIES]: 10,
    [TileId.PAGE_REPORTS_REGIONS]: 11,
    [TileId.PAGE_REPORTS_CITIES]: 12,
    [TileId.PAGE_REPORTS_TIMEZONES]: 13,
    [TileId.PAGE_REPORTS_LANGUAGES]: 14,
    [TileId.PAGE_REPORTS_TOP_EVENTS]: 15,
    [TileId.MARKETING]: 16,

    // Marketing Tiles
    [TileId.MARKETING_CAMPAIGN_BREAKDOWN]: 1,
}

// To enable a tile here, you must update the QueryRunner to support it
// or make sure it can load in a decent time (which event-only tiles usually do).
// We filter them here to enable a faster experience for the user as the
// tiles that don't support pre-aggregated tables take a longer time to load
// and will effectively block other queries to load because of the concurrencyController
export const TILES_ALLOWED_ON_PRE_AGGREGATED = [
    TileId.OVERVIEW,
    TileId.PATHS,
    TileId.SOURCES,
    TileId.DEVICES,

    // Not 100% supported yet but they are fast enough that we can show them
    TileId.GRAPHS,
    TileId.GEOGRAPHY,
]

export interface BaseTile {
    tileId: TileId
    layout: WebTileLayout
    docs?: Docs
}

export interface Docs {
    url?: PostHogComDocsURL
    title: string
    description: string | JSX.Element
}

export interface QueryTile extends BaseTile {
    kind: 'query'
    title?: string
    query: QuerySchema
    showIntervalSelect?: boolean
    control?: JSX.Element
    insightProps: InsightLogicProps
    canOpenModal?: boolean
    canOpenInsight?: boolean
}

export interface TabsTileTab {
    id: string
    title: string | JSX.Element
    linkText: string | JSX.Element
    query: QuerySchema
    showIntervalSelect?: boolean
    control?: JSX.Element
    insightProps: InsightLogicProps
    canOpenModal?: boolean
    canOpenInsight?: boolean
    docs?: Docs
}

export interface TabsTile extends BaseTile {
    kind: 'tabs'
    activeTabId: string
    setTabId: (id: string) => void
    tabs: TabsTileTab[]
}

export interface ReplayTile extends BaseTile {
    kind: 'replay'
}

export interface ErrorTrackingTile extends BaseTile {
    kind: 'error_tracking'
    query: QuerySchema
}

export interface SectionTile extends BaseTile {
    kind: 'section'
    title?: string
    tiles: WebAnalyticsTile[]
}

export type WebAnalyticsTile = QueryTile | TabsTile | ReplayTile | ErrorTrackingTile | SectionTile

export enum GraphsTab {
    UNIQUE_USERS = 'UNIQUE_USERS',
    PAGE_VIEWS = 'PAGE_VIEWS',
    NUM_SESSION = 'NUM_SESSION',
    UNIQUE_CONVERSIONS = 'UNIQUE_CONVERSIONS',
    TOTAL_CONVERSIONS = 'TOTAL_CONVERSIONS',
    CONVERSION_RATE = 'CONVERSION_RATE',
    REVENUE_EVENTS = 'REVENUE_EVENTS',
    CONVERSION_REVENUE = 'CONVERSION_REVENUE',
}

export enum SourceTab {
    CHANNEL = 'CHANNEL',
    REFERRING_DOMAIN = 'REFERRING_DOMAIN',
    UTM_SOURCE = 'UTM_SOURCE',
    UTM_MEDIUM = 'UTM_MEDIUM',
    UTM_CAMPAIGN = 'UTM_CAMPAIGN',
    UTM_CONTENT = 'UTM_CONTENT',
    UTM_TERM = 'UTM_TERM',
    UTM_SOURCE_MEDIUM_CAMPAIGN = 'UTM_SOURCE_MEDIUM_CAMPAIGN',
}

export enum DeviceTab {
    BROWSER = 'BROWSER',
    OS = 'OS',
    DEVICE_TYPE = 'DEVICE_TYPE',
    VIEWPORT = 'VIEWPORT',
}

export enum PathTab {
    PATH = 'PATH',
    INITIAL_PATH = 'INITIAL_PATH',
    END_PATH = 'END_PATH',
    EXIT_CLICK = 'EXIT_CLICK',
    SCREEN_NAME = 'SCREEN_NAME',
}

export enum GeographyTab {
    MAP = 'MAP',
    COUNTRIES = 'COUNTRIES',
    REGIONS = 'REGIONS',
    CITIES = 'CITIES',
    TIMEZONES = 'TIMEZONES',
    HEATMAP = 'HEATMAP',
    LANGUAGES = 'LANGUAGES',
}

export enum ActiveHoursTab {
    UNIQUE = 'UNIQUE',
    TOTAL_EVENTS = 'TOTAL_EVENTS',
}

export enum ConversionGoalWarning {
    CustomEventWithNoSessionId = 'CustomEventWithNoSessionId',
}

export interface WebAnalyticsStatusCheck {
    isSendingWebVitals: boolean
    isSendingPageViews: boolean
    isSendingPageLeaves: boolean
    isSendingPageLeavesScroll: boolean
    hasAuthorizedUrls: boolean
}

export type TileVisualizationOption = 'table' | 'graph'

export const webStatsBreakdownToPropertyName = (
    breakdownBy: WebStatsBreakdown
):
    | { key: string; type: PropertyFilterType.Person | PropertyFilterType.Event | PropertyFilterType.Session }
    | undefined => {
    switch (breakdownBy) {
        case WebStatsBreakdown.Page:
            return { key: '$pathname', type: PropertyFilterType.Event }
        case WebStatsBreakdown.InitialPage:
            return { key: '$entry_pathname', type: PropertyFilterType.Session }
        case WebStatsBreakdown.ExitPage:
            return { key: '$end_pathname', type: PropertyFilterType.Session }
        case WebStatsBreakdown.ExitClick:
            return { key: '$last_external_click_url', type: PropertyFilterType.Session }
        case WebStatsBreakdown.ScreenName:
            return { key: '$screen_name', type: PropertyFilterType.Event }
        case WebStatsBreakdown.InitialChannelType:
            return { key: '$channel_type', type: PropertyFilterType.Session }
        case WebStatsBreakdown.InitialReferringDomain:
            return { key: '$entry_referring_domain', type: PropertyFilterType.Session }
        case WebStatsBreakdown.InitialUTMSource:
            return { key: '$entry_utm_source', type: PropertyFilterType.Session }
        case WebStatsBreakdown.InitialUTMCampaign:
            return { key: '$entry_utm_campaign', type: PropertyFilterType.Session }
        case WebStatsBreakdown.InitialUTMMedium:
            return { key: '$entry_utm_medium', type: PropertyFilterType.Session }
        case WebStatsBreakdown.InitialUTMContent:
            return { key: '$entry_utm_content', type: PropertyFilterType.Session }
        case WebStatsBreakdown.InitialUTMTerm:
            return { key: '$entry_utm_term', type: PropertyFilterType.Session }
        case WebStatsBreakdown.Browser:
            return { key: '$browser', type: PropertyFilterType.Event }
        case WebStatsBreakdown.OS:
            return { key: '$os', type: PropertyFilterType.Event }
        case WebStatsBreakdown.Viewport:
            return { key: '$viewport', type: PropertyFilterType.Event }
        case WebStatsBreakdown.DeviceType:
            return { key: '$device_type', type: PropertyFilterType.Event }
        case WebStatsBreakdown.Country:
            return { key: '$geoip_country_code', type: PropertyFilterType.Event }
        case WebStatsBreakdown.Region:
            return { key: '$geoip_subdivision_1_code', type: PropertyFilterType.Event }
        case WebStatsBreakdown.City:
            return { key: '$geoip_city_name', type: PropertyFilterType.Event }
        case WebStatsBreakdown.Timezone:
            return { key: '$timezone', type: PropertyFilterType.Event }
        case WebStatsBreakdown.Language:
            return { key: '$browser_language', type: PropertyFilterType.Event }
        case WebStatsBreakdown.FrustrationMetrics:
            return { key: '$pathname', type: PropertyFilterType.Event }
        case WebStatsBreakdown.InitialUTMSourceMediumCampaign:
            return undefined
        default:
            throw new UnexpectedNeverError(breakdownBy)
    }
}

export const getWebAnalyticsBreakdownFilter = (breakdown: WebStatsBreakdown): BreakdownFilter | undefined => {
    const property = webStatsBreakdownToPropertyName(breakdown)

    if (!property) {
        return undefined
    }

    return {
        breakdown_type: property.type,
        breakdown: property.key,
    }
}

const GEOIP_TEMPLATE_IDS = ['template-geoip', 'plugin-posthog-plugin-geoip']

export const WEB_ANALYTICS_DATA_COLLECTION_NODE_ID = 'web-analytics'

const INITIAL_WEB_ANALYTICS_FILTER = [] as WebAnalyticsPropertyFilters
const INITIAL_DATE_FROM = '-7d' as string | null
const INITIAL_DATE_TO = null as string | null
const INITIAL_INTERVAL = getDefaultInterval(INITIAL_DATE_FROM, INITIAL_DATE_TO)

const teamId = window.POSTHOG_APP_CONTEXT?.current_team?.id
const persistConfig = { persist: true, prefix: `${teamId}__` }
export const webAnalyticsLogic = kea<webAnalyticsLogicType>([
    path(['scenes', 'webAnalytics', 'webAnalyticsSceneLogic']),
    connect(() => ({
        values: [
            featureFlagLogic,
            ['featureFlags'],
            teamLogic,
            ['currentTeam'],
            userLogic,
            ['hasAvailableFeature'],
            preflightLogic,
            ['isDev'],
            authorizedUrlListLogic({ type: AuthorizedUrlListType.WEB_ANALYTICS, actionId: null, experimentId: null }),
            ['authorizedUrls'],
            marketingAnalyticsSettingsLogic,
            ['sources_map'],
            dataWarehouseSettingsLogic,
            ['dataWarehouseTables', 'selfManagedTables'],
<<<<<<< HEAD
=======
            marketingAnalyticsLogic,
            ['validExternalTables'],
>>>>>>> 57971ec3
        ],
    })),
    actions({
        setWebAnalyticsFilters: (webAnalyticsFilters: WebAnalyticsPropertyFilters) => ({ webAnalyticsFilters }),
        togglePropertyFilter: (
            type: PropertyFilterType.Event | PropertyFilterType.Person | PropertyFilterType.Session,
            key: string,
            value: string | number | null,
            tabChange?: {
                graphsTab?: string
                sourceTab?: string
                deviceTab?: string
                pathTab?: string
                geographyTab?: string
                activeHoursTab?: string
            }
        ) => ({ type, key, value, tabChange }),
        setGraphsTab: (tab: string) => ({ tab }),
        setSourceTab: (tab: string) => ({ tab }),
        setDeviceTab: (tab: string) => ({ tab }),
        setPathTab: (tab: string) => ({ tab }),
        setGeographyTab: (tab: string) => ({ tab }),
        setActiveHoursTab: (tab: string) => ({ tab }),
        setDomainFilter: (domain: string | null) => ({ domain }),
        setDeviceTypeFilter: (deviceType: DeviceType | null) => ({ deviceType }),
        clearTablesOrderBy: () => true,
        setTablesOrderBy: (orderBy: WebAnalyticsOrderByFields, direction: WebAnalyticsOrderByDirection) => ({
            orderBy,
            direction,
        }),
        setDates: (dateFrom: string | null, dateTo: string | null) => ({ dateFrom, dateTo }),
        setInterval: (interval: IntervalType) => ({ interval }),
        setDatesAndInterval: (dateFrom: string | null, dateTo: string | null, interval: IntervalType) => ({
            dateFrom,
            dateTo,
            interval,
        }),
        setIsPathCleaningEnabled: (isPathCleaningEnabled: boolean) => ({ isPathCleaningEnabled }),
        setShouldFilterTestAccounts: (shouldFilterTestAccounts: boolean) => ({ shouldFilterTestAccounts }),
        setShouldStripQueryParams: (shouldStripQueryParams: boolean) => ({ shouldStripQueryParams }),
        setConversionGoal: (conversionGoal: WebAnalyticsConversionGoal | null) => ({ conversionGoal }),
        openAsNewInsight: (tileId: TileId, tabId?: string) => ({ tileId, tabId }),
        setConversionGoalWarning: (warning: ConversionGoalWarning | null) => ({ warning }),
        setCompareFilter: (compareFilter: CompareFilter) => ({ compareFilter }),
        setProductTab: (tab: ProductTab) => ({ tab }),
        setWebVitalsPercentile: (percentile: WebVitalsPercentile) => ({ percentile }),
        setWebVitalsTab: (tab: WebVitalsMetric) => ({ tab }),
        setTileVisualization: (tileId: TileId, visualization: TileVisualizationOption) => ({ tileId, visualization }),
    }),
    reducers({
        rawWebAnalyticsFilters: [
            INITIAL_WEB_ANALYTICS_FILTER,
            persistConfig,
            {
                setWebAnalyticsFilters: (_, { webAnalyticsFilters }) => webAnalyticsFilters,
                togglePropertyFilter: (oldPropertyFilters, { key, value, type }): WebAnalyticsPropertyFilters => {
                    if (value === null) {
                        // if there's already an isNotSet filter, remove it
                        const isNotSetFilterExists = oldPropertyFilters.some(
                            (f) => f.type === type || f.key === key || f.operator === PropertyOperator.IsNotSet
                        )
                        if (isNotSetFilterExists) {
                            return oldPropertyFilters.filter(
                                (f) => f.type !== type || f.key !== key || f.operator !== PropertyOperator.IsNotSet
                            )
                        }
                        return [
                            ...oldPropertyFilters,
                            {
                                type,
                                key,
                                operator: PropertyOperator.IsNotSet,
                            },
                        ]
                    }

                    const similarFilterExists = oldPropertyFilters.some(
                        (f) => f.type === type && f.key === key && f.operator === PropertyOperator.Exact
                    )

                    if (similarFilterExists) {
                        // if there's already a matching property, turn it off or merge them
                        return oldPropertyFilters
                            .map((f: WebAnalyticsPropertyFilter) => {
                                if (
                                    f.key !== key ||
                                    f.type !== type ||
                                    ![PropertyOperator.Exact, PropertyOperator.IsNotSet].includes(f.operator)
                                ) {
                                    return f
                                }
                                const oldValue = (Array.isArray(f.value) ? f.value : [f.value]).filter(isNotNil)
                                let newValue: PropertyFilterBaseValue[]
                                if (oldValue.includes(value)) {
                                    // If there are multiple values for this filter, reduce that to just the one being clicked
                                    if (oldValue.length > 1) {
                                        newValue = [value]
                                    } else {
                                        return null
                                    }
                                } else {
                                    newValue = [...oldValue, value]
                                }
                                return {
                                    type: PropertyFilterType.Event,
                                    key,
                                    operator: PropertyOperator.Exact,
                                    value: newValue,
                                } as const
                            })
                            .filter(isNotNil)
                    }

                    // no matching property, so add one
                    const newFilter: WebAnalyticsPropertyFilter = {
                        type,
                        key,
                        value,
                        operator: PropertyOperator.Exact,
                    }

                    return [...oldPropertyFilters, newFilter]
                },
                setDomainFilter: (state) => {
                    // the domain and host filters don't interact well, so remove the host filter when the domain filter is set
                    return state.filter((filter) => filter.key !== '$host')
                },
            },
        ],
        domainFilter: [
            null as string | null,
            persistConfig,
            {
                setDomainFilter: (_: string | null, payload: { domain: string | null }) => {
                    const { domain } = payload
                    return domain
                },
                togglePropertyFilter: (state, { key }) => {
                    // the domain and host filters don't interact well, so remove the domain filter when the host filter is set
                    return key === '$host' ? null : state
                },
                setWebAnalyticsFilters: (state, { webAnalyticsFilters }) => {
                    // the domain and host filters don't interact well, so remove the domain filter when the host filter is set
                    if (webAnalyticsFilters.some((f) => f.key === '$host')) {
                        return null
                    }
                    return state
                },
            },
        ],
        deviceTypeFilter: [
            null as DeviceType | null,
            persistConfig,
            {
                setDeviceTypeFilter: (_: DeviceType | null, payload: unknown) => {
                    const { deviceType } = payload as { deviceType: DeviceType | null }
                    return deviceType
                },
            },
        ],
        _graphsTab: [
            null as string | null,
            persistConfig,
            {
                setGraphsTab: (_, { tab }) => tab,
                togglePropertyFilter: (oldTab, { tabChange }) => tabChange?.graphsTab || oldTab,
                setConversionGoal: (oldTab, { conversionGoal }) => {
                    if (conversionGoal) {
                        return GraphsTab.UNIQUE_CONVERSIONS
                    }
                    return oldTab
                },
            },
        ],
        _sourceTab: [
            null as string | null,
            persistConfig,
            {
                setSourceTab: (_, { tab }) => tab,
                togglePropertyFilter: (oldTab, { tabChange }) => tabChange?.sourceTab || oldTab,
            },
        ],
        _deviceTab: [
            null as string | null,
            persistConfig,
            {
                setDeviceTab: (_, { tab }) => tab,
                togglePropertyFilter: (oldTab, { tabChange }) => tabChange?.deviceTab || oldTab,
            },
        ],
        _pathTab: [
            null as string | null,
            persistConfig,
            {
                setPathTab: (_, { tab }) => tab,
                togglePropertyFilter: (oldTab, { tabChange }) => tabChange?.pathTab || oldTab,
            },
        ],
        _geographyTab: [
            null as string | null,
            persistConfig,
            {
                setGeographyTab: (_, { tab }) => tab,
                togglePropertyFilter: (oldTab, { tabChange }) => tabChange?.geographyTab || oldTab,
            },
        ],
        _activeHoursTab: [
            null as string | null,
            persistConfig,
            {
                setActiveHoursTab: (_, { tab }) => tab,
            },
        ],
        _isPathCleaningEnabled: [
            true as boolean,
            persistConfig,
            {
                setIsPathCleaningEnabled: (_, { isPathCleaningEnabled }) => isPathCleaningEnabled,
            },
        ],
        tablesOrderBy: [
            null as WebAnalyticsOrderBy | null,
            persistConfig,
            {
                setTablesOrderBy: (_, { orderBy, direction }) => [orderBy, direction],
                clearTablesOrderBy: () => null,

                // Reset the order by when the conversion goal changes because most of the columns are different
                setConversionGoal: () => null,
            },
        ],
        dateFilter: [
            {
                dateFrom: INITIAL_DATE_FROM,
                dateTo: INITIAL_DATE_TO,
                interval: INITIAL_INTERVAL,
            },
            persistConfig,
            {
                setDates: (_, { dateTo, dateFrom }) => ({
                    dateTo,
                    dateFrom,
                    interval: getDefaultInterval(dateFrom, dateTo),
                }),
                setInterval: ({ dateFrom: oldDateFrom, dateTo: oldDateTo }, { interval }) => {
                    const { dateFrom, dateTo } = updateDatesWithInterval(interval, oldDateFrom, oldDateTo)
                    return {
                        dateTo,
                        dateFrom,
                        interval,
                    }
                },
                setDatesAndInterval: (_, { dateTo, dateFrom, interval }) => {
                    if (!dateFrom && !dateTo) {
                        dateFrom = INITIAL_DATE_FROM
                        dateTo = INITIAL_DATE_TO
                    }
                    return {
                        dateTo,
                        dateFrom,
                        interval: interval || getDefaultInterval(dateFrom, dateTo),
                    }
                },
            },
        ],
        shouldFilterTestAccounts: [
            false as boolean,
            persistConfig,
            {
                setShouldFilterTestAccounts: (_, { shouldFilterTestAccounts }) => shouldFilterTestAccounts,
            },
        ],
        shouldStripQueryParams: [
            false as boolean,
            persistConfig,
            {
                setShouldStripQueryParams: (_, { shouldStripQueryParams }) => shouldStripQueryParams,
            },
        ],
        conversionGoal: [
            null as WebAnalyticsConversionGoal | null,
            persistConfig,
            {
                setConversionGoal: (_, { conversionGoal }) => conversionGoal,
            },
        ],
        conversionGoalWarning: [
            null as ConversionGoalWarning | null,
            {
                setConversionGoalWarning: (_, { warning }) => warning,
            },
        ],
        compareFilter: [
            { compare: true } as CompareFilter,
            persistConfig,
            {
                setCompareFilter: (_, { compareFilter }) => compareFilter,
            },
        ],
        productTab: [
            ProductTab.ANALYTICS as ProductTab,
            {
                setProductTab: (_, { tab }) => tab,
            },
        ],
        webVitalsPercentile: [
            PropertyMathType.P90 as WebVitalsPercentile,
            persistConfig,
            {
                setWebVitalsPercentile: (_, { percentile }) => percentile,
            },
        ],
        webVitalsTab: [
            'INP' as WebVitalsMetric,
            {
                setWebVitalsTab: (_, { tab }) => tab,
            },
        ],
        tileVisualizations: [
            {} as Record<TileId, TileVisualizationOption>,
            {
                setTileVisualization: (state, { tileId, visualization }) => ({
                    ...state,
                    [tileId]: visualization,
                }),
            },
        ],
    }),
    selectors(({ actions, values }) => ({
        // Helper functions for dynamic marketing analytics
        createMarketingDataWarehouseNodes: [
<<<<<<< HEAD
            (s) => [s.sources_map, s.dataWarehouseTables, s.selfManagedTables],
            (
                sources_map: { [key: string]: SourceMap },
                dataWarehouseTables: DatabaseSchemaDataWarehouseTable[],
                selfManagedTables: DatabaseSchemaDataWarehouseTable[]
            ): AnyEntityNode[] => {
                if (
                    !sources_map ||
                    Object.keys(sources_map).length === 0 ||
                    ((!dataWarehouseTables || dataWarehouseTables.length === 0) &&
                        (!selfManagedTables || selfManagedTables.length === 0))
                ) {
                    return []
                }

                const validSourcesMap = sources_map

                Object.keys(MARKETING_ANALYTICS_SCHEMA)
                    .filter((column_name: string) => MARKETING_ANALYTICS_SCHEMA[column_name].required)
                    .forEach((column_name: string) => {
                        Object.entries(validSourcesMap).forEach(([tableId, fieldMapping]: [string, any]) => {
                            if (!fieldMapping[column_name]) {
                                delete validSourcesMap[tableId]
                            }
                        })
                    })

                if (Object.keys(validSourcesMap).length === 0) {
                    return []
                }

                const nodeList: AnyEntityNode[] = Object.entries(validSourcesMap)
                    .map(([tableId, fieldMapping]: [string, any]) => {
                        const dataWarehouseTable = dataWarehouseTables.find((table) => table.schema?.id === tableId)
                        const selfManagedTable = selfManagedTables.find((table) => table.id === tableId)
                        const tableName = dataWarehouseTable?.name || selfManagedTable?.name
                        const schema = dataWarehouseTable?.schema?.name || selfManagedTable?.name

                        if (!tableName) {
                            return null
                        }

                        const returning: AnyEntityNode = {
                            kind: NodeKind.DataWarehouseNode,
                            id: tableId,
                            name: schema,
                            custom_name: `${schema} Cost`,
                            id_field: 'id',
                            distinct_id_field: 'id',
                            timestamp_field: fieldMapping.date,
                            table_name: tableName,
                            math: PropertyMathType.Sum,
                            math_property: fieldMapping.total_cost,
                        }
                        return returning
                    })
                    .filter((node) => node !== null)
=======
            (s) => [s.validExternalTables],
            (validExternalTables: ExternalTable[]): DataWarehouseNode[] => {
                if (!validExternalTables || validExternalTables.length === 0) {
                    return []
                }

                const nodeList: DataWarehouseNode[] = validExternalTables
                    .map((table) => {
                        if (!table.source_map || !table.source_map.date || !table.source_map.total_cost) {
                            return null
                        }

                        const returning: DataWarehouseNode = {
                            kind: NodeKind.DataWarehouseNode,
                            id: table.id,
                            name: table.schema_name,
                            custom_name: `${table.schema_name} Cost`,
                            id_field: 'id',
                            distinct_id_field: 'id',
                            timestamp_field: table.source_map.date,
                            table_name: table.name,
                            math: PropertyMathType.Sum,
                            math_property: table.source_map.total_cost,
                        }
                        return returning
                    })
                    .filter(Boolean) as DataWarehouseNode[]
>>>>>>> 57971ec3

                return nodeList
            },
        ],

        createDynamicCampaignQuery: [
<<<<<<< HEAD
            (s) => [s.sources_map, s.dataWarehouseTables, s.selfManagedTables],
            (
                sources_map: { [key: string]: SourceMap },
                dataWarehouseTables: DatabaseSchemaDataWarehouseTable[],
                selfManagedTables: DatabaseSchemaDataWarehouseTable[]
            ): string | null => {
                if (
                    !sources_map ||
                    Object.keys(sources_map).length === 0 ||
                    ((!dataWarehouseTables || dataWarehouseTables.length === 0) &&
                        (!selfManagedTables || selfManagedTables.length === 0))
                ) {
                    return null
                }

                const validSourcesMap = sources_map

                Object.keys(MARKETING_ANALYTICS_SCHEMA)
                    .filter((column_name: string) => MARKETING_ANALYTICS_SCHEMA[column_name].required)
                    .forEach((column_name: string) => {
                        Object.entries(validSourcesMap).forEach(([tableId, fieldMapping]: [string, any]) => {
                            if (!fieldMapping[column_name]) {
                                delete validSourcesMap[tableId]
                            }
                        })
                    })

                if (Object.keys(validSourcesMap).length === 0) {
                    return null
                }

                const unionQueries = Object.entries(validSourcesMap)
                    .map(([tableId, fieldMapping]: [string, any]) => {
                        const dataWarehouseTable = dataWarehouseTables.find((table) => table.schema?.id === tableId)
                        const selfManagedTable = selfManagedTables.find((table) => table.id === tableId)
                        const tableName = dataWarehouseTable?.name || selfManagedTable?.name
                        const schemaName = dataWarehouseTable?.schema?.name || selfManagedTable?.name
                        if (!tableName) {
=======
            (s) => [s.validExternalTables],
            (validExternalTables: ExternalTable[]): string | null => {
                if (!validExternalTables || validExternalTables.length === 0) {
                    return null
                }

                const unionQueries = validExternalTables
                    .map((table) => {
                        const tableName = table.name
                        const schemaName = table.schema_name
                        if (
                            !table.source_map ||
                            !table.source_map.date ||
                            !table.source_map.total_cost ||
                            !table.source_map.campaign_name
                        ) {
>>>>>>> 57971ec3
                            return null
                        }

                        // TODO: we should replicate this logic for the area charts once we build the query runner
                        return `
                        SELECT 
<<<<<<< HEAD
                            ${fieldMapping.campaign_name} as campaignname,
                            toFloat(coalesce(${fieldMapping.total_cost}, 0)) as cost,
                            toFloat(coalesce(${fieldMapping.clicks || '0'}, 0)) as clicks,
                            toFloat(coalesce(${fieldMapping.impressions || '0'}, 0)) as impressions,
                            ${fieldMapping.source_name || `'${schemaName}'`} as source_name
                        FROM ${tableName}
                        WHERE ${fieldMapping.date} >= '2025-01-01'
=======
                            ${table.source_map.campaign_name} as campaignname,
                            toFloat(coalesce(${table.source_map.total_cost}, 0)) as cost,
                            toFloat(coalesce(${table.source_map.clicks || '0'}, 0)) as clicks,
                            toFloat(coalesce(${table.source_map.impressions || '0'}, 0)) as impressions,
                            ${table.source_map.source_name || `'${schemaName}'`} as source_name
                        FROM ${tableName}
                        WHERE ${table.source_map.date} >= '2025-01-01'
>>>>>>> 57971ec3
                    `.trim()
                    })
                    .filter(Boolean)

                if (unionQueries.length === 0) {
                    return `SELECT 'No valid sources_map configured' as message`
                }

                const query = `
                    WITH campaign_costs AS (
                        SELECT 
                            campaignname,
                            source_name,
                            sum(cost) as total_cost,
                            sum(clicks) as total_clicks,
                            sum(impressions) as total_impressions
                        FROM (
                            ${unionQueries.join('\n                            UNION ALL\n')}
                        )
                        GROUP BY campaignname, source_name
                    ),
                    campaign_pageviews AS (
                        SELECT 
                            properties.utm_campaign as campaign_name,
                            count(*) as pageviews,
                            uniq(distinct_id) as unique_visitors
                        FROM events 
                        WHERE event = '$pageview' 
                            AND properties.utm_campaign IS NOT NULL
                            AND properties.utm_campaign != ''
                        GROUP BY properties.utm_campaign
                    )
                    SELECT 
                        cc.campaignname as "Campaign",
                        cc.source_name as "Source",
                        round(cc.total_cost, 2) as "Total Cost",
                        cc.total_clicks as "Total Clicks", 
                        cc.total_impressions as "Total Impressions",
                        round(cc.total_cost / nullif(cc.total_clicks, 0), 2) as "Cost per Click",
                        round(cc.total_clicks / nullif(cc.total_impressions, 0) * 100, 2) as "CTR",
                        coalesce(cp.pageviews, 0) as "Pageviews",
                        coalesce(cp.unique_visitors, 0) as "Unique Visitors",
                        round(cc.total_cost / nullif(coalesce(cp.pageviews, 1), 0), 2) as "Cost per Pageview"
                    FROM campaign_costs cc
                    LEFT JOIN campaign_pageviews cp ON cc.campaignname = cp.campaign_name
                    ORDER BY cc.total_cost DESC
                    LIMIT 20
                `.trim()
                return query
            },
        ],
        preAggregatedEnabled: [
            (s) => [s.featureFlags, s.currentTeam],
            (featureFlags: Record<string, boolean>, currentTeam: TeamPublicType | TeamType | null) => {
                return (
                    featureFlags[FEATURE_FLAGS.SETTINGS_WEB_ANALYTICS_PRE_AGGREGATED_TABLES] &&
                    currentTeam?.modifiers?.useWebAnalyticsPreAggregatedTables
                )
            },
        ],
        breadcrumbs: [
            (s) => [s.productTab],
            (productTab: ProductTab): Breadcrumb[] => {
                const breadcrumbs: Breadcrumb[] = [
                    {
                        key: Scene.WebAnalytics,
                        name: `Web analytics`,
                        path: urls.webAnalytics(),
                    },
                ]

                if (productTab === ProductTab.WEB_VITALS) {
                    breadcrumbs.push({
                        key: Scene.WebAnalyticsWebVitals,
                        name: `Web vitals`,
                        path: urls.webAnalyticsWebVitals(),
                    })
                }

                if (productTab === ProductTab.PAGE_REPORTS) {
                    breadcrumbs.push({
                        key: Scene.WebAnalyticsPageReports,
                        name: `Page reports`,
                        path: urls.webAnalyticsPageReports(),
                    })
                }

                if (productTab === ProductTab.MARKETING) {
                    breadcrumbs.push({
                        key: Scene.WebAnalyticsMarketing,
                        name: `Marketing`,
                        path: urls.webAnalyticsMarketing(),
                    })
                }

                return breadcrumbs
            },
        ],
        graphsTab: [(s) => [s._graphsTab], (graphsTab: string | null) => graphsTab || GraphsTab.UNIQUE_USERS],
        sourceTab: [(s) => [s._sourceTab], (sourceTab: string | null) => sourceTab || SourceTab.CHANNEL],
        deviceTab: [(s) => [s._deviceTab], (deviceTab: string | null) => deviceTab || DeviceTab.DEVICE_TYPE],
        pathTab: [(s) => [s._pathTab], (pathTab: string | null) => pathTab || PathTab.PATH],
        geographyTab: [(s) => [s._geographyTab], (geographyTab: string | null) => geographyTab || GeographyTab.MAP],
        activeHoursTab: [
            (s) => [s._activeHoursTab],
            (activeHoursTab: string | null) => activeHoursTab || ActiveHoursTab.UNIQUE,
        ],
        isPathCleaningEnabled: [
            (s) => [s._isPathCleaningEnabled, s.hasAvailableFeature],
            (isPathCleaningEnabled: boolean, hasAvailableFeature) => {
                return hasAvailableFeature(AvailableFeature.PATHS_ADVANCED) && isPathCleaningEnabled
            },
        ],
        hasHostFilter: [(s) => [s.rawWebAnalyticsFilters], (filters) => filters.some((f) => f.key === '$host')],
        webAnalyticsFilters: [
            (s) => [
                s.rawWebAnalyticsFilters,
                s.isPathCleaningEnabled,
                s.domainFilter,
                s.deviceTypeFilter,
                () => values.featureFlags,
            ],
            (
                rawWebAnalyticsFilters: WebAnalyticsPropertyFilters,
                isPathCleaningEnabled: boolean,
                domainFilter: string | null,
                deviceTypeFilter: DeviceType | null,
                featureFlags: Record<string, boolean>
            ) => {
                let filters = rawWebAnalyticsFilters

                // Add domain filter if set
                if (domainFilter && domainFilter !== 'all') {
                    // Remove the leading protocol if it exists
                    const value = domainFilter.replace(/^https?:\/\//, '')

                    filters = [
                        ...filters,
                        {
                            key: '$host',
                            value: value,
                            operator: PropertyOperator.Exact,
                            type: PropertyFilterType.Event,
                        },
                    ]
                }

                // Add device type filter if set
                if (deviceTypeFilter) {
                    filters = [
                        ...filters,
                        {
                            key: '$device_type',
                            // Extra handling for device type to include mobile+tablet as a single filter
                            value: deviceTypeFilter === 'Desktop' ? 'Desktop' : ['Mobile', 'Tablet'],
                            operator: PropertyOperator.Exact,
                            type: PropertyFilterType.Event,
                        },
                    ]
                }

                // Translate exact path filters to cleaned path filters
                if (featureFlags[FEATURE_FLAGS.WEB_ANALYTICS_IMPROVED_PATH_CLEANING] && isPathCleaningEnabled) {
                    filters = filters.map((filter) => ({
                        ...filter,
                        operator:
                            filter.operator === PropertyOperator.Exact
                                ? PropertyOperator.IsCleanedPathExact
                                : filter.operator,
                    }))
                }

                return filters
            },
        ],
        tabs: [
            (s) => [
                s.graphsTab,
                s.sourceTab,
                s.deviceTab,
                s.pathTab,
                s.geographyTab,
                s.activeHoursTab,
                () => values.shouldShowGeoIPQueries,
            ],
            (graphsTab, sourceTab, deviceTab, pathTab, geographyTab, activeHoursTab, shouldShowGeoIPQueries) => ({
                graphsTab,
                sourceTab,
                deviceTab,
                pathTab,
                geographyTab,
                activeHoursTab,
                shouldShowGeoIPQueries,
            }),
        ],
        controls: [
            (s) => [s.isPathCleaningEnabled, s.shouldFilterTestAccounts, s.shouldStripQueryParams],
            (isPathCleaningEnabled, filterTestAccounts, shouldStripQueryParams) => ({
                isPathCleaningEnabled,
                filterTestAccounts,
                shouldStripQueryParams,
            }),
        ],
        filters: [
            (s) => [
                s.webAnalyticsFilters,
                s.replayFilters,
                s.dateFilter,
                s.compareFilter,
                s.webVitalsTab,
                s.webVitalsPercentile,
                s.tablesOrderBy,
                () => values.conversionGoal,
            ],
            (
                webAnalyticsFilters,
                replayFilters,
                dateFilter,
                compareFilter,
                webVitalsTab,
                webVitalsPercentile,
                tablesOrderBy,
                conversionGoal
            ) => ({
                webAnalyticsFilters,
                replayFilters,
                dateFilter,
                compareFilter,
                webVitalsTab,
                webVitalsPercentile,
                tablesOrderBy,
                conversionGoal,
            }),
        ],
        tiles: [
            (s) => [
                s.productTab,
                s.tabs,
                s.controls,
                s.filters,
                () => values.featureFlags,
                () => values.isGreaterThanMd,
                () => values.currentTeam,
                () => values.tileVisualizations,
                () => values.preAggregatedEnabled,
            ],
            (
                productTab,
                { graphsTab, sourceTab, deviceTab, pathTab, geographyTab, shouldShowGeoIPQueries, activeHoursTab },
                { isPathCleaningEnabled, filterTestAccounts, shouldStripQueryParams },
                {
                    webAnalyticsFilters,
                    replayFilters,
                    dateFilter: { dateFrom, dateTo, interval },
                    conversionGoal,
                    compareFilter,
                    webVitalsPercentile,
                    webVitalsTab,
                    tablesOrderBy,
                },
                featureFlags,
                isGreaterThanMd,
                currentTeam,
                tileVisualizations,
                preAggregatedEnabled
            ): WebAnalyticsTile[] => {
                const dateRange = { date_from: dateFrom, date_to: dateTo }
                const sampling = { enabled: false, forceSamplingRate: { numerator: 1, denominator: 10 } }

                const uniqueUserSeries: EventsNode = {
                    event: featureFlags[FEATURE_FLAGS.WEB_ANALYTICS_FOR_MOBILE] ? '$screen' : '$pageview',
                    kind: NodeKind.EventsNode,
                    math: BaseMathType.UniqueUsers,
                    name: 'Pageview',
                    custom_name: 'Unique visitors',
                }

                const pageViewsSeries = {
                    ...uniqueUserSeries,
                    math: BaseMathType.TotalCount,
                    custom_name: featureFlags[FEATURE_FLAGS.WEB_ANALYTICS_FOR_MOBILE] ? 'Screen Views' : 'Page views',
                }

                const sessionsSeries = {
                    ...uniqueUserSeries,
                    math: BaseMathType.UniqueSessions,
                    custom_name: 'Sessions',
                }

                const uniqueConversionsSeries: ActionsNode | EventsNode | undefined = !conversionGoal
                    ? undefined
                    : 'actionId' in conversionGoal
                    ? {
                          kind: NodeKind.ActionsNode,
                          id: conversionGoal.actionId,
                          math: BaseMathType.UniqueUsers,
                          name: 'Unique conversions',
                          custom_name: 'Unique conversions',
                      }
                    : {
                          kind: NodeKind.EventsNode,
                          event: conversionGoal.customEventName,
                          math: BaseMathType.UniqueUsers,
                          name: 'Unique conversions',
                          custom_name: 'Unique conversions',
                      }
                const totalConversionSeries = uniqueConversionsSeries
                    ? {
                          ...uniqueConversionsSeries,
                          math: BaseMathType.TotalCount,
                          name: 'Total conversions',
                          custom_name: 'Total conversions',
                      }
                    : undefined

                // the queries don't currently include revenue when the conversion goal is an action
                const includeRevenue = !(conversionGoal && 'actionId' in conversionGoal)

                const revenueEventsSeries: EventsNode[] =
                    includeRevenue && currentTeam?.revenue_analytics_config
                        ? ([
                              ...currentTeam.revenue_analytics_config.events.map((e) => ({
                                  name: e.eventName,
                                  event: e.eventName,
                                  custom_name: e.eventName,
                                  math: PropertyMathType.Sum,
                                  kind: NodeKind.EventsNode,
                                  math_property: e.revenueProperty,
                                  math_property_revenue_currency: e.revenueCurrencyProperty,
                              })),
                          ] as EventsNode[])
                        : []

                const conversionRevenueSeries =
                    conversionGoal && 'customEventName' in conversionGoal && includeRevenue
                        ? revenueEventsSeries.filter((e) => 'event' in e && e.event === conversionGoal.customEventName)
                        : []

                const createInsightProps = (tile: TileId, tab?: string): InsightLogicProps => {
                    return {
                        dashboardItemId: getDashboardItemId(tile, tab, false),
                        loadPriority: loadPriorityMap[tile],
                        dataNodeCollectionId: WEB_ANALYTICS_DATA_COLLECTION_NODE_ID,
                    }
                }

                const createGraphsTrendsTab = (
                    id: GraphsTab,
                    title: string | JSX.Element,
                    linkText: string | JSX.Element,
                    series: AnyEntityNode[],
                    trendsFilter?: Partial<TrendsFilter>,
                    trendsQueryProperties?: Partial<TrendsQuery>
                ): TabsTileTab => ({
                    id,
                    title,
                    linkText,
                    query: {
                        kind: NodeKind.InsightVizNode,
                        source: {
                            kind: NodeKind.TrendsQuery,
                            dateRange,
                            interval,
                            series: series,
                            trendsFilter: {
                                display: ChartDisplayType.ActionsLineGraph,
                                ...trendsFilter,
                            },
                            compareFilter,
                            filterTestAccounts,
                            conversionGoal,
                            properties: webAnalyticsFilters,
                            ...trendsQueryProperties,
                        },
                        hidePersonsModal: true,
                        embedded: true,
                        hideTooltipOnScroll: true,
                    },
                    showIntervalSelect: true,
                    insightProps: createInsightProps(TileId.GRAPHS, id),
                    canOpenInsight: true,
                })

                const createTableTab = (
                    tileId: TileId,
                    tabId: string,
                    title: string,
                    linkText: string,
                    breakdownBy: WebStatsBreakdown,
                    source?: Partial<WebStatsTableQuery>,
                    tab?: Partial<TabsTileTab>
                ): TabsTileTab => {
                    const columns = [
                        'breakdown_value',
                        'visitors',
                        'views',
                        source?.includeBounceRate ? 'bounce_rate' : null,
                        'cross_sell',
                    ].filter(isNotNil)

                    // Check if this tile has a visualization preference
                    const visualization = tileVisualizations[tileId]

                    const baseTabProps = {
                        id: tabId,
                        title,
                        linkText,
                        insightProps: createInsightProps(tileId, tabId),
                        canOpenModal: true,
                        ...(tab || {}),
                    }

                    // In case of a graph, we need to use the breakdownFilter and a InsightsVizNode,
                    // which will actually be handled by a WebStatsTrendTile instead of a WebStatsTableTile
                    if (visualization === 'graph') {
                        return {
                            ...baseTabProps,
                            query: {
                                kind: NodeKind.InsightVizNode,
                                source: {
                                    kind: NodeKind.TrendsQuery,
                                    dateRange,
                                    interval,
                                    series: [uniqueUserSeries],
                                    trendsFilter: {
                                        display: ChartDisplayType.ActionsLineGraph,
                                    },
                                    breakdownFilter: getWebAnalyticsBreakdownFilter(breakdownBy),
                                    filterTestAccounts,
                                    conversionGoal,
                                    properties: webAnalyticsFilters,
                                },
                                hidePersonsModal: true,
                                embedded: true,
                                hideTooltipOnScroll: true,
                            },
                            canOpenInsight: true,
                            canOpenModal: false,
                        }
                    }

                    return {
                        ...baseTabProps,
                        query: {
                            full: true,
                            kind: NodeKind.DataTableNode,
                            source: {
                                kind: NodeKind.WebStatsTableQuery,
                                properties: webAnalyticsFilters,
                                breakdownBy: breakdownBy,
                                dateRange,
                                sampling,
                                compareFilter,
                                limit: 10,
                                filterTestAccounts,
                                conversionGoal,
                                orderBy: tablesOrderBy ?? undefined,
                                ...(source || {}),
                            },
                            embedded: false,
                            showActions: true,
                            columns,
                        },
                    }
                }

                if (productTab === ProductTab.WEB_VITALS) {
                    const createSeries = (name: WebVitalsMetric, math: PropertyMathType): AnyEntityNode => ({
                        kind: NodeKind.EventsNode,
                        event: '$web_vitals',
                        name: '$web_vitals',
                        custom_name: name,
                        math: math,
                        math_property: `$web_vitals_${name}_value`,
                    })

                    return [
                        {
                            kind: 'query',
                            tileId: TileId.WEB_VITALS,
                            layout: {
                                colSpanClassName: 'md:col-span-full',
                                orderWhenLargeClassName: 'xxl:order-0',
                            },
                            query: {
                                kind: NodeKind.WebVitalsQuery,
                                properties: webAnalyticsFilters,
                                source: {
                                    kind: NodeKind.TrendsQuery,
                                    dateRange,
                                    interval,
                                    series: (['INP', 'LCP', 'CLS', 'FCP'] as WebVitalsMetric[]).flatMap((metric) =>
                                        [PropertyMathType.P75, PropertyMathType.P90, PropertyMathType.P99].map((math) =>
                                            createSeries(metric, math)
                                        )
                                    ),
                                    trendsFilter: { display: ChartDisplayType.ActionsLineGraph },
                                    compareFilter,
                                    filterTestAccounts,
                                    properties: webAnalyticsFilters,
                                },
                            },
                            insightProps: {
                                dashboardItemId: getDashboardItemId(TileId.WEB_VITALS, 'web-vitals-overview', false),
                                loadPriority: loadPriorityMap[TileId.WEB_VITALS],
                                dataNodeCollectionId: WEB_ANALYTICS_DATA_COLLECTION_NODE_ID,
                            },
                            showIntervalSelect: true,
                        },
                        {
                            kind: 'query',
                            tileId: TileId.WEB_VITALS_PATH_BREAKDOWN,
                            layout: {
                                colSpanClassName: 'md:col-span-full',
                                orderWhenLargeClassName: 'xxl:order-0',
                            },
                            query: {
                                kind: NodeKind.WebVitalsPathBreakdownQuery,
                                dateRange,
                                filterTestAccounts,
                                properties: webAnalyticsFilters,
                                percentile: webVitalsPercentile,
                                metric: webVitalsTab,
                                doPathCleaning: isPathCleaningEnabled,
                                thresholds: [
                                    WEB_VITALS_THRESHOLDS[webVitalsTab].good,
                                    WEB_VITALS_THRESHOLDS[webVitalsTab].poor,
                                ],
                            },
                            insightProps: {
                                dashboardItemId: getDashboardItemId(
                                    TileId.WEB_VITALS_PATH_BREAKDOWN,
                                    'web-vitals-path-breakdown',
                                    false
                                ),
                                loadPriority: loadPriorityMap[TileId.WEB_VITALS_PATH_BREAKDOWN],
                                dataNodeCollectionId: WEB_ANALYTICS_DATA_COLLECTION_NODE_ID,
                            },
                        },
                    ]
                }

                if (productTab === ProductTab.MARKETING) {
                    // Generate dynamic series from sources_map
<<<<<<< HEAD
                    const createDynamicMarketingSeries = (): AnyEntityNode[] => {
=======
                    const createDynamicMarketingSeries = (): DataWarehouseNode[] => {
>>>>>>> 57971ec3
                        const dynamicNodes = values.createMarketingDataWarehouseNodes

                        if (!dynamicNodes || dynamicNodes.length === 0) {
                            return []
                        }

                        return dynamicNodes
                    }

                    const dynamicSeries = createDynamicMarketingSeries()
                    return [
                        {
                            kind: 'query',
                            tileId: TileId.MARKETING,
                            layout: {
                                colSpanClassName: 'md:col-span-2',
                                orderWhenLargeClassName: 'xxl:order-1',
                            },
                            title: 'Marketing Costs',
                            query: {
                                kind: NodeKind.InsightVizNode,
                                embedded: true,
                                hidePersonsModal: true,
                                hideTooltipOnScroll: true,
                                source: {
                                    kind: NodeKind.TrendsQuery,
                                    series:
                                        dynamicSeries.length > 0
                                            ? dynamicSeries
                                            : [
                                                  // Fallback when no sources are configured
                                                  {
                                                      kind: NodeKind.EventsNode,
                                                      event: 'no_sources_configured',
                                                      custom_name: 'No marketing sources configured',
                                                      math: BaseMathType.TotalCount,
                                                  },
                                              ],
                                    interval: 'week',
                                    dateRange: dateRange,
                                    trendsFilter: {
                                        display: ChartDisplayType.ActionsAreaGraph,
                                        aggregationAxisFormat: 'numeric',
                                        aggregationAxisPrefix: '$',
                                    },
                                },
                            },
                            insightProps: createInsightProps(TileId.MARKETING),
                            canOpenInsight: true,
                            canOpenModal: false,
                            docs: {
                                title: 'Marketing Costs',
                                description:
                                    dynamicSeries.length > 0
                                        ? 'Track costs from your configured marketing data sources.'
                                        : 'Configure marketing data sources in the settings to track costs from your ad platforms.',
                            },
                        },
                        values.campaignCostsBreakdown
                            ? {
                                  kind: 'query',
                                  tileId: TileId.MARKETING_CAMPAIGN_BREAKDOWN,
                                  layout: {
                                      colSpanClassName: 'md:col-span-2',
                                      orderWhenLargeClassName: 'xxl:order-2',
                                  },
                                  title: 'Campaign Costs Breakdown',
                                  query: values.campaignCostsBreakdown,
                                  insightProps: createInsightProps(TileId.MARKETING_CAMPAIGN_BREAKDOWN),
                                  canOpenModal: true,
                                  canOpenInsight: false,
                                  docs: {
                                      title: 'Campaign Costs Breakdown',
                                      description:
                                          'Breakdown of marketing costs by individual campaign names across all ad platforms.',
                                  },
                              }
                            : null,
                    ]
                        .filter(isNotNil)
                        .map((tile) => tile as WebAnalyticsTile)
                }

                const allTiles: (WebAnalyticsTile | null)[] = [
                    {
                        kind: 'query',
                        tileId: TileId.OVERVIEW,
                        layout: {
                            colSpanClassName: 'md:col-span-full',
                            orderWhenLargeClassName: 'xxl:order-0',
                        },
                        query: {
                            kind: NodeKind.WebOverviewQuery,
                            properties: webAnalyticsFilters,
                            dateRange,
                            sampling,
                            compareFilter,
                            filterTestAccounts,
                            conversionGoal,
                            includeRevenue,
                        },
                        insightProps: createInsightProps(TileId.OVERVIEW),
                    },
                    {
                        kind: 'tabs',
                        tileId: TileId.GRAPHS,
                        layout: {
                            colSpanClassName: `md:col-span-2`,
                            orderWhenLargeClassName: 'xxl:order-1',
                        },
                        activeTabId: graphsTab,
                        setTabId: actions.setGraphsTab,
                        tabs: (
                            [
                                createGraphsTrendsTab(GraphsTab.UNIQUE_USERS, 'Unique visitors', 'Visitors', [
                                    uniqueUserSeries,
                                ]),
                                !conversionGoal
                                    ? createGraphsTrendsTab(GraphsTab.PAGE_VIEWS, 'Page views', 'Views', [
                                          pageViewsSeries,
                                      ])
                                    : null,
                                !conversionGoal
                                    ? createGraphsTrendsTab(GraphsTab.NUM_SESSION, 'Unique sessions', 'Sessions', [
                                          sessionsSeries,
                                      ])
                                    : null,
                                !conversionGoal && revenueEventsSeries?.length
                                    ? createGraphsTrendsTab(
                                          GraphsTab.REVENUE_EVENTS,
                                          <span>
                                              Revenue&nbsp;<LemonTag type="warning">BETA</LemonTag>
                                          </span>,
                                          'Revenue',
                                          revenueEventsSeries,
                                          {
                                              display:
                                                  revenueEventsSeries.length > 1
                                                      ? ChartDisplayType.ActionsAreaGraph
                                                      : ChartDisplayType.ActionsLineGraph,
                                          },
                                          {
                                              compareFilter: revenueEventsSeries.length > 1 ? undefined : compareFilter,
                                          }
                                      )
                                    : null,
                                conversionGoal && uniqueConversionsSeries
                                    ? createGraphsTrendsTab(
                                          GraphsTab.UNIQUE_CONVERSIONS,
                                          'Unique conversions',
                                          'Unique conversions',
                                          [uniqueConversionsSeries]
                                      )
                                    : null,
                                conversionGoal && totalConversionSeries
                                    ? createGraphsTrendsTab(
                                          GraphsTab.TOTAL_CONVERSIONS,
                                          'Total conversions',
                                          'Total conversions',
                                          [totalConversionSeries]
                                      )
                                    : null,
                                conversionGoal && uniqueUserSeries && uniqueConversionsSeries
                                    ? createGraphsTrendsTab(
                                          GraphsTab.CONVERSION_RATE,
                                          'Conversion rate',
                                          'Conversion rate',
                                          [uniqueConversionsSeries, uniqueUserSeries],
                                          {
                                              formula: 'A / B',
                                              aggregationAxisFormat: 'percentage_scaled',
                                          }
                                      )
                                    : null,
                                conversionGoal && conversionRevenueSeries.length
                                    ? createGraphsTrendsTab(
                                          GraphsTab.CONVERSION_REVENUE,
                                          <span>
                                              Conversion Revenue&nbsp;<LemonTag type="warning">BETA</LemonTag>
                                          </span>,
                                          'Conversion Revenue',
                                          conversionRevenueSeries
                                      )
                                    : null,
                            ] as (TabsTileTab | null)[]
                        ).filter(isNotNil),
                    },
                    {
                        kind: 'tabs',
                        tileId: TileId.PATHS,
                        layout: {
                            colSpanClassName: `md:col-span-2`,
                            orderWhenLargeClassName: 'xxl:order-4',
                        },
                        activeTabId: pathTab,
                        setTabId: actions.setPathTab,
                        tabs: featureFlags[FEATURE_FLAGS.WEB_ANALYTICS_FOR_MOBILE]
                            ? [
                                  createTableTab(
                                      TileId.PATHS,
                                      PathTab.SCREEN_NAME,
                                      'Screens',
                                      'Screen',
                                      WebStatsBreakdown.ScreenName,
                                      {},
                                      {}
                                  ),
                              ]
                            : (
                                  [
                                      createTableTab(
                                          TileId.PATHS,
                                          PathTab.PATH,
                                          'Paths',
                                          'Path',
                                          WebStatsBreakdown.Page,
                                          {
                                              includeScrollDepth: false, // TODO needs some perf work before it can be enabled
                                              includeBounceRate: true,
                                              doPathCleaning: isPathCleaningEnabled,
                                          },
                                          {
                                              docs: {
                                                  url: 'https://posthog.com/docs/web-analytics/dashboard#paths',
                                                  title: 'Paths',
                                                  description: (
                                                      <div>
                                                          <p>
                                                              In this view you can validate all of the paths that were
                                                              accessed in your application, regardless of when they were
                                                              accessed through the lifetime of a user session.
                                                          </p>
                                                          {conversionGoal ? (
                                                              <p>
                                                                  The conversion rate is the percentage of users who
                                                                  completed the conversion goal in this specific path.
                                                              </p>
                                                          ) : (
                                                              <p>
                                                                  The{' '}
                                                                  <Link to="https://posthog.com/docs/web-analytics/dashboard#bounce-rate">
                                                                      bounce rate
                                                                  </Link>{' '}
                                                                  indicates the percentage of users who left your page
                                                                  immediately after visiting without capturing any
                                                                  event.
                                                              </p>
                                                          )}
                                                      </div>
                                                  ),
                                              },
                                          }
                                      ),
                                      createTableTab(
                                          TileId.PATHS,
                                          PathTab.INITIAL_PATH,
                                          'Entry paths',
                                          'Entry path',
                                          WebStatsBreakdown.InitialPage,
                                          {
                                              includeBounceRate: true,
                                              includeScrollDepth: false,
                                              doPathCleaning: isPathCleaningEnabled,
                                          },
                                          {
                                              docs: {
                                                  url: 'https://posthog.com/docs/web-analytics/dashboard#paths',
                                                  title: 'Entry Path',
                                                  description: (
                                                      <div>
                                                          <p>
                                                              Entry paths are the paths a user session started, i.e. the
                                                              first path they saw when they opened your website.
                                                          </p>
                                                          {conversionGoal && (
                                                              <p>
                                                                  The conversion rate is the percentage of users who
                                                                  completed the conversion goal after the first path in
                                                                  their session being this path.
                                                              </p>
                                                          )}
                                                      </div>
                                                  ),
                                              },
                                          }
                                      ),
                                      createTableTab(
                                          TileId.PATHS,
                                          PathTab.END_PATH,
                                          'End paths',
                                          'End path',
                                          WebStatsBreakdown.ExitPage,
                                          {
                                              includeBounceRate: false,
                                              includeScrollDepth: false,
                                              doPathCleaning: isPathCleaningEnabled,
                                          },
                                          {
                                              docs: {
                                                  url: 'https://posthog.com/docs/web-analytics/dashboard#paths',
                                                  title: 'End Path',
                                                  description: (
                                                      <div>
                                                          End paths are the last path a user visited before their
                                                          session ended, i.e. the last path they saw before leaving your
                                                          website/closing the browser/turning their computer off.
                                                      </div>
                                                  ),
                                              },
                                          }
                                      ),
                                      {
                                          id: PathTab.EXIT_CLICK,
                                          title: 'Outbound link clicks',
                                          linkText: 'Outbound clicks',
                                          query: {
                                              full: true,
                                              kind: NodeKind.DataTableNode,
                                              source: {
                                                  kind: NodeKind.WebExternalClicksTableQuery,
                                                  properties: webAnalyticsFilters,
                                                  dateRange,
                                                  compareFilter,
                                                  sampling,
                                                  limit: 10,
                                                  filterTestAccounts,
                                                  conversionGoal,
                                                  orderBy: tablesOrderBy ?? undefined,
                                                  stripQueryParams: shouldStripQueryParams,
                                              },
                                              embedded: false,
                                              showActions: true,
                                              columns: ['url', 'visitors', 'clicks', 'cross_sell'],
                                          },
                                          insightProps: createInsightProps(TileId.PATHS, PathTab.END_PATH),
                                          canOpenModal: true,
                                          docs: {
                                              title: 'Outbound Clicks',
                                              description: (
                                                  <div>
                                                      You'll be able to verify when someone leaves your website by
                                                      clicking an outbound link (to a separate domain)
                                                  </div>
                                              ),
                                          },
                                      },
                                  ] as (TabsTileTab | undefined)[]
                              ).filter(isNotNil),
                    },
                    {
                        kind: 'tabs',
                        tileId: TileId.SOURCES,
                        layout: {
                            colSpanClassName: `md:col-span-1`,
                            orderWhenLargeClassName: 'xxl:order-2',
                        },
                        activeTabId: sourceTab,
                        setTabId: actions.setSourceTab,
                        tabs: [
                            createTableTab(
                                TileId.SOURCES,
                                SourceTab.CHANNEL,
                                'Channels',
                                'Channel',
                                WebStatsBreakdown.InitialChannelType,
                                {},
                                {
                                    control: (
                                        <div className="flex flex-row deprecated-space-x-2 font-medium">
                                            <span>Customize channel types</span>
                                            <LemonButton
                                                icon={<IconGear />}
                                                type="tertiary"
                                                status="alt"
                                                size="small"
                                                noPadding={true}
                                                tooltip="Customize channel types"
                                                to={urls.settings('environment-web-analytics', 'channel-type')}
                                            />
                                        </div>
                                    ),
                                    docs: {
                                        url: 'https://posthog.com/docs/data/channel-type',
                                        title: 'Channels',
                                        description: (
                                            <div>
                                                <p>
                                                    Channels are the different sources that bring traffic to your
                                                    website, e.g. Paid Search, Organic Social, Direct, etc.
                                                </p>
                                                <p>
                                                    You can also{' '}
                                                    <Link
                                                        to={urls.settings('environment-web-analytics', 'channel-type')}
                                                    >
                                                        create custom channel types
                                                    </Link>
                                                    , allowing you to further categorize your channels.
                                                </p>
                                                <p>
                                                    Something unexpected? Try the{' '}
                                                    <Link to={urls.sessionAttributionExplorer()}>
                                                        Session attribution explorer
                                                    </Link>
                                                </p>
                                            </div>
                                        ),
                                    },
                                }
                            ),
                            createTableTab(
                                TileId.SOURCES,
                                SourceTab.REFERRING_DOMAIN,
                                'Referrers',
                                'Referring domain',
                                WebStatsBreakdown.InitialReferringDomain,
                                {},
                                {
                                    docs: {
                                        url: 'https://posthog.com/docs/web-analytics/dashboard#referrers-channels-utms',
                                        title: 'Referrers',
                                        description: 'Understand where your users are coming from',
                                    },
                                }
                            ),
                            createTableTab(
                                TileId.SOURCES,
                                SourceTab.UTM_SOURCE,
                                'UTM sources',
                                'UTM source',
                                WebStatsBreakdown.InitialUTMSource,
                                {},
                                {
                                    docs: {
                                        url: 'https://posthog.com/docs/web-analytics/dashboard#utms',
                                        title: 'UTM source',
                                        description: (
                                            <>
                                                Understand where your users are coming from - filtered down by their{' '}
                                                <code>utm_source</code> parameter
                                            </>
                                        ),
                                    },
                                }
                            ),
                            createTableTab(
                                TileId.SOURCES,
                                SourceTab.UTM_MEDIUM,
                                'UTM medium',
                                'UTM medium',
                                WebStatsBreakdown.InitialUTMMedium,
                                {},
                                {
                                    docs: {
                                        url: 'https://posthog.com/docs/web-analytics/dashboard#utms',
                                        title: 'UTM medium',
                                        description: (
                                            <>
                                                Understand where your users are coming from - filtered down by their{' '}
                                                <code>utm_medium</code> parameter
                                            </>
                                        ),
                                    },
                                }
                            ),
                            createTableTab(
                                TileId.SOURCES,
                                SourceTab.UTM_CAMPAIGN,
                                'UTM campaigns',
                                'UTM campaign',
                                WebStatsBreakdown.InitialUTMCampaign,
                                {},
                                {
                                    docs: {
                                        url: 'https://posthog.com/docs/web-analytics/dashboard#utms',
                                        title: 'UTM campaign',
                                        description: (
                                            <>
                                                Understand where your users are coming from - filtered down by their{' '}
                                                <code>utm_campaign</code> parameter
                                            </>
                                        ),
                                    },
                                }
                            ),
                            createTableTab(
                                TileId.SOURCES,
                                SourceTab.UTM_CONTENT,
                                'UTM content',
                                'UTM content',
                                WebStatsBreakdown.InitialUTMContent,
                                {},
                                {
                                    docs: {
                                        url: 'https://posthog.com/docs/web-analytics/dashboard#utms',
                                        title: 'UTM content',
                                        description: (
                                            <>
                                                Understand where your users are coming from - filtered down by their{' '}
                                                <code>utm_content</code> parameter
                                            </>
                                        ),
                                    },
                                }
                            ),
                            createTableTab(
                                TileId.SOURCES,
                                SourceTab.UTM_TERM,
                                'UTM terms',
                                'UTM term',
                                WebStatsBreakdown.InitialUTMTerm,
                                {},
                                {
                                    docs: {
                                        url: 'https://posthog.com/docs/web-analytics/dashboard#utms',
                                        title: 'UTM term',
                                        description: (
                                            <>
                                                Understand where your users are coming from - filtered down by their{' '}
                                                <code>utm_term</code> parameter
                                            </>
                                        ),
                                    },
                                }
                            ),
                            createTableTab(
                                TileId.SOURCES,
                                SourceTab.UTM_SOURCE_MEDIUM_CAMPAIGN,
                                'Source / Medium / Campaign',
                                'UTM s/m/c',
                                WebStatsBreakdown.InitialUTMSourceMediumCampaign,
                                {},
                                {
                                    docs: {
                                        url: 'https://posthog.com/docs/web-analytics/dashboard#utms',
                                        title: 'UTM parameters',
                                        description: (
                                            <>
                                                Understand where your users are coming from - filtered down by a tuple
                                                of their <code>utm_source</code>, <code>utm_medium</code>, and{' '}
                                                <code>utm_campaign</code> parameters
                                            </>
                                        ),
                                    },
                                }
                            ),
                        ],
                    },
                    {
                        kind: 'tabs',
                        tileId: TileId.DEVICES,
                        layout: {
                            colSpanClassName: `md:col-span-1`,
                            orderWhenLargeClassName: 'xxl:order-3',
                        },
                        activeTabId: deviceTab,
                        setTabId: actions.setDeviceTab,
                        tabs: [
                            createTableTab(
                                TileId.DEVICES,
                                DeviceTab.DEVICE_TYPE,
                                'Device type',
                                'Device type',
                                WebStatsBreakdown.DeviceType
                            ),
                            createTableTab(
                                TileId.DEVICES,
                                DeviceTab.BROWSER,
                                'Browsers',
                                'Browser',
                                WebStatsBreakdown.Browser
                            ),
                            createTableTab(TileId.DEVICES, DeviceTab.OS, 'OS', 'OS', WebStatsBreakdown.OS),
                            createTableTab(
                                TileId.DEVICES,
                                DeviceTab.VIEWPORT,
                                'Viewports',
                                'Viewport',
                                WebStatsBreakdown.Viewport
                            ),
                        ],
                    },

                    {
                        kind: 'tabs',
                        tileId: TileId.GEOGRAPHY,
                        layout: {
                            colSpanClassName: 'md:col-span-full',
                        },
                        activeTabId:
                            geographyTab || (shouldShowGeoIPQueries ? GeographyTab.MAP : GeographyTab.LANGUAGES),
                        setTabId: actions.setGeographyTab,
                        tabs: (
                            [
                                shouldShowGeoIPQueries
                                    ? {
                                          id: GeographyTab.MAP,
                                          title: 'World map',
                                          linkText: 'Map',
                                          query: {
                                              kind: NodeKind.InsightVizNode,
                                              source: {
                                                  kind: NodeKind.TrendsQuery,
                                                  breakdownFilter: {
                                                      // use the event level country code rather than person, to work better with personless users
                                                      breakdown: '$geoip_country_code',
                                                      breakdown_type: 'event',
                                                  },
                                                  dateRange,
                                                  series: [
                                                      {
                                                          event: '$pageview',
                                                          name: 'Pageview',
                                                          kind: NodeKind.EventsNode,
                                                          math: BaseMathType.UniqueUsers,
                                                      },
                                                  ],
                                                  trendsFilter: {
                                                      display: ChartDisplayType.WorldMap,
                                                  },
                                                  conversionGoal,
                                                  filterTestAccounts,
                                                  properties: webAnalyticsFilters,
                                              },
                                              hidePersonsModal: true,
                                              embedded: true,
                                          },
                                          insightProps: createInsightProps(TileId.GEOGRAPHY, GeographyTab.MAP),
                                          canOpenInsight: true,
                                      }
                                    : null,
                                shouldShowGeoIPQueries
                                    ? createTableTab(
                                          TileId.GEOGRAPHY,
                                          GeographyTab.COUNTRIES,
                                          'Countries',
                                          'Countries',
                                          WebStatsBreakdown.Country
                                      )
                                    : null,
                                shouldShowGeoIPQueries
                                    ? createTableTab(
                                          TileId.GEOGRAPHY,
                                          GeographyTab.REGIONS,
                                          'Regions',
                                          'Regions',
                                          WebStatsBreakdown.Region
                                      )
                                    : null,
                                shouldShowGeoIPQueries
                                    ? createTableTab(
                                          TileId.GEOGRAPHY,
                                          GeographyTab.CITIES,
                                          'Cities',
                                          'Cities',
                                          WebStatsBreakdown.City
                                      )
                                    : null,
                                createTableTab(
                                    TileId.GEOGRAPHY,
                                    GeographyTab.LANGUAGES,
                                    'Languages',
                                    'Languages',
                                    WebStatsBreakdown.Language
                                ),
                                createTableTab(
                                    TileId.GEOGRAPHY,
                                    GeographyTab.TIMEZONES,
                                    'Timezones',
                                    'Timezones',
                                    WebStatsBreakdown.Timezone
                                ),
                            ] as (TabsTileTab | null)[]
                        ).filter(isNotNil),
                    },
                    !conversionGoal
                        ? {
                              kind: 'query',
                              tileId: TileId.RETENTION,
                              title: 'Retention',
                              layout: {
                                  colSpanClassName: 'md:col-span-2',
                              },
                              query: {
                                  kind: NodeKind.InsightVizNode,
                                  source: {
                                      kind: NodeKind.RetentionQuery,
                                      properties: webAnalyticsFilters,
                                      dateRange,
                                      filterTestAccounts,
                                      retentionFilter: {
                                          retentionType: RETENTION_FIRST_TIME,
                                          retentionReference: 'total',
                                          totalIntervals: isGreaterThanMd ? 8 : 5,
                                          period: RetentionPeriod.Week,
                                      },
                                  },
                                  vizSpecificOptions: {
                                      [InsightType.RETENTION]: {
                                          hideLineGraph: true,
                                          hideSizeColumn: !isGreaterThanMd,
                                          useSmallLayout: !isGreaterThanMd,
                                      },
                                  },
                                  embedded: true,
                              },
                              insightProps: createInsightProps(TileId.RETENTION),
                              canOpenInsight: false,
                              canOpenModal: true,
                              docs: {
                                  url: 'https://posthog.com/docs/web-analytics/dashboard#retention',
                                  title: 'Retention',
                                  description: (
                                      <>
                                          <div>
                                              <p>
                                                  Retention creates a cohort of unique users who performed any event for
                                                  the first time in the last week. It then tracks the percentage of
                                                  users who return to perform any event in the following weeks.
                                              </p>
                                              <p>
                                                  You want the numbers to be the highest possible, suggesting that
                                                  people that come to your page continue coming to your page - and
                                                  performing an actions. Also, the further down the table the higher the
                                                  numbers should be (or at least as high), which would indicate that
                                                  you're either increasing or keeping your retention at the same level.
                                              </p>
                                          </div>
                                      </>
                                  ),
                              },
                          }
                        : null,
                    featureFlags[FEATURE_FLAGS.ACTIVE_HOURS_HEATMAP]
                        ? {
                              kind: 'tabs',
                              tileId: TileId.ACTIVE_HOURS,
                              layout: {
                                  colSpanClassName: 'md:col-span-full',
                              },
                              activeTabId: activeHoursTab,
                              setTabId: actions.setActiveHoursTab,
                              tabs: [
                                  {
                                      id: ActiveHoursTab.UNIQUE,
                                      title: 'Active Hours',
                                      linkText: 'Unique users',
                                      canOpenModal: true,
                                      query: {
                                          kind: NodeKind.CalendarHeatmapQuery,
                                          series: [
                                              {
                                                  kind: NodeKind.EventsNode,
                                                  event: '$pageview',
                                                  name: '$pageview',
                                                  math: BaseMathType.UniqueUsers,
                                                  properties: webAnalyticsFilters,
                                              },
                                          ],
                                          dateRange,
                                          conversionGoal,
                                      },
                                      docs: {
                                          url: 'https://posthog.com/docs/web-analytics/dashboard#active-hours',
                                          title: 'Active hours - Unique users',
                                          description: (
                                              <>
                                                  <div>
                                                      <p>
                                                          Active hours displays a heatmap showing the number of unique
                                                          users who performed any pageview event, broken down by hour of
                                                          the day and day of the week.
                                                      </p>
                                                      <p>
                                                          Note: It is expected that selecting a time range longer than 7
                                                          days will include additional occurrences of weekdays and
                                                          hours, potentially increasing the user counts in those
                                                          buckets. The recommendation is to select 7 closed days or
                                                          multiple of 7 closed day ranges.
                                                      </p>
                                                  </div>
                                              </>
                                          ),
                                      },
                                      insightProps: createInsightProps(TileId.ACTIVE_HOURS, ActiveHoursTab.UNIQUE),
                                  },
                                  {
                                      id: ActiveHoursTab.TOTAL_EVENTS,
                                      title: 'Active Hours',
                                      linkText: 'Total pageviews',
                                      canOpenModal: true,
                                      query: {
                                          kind: NodeKind.CalendarHeatmapQuery,
                                          series: [
                                              {
                                                  kind: NodeKind.EventsNode,
                                                  event: '$pageview',
                                                  name: '$pageview',
                                                  math: BaseMathType.TotalCount,
                                                  properties: webAnalyticsFilters,
                                              },
                                          ],
                                          dateRange,
                                          conversionGoal,
                                      },
                                      docs: {
                                          url: 'https://posthog.com/docs/web-analytics/dashboard#active-hours',
                                          title: 'Active hours - Total pageviews',
                                          description: (
                                              <>
                                                  <div>
                                                      <p>
                                                          Active hours displays a heatmap showing the total number of
                                                          pageviews, broken down by hour of the day and day of the week.
                                                      </p>
                                                      <p>
                                                          Note: It is expected that selecting a time range longer than 7
                                                          days will include additional occurrences of weekdays and
                                                          hours, potentially increasing the user counts in those
                                                          buckets. The recommendation is to select 7 closed days or
                                                          multiple of 7 closed day ranges.
                                                      </p>
                                                  </div>
                                              </>
                                          ),
                                      },
                                      insightProps: createInsightProps(
                                          TileId.ACTIVE_HOURS,
                                          ActiveHoursTab.TOTAL_EVENTS
                                      ),
                                  },
                              ],
                          }
                        : null,
                    // Hiding if conversionGoal is set already because values aren't representative
                    !conversionGoal
                        ? {
                              kind: 'query',
                              tileId: TileId.GOALS,
                              title: 'Goals',
                              layout: {
                                  colSpanClassName: 'md:col-span-2',
                              },
                              query: {
                                  full: true,
                                  kind: NodeKind.DataTableNode,
                                  source: {
                                      kind: NodeKind.WebGoalsQuery,
                                      properties: webAnalyticsFilters,
                                      dateRange,
                                      compareFilter,
                                      sampling,
                                      limit: 10,
                                      orderBy: tablesOrderBy ?? undefined,
                                      filterTestAccounts,
                                  },
                                  embedded: true,
                                  showActions: true,
                                  columns: ['breakdown_value', 'visitors', 'views', 'cross_sell'],
                              },
                              insightProps: createInsightProps(TileId.GOALS),
                              canOpenInsight: false,
                              docs: {
                                  url: 'https://posthog.com/docs/web-analytics/dashboard#goals',
                                  title: 'Goals',
                                  description: (
                                      <>
                                          <div>
                                              <p>
                                                  Goals shows your pinned or most recently created actions and the
                                                  number of conversions they've had. You can set a custom event or
                                                  action as a{' '}
                                                  <Link to="https://posthog.com/docs/web-analytics/conversion-goals">
                                                      conversion goal
                                                  </Link>{' '}
                                                  at the top of the dashboard for more specific metrics.
                                              </p>
                                          </div>
                                      </>
                                  ),
                              },
                          }
                        : null,
                    !conversionGoal
                        ? {
                              kind: 'replay',
                              tileId: TileId.REPLAY,
                              layout: {
                                  colSpanClassName: conversionGoal ? 'md:col-span-full' : 'md:col-span-1',
                              },
                              docs: {
                                  url: 'https://posthog.com/docs/session-replay',
                                  title: 'Session Replay',
                                  description:
                                      'Play back sessions to diagnose UI issues, improve support, and get context for nuanced user behavior.',
                              },
                          }
                        : null,
                    !conversionGoal
                        ? {
                              kind: 'error_tracking',
                              tileId: TileId.ERROR_TRACKING,
                              layout: {
                                  colSpanClassName: 'md:col-span-1',
                              },
                              query: errorTrackingQuery({
                                  orderBy: 'users',
                                  dateRange: dateRange,
                                  filterTestAccounts: filterTestAccounts,
                                  filterGroup: replayFilters.filter_group,
                                  columns: ['error', 'users', 'occurrences'],
                                  limit: 4,
                              }),
                              docs: {
                                  url: 'https://posthog.com/docs/error-tracking',
                                  title: 'Error Tracking',
                                  description: (
                                      <>
                                          <div>
                                              <p>
                                                  Error tracking allows you to track, investigate, and resolve
                                                  exceptions your customers face.
                                              </p>
                                              <p>
                                                  Errors are captured as <code>$exception</code> events which means that
                                                  you can create insights, filter recordings and trigger surveys based
                                                  on them exactly the same way you can for any other type of event.
                                              </p>
                                          </div>
                                      </>
                                  ),
                              },
                          }
                        : null,
                    !conversionGoal && featureFlags[FEATURE_FLAGS.WEB_ANALYTICS_FRUSTRATING_PAGES_TILE]
                        ? {
                              kind: 'query',
                              title: 'Frustrating Pages',
                              tileId: TileId.FRUSTRATING_PAGES,
                              layout: {
                                  colSpanClassName: 'md:col-span-2',
                              },
                              query: {
                                  full: true,
                                  kind: NodeKind.DataTableNode,
                                  source: {
                                      kind: NodeKind.WebStatsTableQuery,
                                      breakdownBy: WebStatsBreakdown.FrustrationMetrics,
                                      dateRange,
                                      filterTestAccounts,
                                      properties: webAnalyticsFilters,
                                      compareFilter,
                                      limit: 10,
                                      doPathCleaning: isPathCleaningEnabled,
                                  },
                                  embedded: true,
                                  showActions: true,
                                  hiddenColumns: ['views'],
                              },
                              insightProps: createInsightProps(TileId.FRUSTRATING_PAGES, 'table'),
                              canOpenModal: true,
                              canOpenInsight: false,
                              docs: {
                                  title: 'Frustrating Pages',
                                  description: (
                                      <>
                                          <div>
                                              <p>
                                                  See which pages are causing frustration by monitoring rage clicks,
                                                  dead clicks, and errors.
                                              </p>
                                              <p>
                                                  <ul>
                                                      <li>
                                                          A dead click is a click that doesn't result in any action.
                                                          E.g. an image that looks like a button.
                                                      </li>
                                                      <li>
                                                          Rageclicks are collected when a user clicks on a static
                                                          element more than three times in a one-second window.
                                                      </li>
                                                      <li>
                                                          Errors are JavaScript exceptions that occur when users
                                                          interact with your site.
                                                      </li>
                                                  </ul>
                                              </p>
                                              <p>
                                                  These are captured automatically and can help identify broken
                                                  functionality, failed API calls, or other technical issues that
                                                  frustrate users.
                                              </p>
                                          </div>
                                      </>
                                  ),
                              },
                          }
                        : null,
                ]
                return allTiles
                    .filter(isNotNil)
                    .filter((tile) =>
                        preAggregatedEnabled ? TILES_ALLOWED_ON_PRE_AGGREGATED.includes(tile.tileId) : true
                    )
            },
        ],

        hasCountryFilter: [
            (s) => [s.webAnalyticsFilters],
            (webAnalyticsFilters: WebAnalyticsPropertyFilters) => {
                return webAnalyticsFilters.some((filter) => filter.key === '$geoip_country_code')
            },
        ],
        replayFilters: [
            (s) => [s.webAnalyticsFilters, s.dateFilter, s.shouldFilterTestAccounts, s.conversionGoal],
            (
                webAnalyticsFilters: WebAnalyticsPropertyFilters,
                dateFilter,
                shouldFilterTestAccounts,
                conversionGoal
            ): RecordingUniversalFilters => {
                const filters: UniversalFiltersGroupValue[] = [...webAnalyticsFilters]
                if (conversionGoal) {
                    if ('actionId' in conversionGoal) {
                        filters.push({
                            id: conversionGoal.actionId,
                            name: String(conversionGoal.actionId),
                            type: 'actions',
                        })
                    } else if ('customEventName' in conversionGoal) {
                        filters.push({
                            id: conversionGoal.customEventName,
                            name: conversionGoal.customEventName,
                            type: 'events',
                        })
                    }
                }

                return {
                    filter_test_accounts: shouldFilterTestAccounts,

                    date_from: dateFilter.dateFrom,
                    date_to: dateFilter.dateTo,
                    filter_group: {
                        type: FilterLogicalOperator.And,
                        values: [
                            {
                                type: FilterLogicalOperator.And,
                                values: filters,
                            },
                        ],
                    },
                    duration: [
                        {
                            type: PropertyFilterType.Recording,
                            key: 'active_seconds',
                            operator: PropertyOperator.GreaterThan,
                            value: 1,
                        },
                    ],
                }
            },
        ],
        webVitalsMetricQuery: [
            (s) => [
                s.webVitalsPercentile,
                s.webVitalsTab,
                s.dateFilter,
                s.webAnalyticsFilters,
                s.shouldFilterTestAccounts,
            ],
            (
                webVitalsPercentile,
                webVitalsTab,
                { dateFrom, dateTo, interval },
                webAnalyticsFilters,
                filterTestAccounts
            ): InsightVizNode<TrendsQuery> => ({
                kind: NodeKind.InsightVizNode,
                source: {
                    kind: NodeKind.TrendsQuery,
                    dateRange: {
                        date_from: dateFrom,
                        date_to: dateTo,
                    },
                    interval,
                    series: [
                        {
                            kind: NodeKind.EventsNode,
                            event: '$web_vitals',
                            name: '$web_vitals',
                            custom_name: webVitalsTab,
                            math: webVitalsPercentile,
                            math_property: `$web_vitals_${webVitalsTab}_value`,
                        },
                    ],
                    trendsFilter: {
                        display: ChartDisplayType.ActionsLineGraph,
                        aggregationAxisFormat: webVitalsTab === 'CLS' ? 'numeric' : 'duration_ms',
                        goalLines: [
                            {
                                label: 'Good',
                                value: WEB_VITALS_THRESHOLDS[webVitalsTab].good,
                                displayLabel: false,
                                borderColor: WEB_VITALS_COLORS.good,
                            },
                            {
                                label: 'Poor',
                                value: WEB_VITALS_THRESHOLDS[webVitalsTab].poor,
                                displayLabel: false,
                                borderColor: WEB_VITALS_COLORS.needs_improvements,
                            },
                        ],
                    } as TrendsFilter,
                    filterTestAccounts,
                    properties: webAnalyticsFilters,
                },
                embedded: false,
            }),
        ],
        getNewInsightUrl: [(s) => [s.tiles], (tiles: WebAnalyticsTile[]) => getNewInsightUrlFactory(tiles)],
        authorizedDomains: [
            (s) => [s.authorizedUrls],
            (authorizedUrls) => {
                // There are a couple problems with the raw `authorizedUrls` which we need to fix here:
                // - They are URLs, we want domains
                // - There might be duplicates, so clean them up
                // - There might be duplicates across http/https, so clean them up

                // First create URL objects and group them by hostname+port
                const urlsByDomain = new Map<string, URL[]>()

                for (const urlStr of authorizedUrls) {
                    try {
                        const url = new URL(urlStr)
                        const key = url.host // hostname + port if present
                        if (!urlsByDomain.has(key)) {
                            urlsByDomain.set(key, [])
                        }
                        urlsByDomain.get(key)!.push(url)
                    } catch (e) {
                        // Silently skip URLs that can't be parsed
                    }
                }

                // For each domain, prefer https over http
                return Array.from(urlsByDomain.values()).map((urls) => {
                    const preferredUrl = urls.find((url) => url.protocol === 'https:') ?? urls[0]
                    return preferredUrl.origin
                })
            },
        ],
        campaignCostsBreakdown: [
            (s) => [s.sources_map, s.dataWarehouseTables],
            (
                sources_map: { [key: string]: SourceMap },
                dataWarehouseTables: DatabaseSchemaDataWarehouseTable[]
            ): DataTableNode | null => {
                if (!values.createDynamicCampaignQuery) {
                    return null
                }

                // Don't run if data isn't loaded yet
                if (!sources_map || !dataWarehouseTables) {
                    return null
                }

                return {
                    kind: NodeKind.DataTableNode,
                    source: {
                        kind: NodeKind.HogQLQuery,
                        query: values.createDynamicCampaignQuery,
                    },
                }
            },
        ],
    })),
    loaders(({ values }) => ({
        // load the status check query here and pass the response into the component, so the response
        // is accessible in this logic
        statusCheck: {
            __default: null as WebAnalyticsStatusCheck | null,
            loadStatusCheck: async (): Promise<WebAnalyticsStatusCheck> => {
                const [webVitalsResult, pageviewResult, pageleaveResult, pageleaveScroll] = await Promise.allSettled([
                    api.eventDefinitions.list({
                        event_type: EventDefinitionType.Event,
                        search: '$web_vitals',
                    }),
                    api.eventDefinitions.list({
                        event_type: EventDefinitionType.Event,
                        search: '$pageview',
                    }),
                    api.eventDefinitions.list({
                        event_type: EventDefinitionType.Event,
                        search: '$pageleave',
                    }),
                    api.propertyDefinitions.list({
                        event_names: ['$pageleave'],
                        properties: ['$prev_pageview_max_content_percentage'],
                    }),
                ])

                // no need to worry about pagination here, event names beginning with $ are reserved, and we're not
                // going to add enough reserved event names that match this search term to cause problems
                const webVitalsEntry =
                    webVitalsResult.status === 'fulfilled'
                        ? webVitalsResult.value.results.find((r) => r.name === '$web_vitals')
                        : undefined

                const pageviewEntry =
                    pageviewResult.status === 'fulfilled'
                        ? pageviewResult.value.results.find((r) => r.name === '$pageview')
                        : undefined

                const pageleaveEntry =
                    pageleaveResult.status === 'fulfilled'
                        ? pageleaveResult.value.results.find((r) => r.name === '$pageleave')
                        : undefined

                const pageleaveScrollEntry =
                    pageleaveScroll.status === 'fulfilled'
                        ? pageleaveScroll.value.results.find((r) => r.name === '$prev_pageview_max_content_percentage')
                        : undefined

                const isSendingWebVitals = !!webVitalsEntry && !isDefinitionStale(webVitalsEntry)
                const isSendingPageViews = !!pageviewEntry && !isDefinitionStale(pageviewEntry)
                const isSendingPageLeaves = !!pageleaveEntry && !isDefinitionStale(pageleaveEntry)
                const isSendingPageLeavesScroll = !!pageleaveScrollEntry && !isDefinitionStale(pageleaveScrollEntry)

                return {
                    isSendingWebVitals,
                    isSendingPageViews,
                    isSendingPageLeaves,
                    isSendingPageLeavesScroll,
                    hasAuthorizedUrls: !!values.currentTeam?.app_urls && values.currentTeam.app_urls.length > 0,
                }
            },
        },
        shouldShowGeoIPQueries: {
            _default: null as boolean | null,
            loadShouldShowGeoIPQueries: async (): Promise<boolean> => {
                // Always display on dev mode, we don't always have events and/or hogQL functions
                // but we want the map to be there for debugging purposes
                if (values.isDev) {
                    return true
                }

                const [propertiesResponse, hogFunctionsResponse] = await Promise.allSettled([
                    api.propertyDefinitions.list({
                        event_names: ['$pageview'],
                        properties: ['$geoip_country_code'],
                    }),
                    api.hogFunctions.list({ types: ['transformation'] }),
                ])

                const hasNonStaleCountryCodeDefinition =
                    propertiesResponse.status === 'fulfilled' &&
                    propertiesResponse.value.results.some(
                        (property) => property.name === '$geoip_country_code' && !isDefinitionStale(property)
                    )

                if (!hasNonStaleCountryCodeDefinition) {
                    return false
                }

                if (hogFunctionsResponse.status !== 'fulfilled') {
                    return false
                }

                const enabledGeoIPHogFunction = hogFunctionsResponse.value.results.find((hogFunction) => {
                    const isFromTemplate = GEOIP_TEMPLATE_IDS.includes(hogFunction.template?.id ?? '')
                    const matchesName = hogFunction.name === 'GeoIP' // Failsafe in case someone implements their custom GeoIP function

                    return (isFromTemplate || matchesName) && hogFunction.enabled
                })

                return Boolean(enabledGeoIPHogFunction)
            },
        },
    })),

    // start the loaders after mounting the logic
    afterMount(({ actions }) => {
        actions.loadStatusCheck()
        actions.loadShouldShowGeoIPQueries()
    }),
    windowValues({
        isGreaterThanMd: (window: Window) => window.innerWidth > 768,
    }),

    actionToUrl(({ values }) => {
        const stateToUrl = (): string => {
            const searchParams = { ...router.values.searchParams }
            const urlParams = new URLSearchParams(searchParams)

            const {
                rawWebAnalyticsFilters,
                conversionGoal,
                dateFilter: { dateTo, dateFrom, interval },
                _sourceTab,
                _deviceTab,
                _pathTab,
                _geographyTab,
                _graphsTab,
                isPathCleaningEnabled,
                shouldFilterTestAccounts,
                compareFilter,
                productTab,
                webVitalsPercentile,
                domainFilter,
                deviceTypeFilter,
                tileVisualizations,
            } = values

            // Make sure we're storing the raw filters only, or else we'll have issues with the domain/device type filters
            // spreading from their individual dropdowns to the global filters list
            if (rawWebAnalyticsFilters.length > 0) {
                urlParams.set('filters', JSON.stringify(rawWebAnalyticsFilters))
            }
            if (conversionGoal) {
                if ('actionId' in conversionGoal) {
                    urlParams.set('conversionGoal.actionId', conversionGoal.actionId.toString())
                } else {
                    urlParams.set('conversionGoal.customEventName', conversionGoal.customEventName)
                }
            } else {
                urlParams.delete('conversionGoal.actionId')
                urlParams.delete('conversionGoal.customEventName')
            }
            if (dateFrom !== INITIAL_DATE_FROM || dateTo !== INITIAL_DATE_TO || interval !== INITIAL_INTERVAL) {
                urlParams.set('date_from', dateFrom ?? '')
                urlParams.set('date_to', dateTo ?? '')
                urlParams.set('interval', interval ?? '')
            }
            if (_deviceTab) {
                urlParams.set('device_tab', _deviceTab)
            }
            if (_sourceTab) {
                urlParams.set('source_tab', _sourceTab)
            }
            if (_graphsTab) {
                urlParams.set('graphs_tab', _graphsTab)
            }
            if (_pathTab) {
                urlParams.set('path_tab', _pathTab)
            }
            if (_geographyTab) {
                urlParams.set('geography_tab', _geographyTab)
            }
            if (isPathCleaningEnabled != null) {
                urlParams.set('path_cleaning', isPathCleaningEnabled.toString())
            }
            if (shouldFilterTestAccounts != null) {
                urlParams.set('filter_test_accounts', shouldFilterTestAccounts.toString())
            }
            if (compareFilter) {
                urlParams.set('compare_filter', JSON.stringify(compareFilter))
            } else {
                urlParams.delete('compare_filter')
            }

            const { featureFlags } = featureFlagLogic.values
            const pageReportsEnabled = !!featureFlags[FEATURE_FLAGS.WEB_ANALYTICS_PAGE_REPORTS]

            if (productTab === ProductTab.WEB_VITALS) {
                urlParams.set('percentile', webVitalsPercentile)
            }
            if (domainFilter) {
                urlParams.set('domain', domainFilter)
            }
            if (deviceTypeFilter) {
                urlParams.set('device_type', deviceTypeFilter)
            } else {
                urlParams.delete('device_type')
            }
            if (tileVisualizations) {
                urlParams.set('tile_visualizations', JSON.stringify(tileVisualizations))
            }

            let basePath = '/web'
            if (pageReportsEnabled && productTab === ProductTab.PAGE_REPORTS) {
                basePath = '/web/page-reports'
            } else if (productTab === ProductTab.WEB_VITALS) {
                basePath = '/web/web-vitals'
            } else if (productTab === ProductTab.MARKETING) {
                basePath = '/web/marketing'
            }
            return `${basePath}${urlParams.toString() ? '?' + urlParams.toString() : ''}`
        }

        return {
            setWebAnalyticsFilters: stateToUrl,
            togglePropertyFilter: stateToUrl,
            setConversionGoal: stateToUrl,
            setDates: stateToUrl,
            setInterval: stateToUrl,
            setDeviceTab: stateToUrl,
            setSourceTab: stateToUrl,
            setGraphsTab: stateToUrl,
            setPathTab: stateToUrl,
            setGeographyTab: stateToUrl,
            setActiveHoursTab: stateToUrl,
            setCompareFilter: stateToUrl,
            setProductTab: stateToUrl,
            setWebVitalsPercentile: stateToUrl,
            setIsPathCleaningEnabled: stateToUrl,
            setDomainFilter: stateToUrl,
            setDeviceTypeFilter: stateToUrl,
            setTileVisualization: stateToUrl,
        }
    }),

    urlToAction(({ actions, values }) => {
        const toAction = (
            { productTab = ProductTab.ANALYTICS }: { productTab?: ProductTab },
            {
                filters,
                'conversionGoal.actionId': conversionGoalActionId,
                'conversionGoal.customEventName': conversionGoalCustomEventName,
                date_from,
                date_to,
                interval,
                device_tab,
                source_tab,
                graphs_tab,
                path_tab,
                geography_tab,
                active_hours_tab,
                path_cleaning,
                filter_test_accounts,
                compare_filter,
                percentile,
                domain,
                device_type,
                tile_visualizations,
            }: Record<string, any>
        ): void => {
            const { featureFlags } = featureFlagLogic.values
            const pageReportsEnabled = !!featureFlags[FEATURE_FLAGS.WEB_ANALYTICS_PAGE_REPORTS]

            // If trying to access page reports but the feature flag is not enabled, redirect to analytics
            if (productTab === ProductTab.PAGE_REPORTS && !pageReportsEnabled) {
                productTab = ProductTab.ANALYTICS
            }

            if (
                ![ProductTab.ANALYTICS, ProductTab.WEB_VITALS, ProductTab.PAGE_REPORTS, ProductTab.MARKETING].includes(
                    productTab
                )
            ) {
                return
            }

            const parsedFilters = filters ? (isWebAnalyticsPropertyFilters(filters) ? filters : []) : undefined
            if (parsedFilters && !objectsEqual(parsedFilters, values.webAnalyticsFilters)) {
                actions.setWebAnalyticsFilters(parsedFilters)
            }
            if (
                conversionGoalActionId &&
                conversionGoalActionId !== (values.conversionGoal as ActionConversionGoal)?.actionId
            ) {
                actions.setConversionGoal({ actionId: parseInt(conversionGoalActionId, 10) })
            } else if (
                conversionGoalCustomEventName &&
                conversionGoalCustomEventName !== (values.conversionGoal as CustomEventConversionGoal)?.customEventName
            ) {
                actions.setConversionGoal({ customEventName: conversionGoalCustomEventName })
            }
            if (
                (date_from && date_from !== values.dateFilter.dateFrom) ||
                (date_to && date_to !== values.dateFilter.dateTo) ||
                (interval && interval !== values.dateFilter.interval)
            ) {
                actions.setDatesAndInterval(date_from, date_to, interval)
            }
            if (device_tab && device_tab !== values._deviceTab) {
                actions.setDeviceTab(device_tab)
            }
            if (source_tab && source_tab !== values._sourceTab) {
                actions.setSourceTab(source_tab)
            }
            if (graphs_tab && graphs_tab !== values._graphsTab) {
                actions.setGraphsTab(graphs_tab)
            }
            if (path_tab && path_tab !== values._pathTab) {
                actions.setPathTab(path_tab)
            }
            if (geography_tab && geography_tab !== values._geographyTab) {
                actions.setGeographyTab(geography_tab)
            }
            if (active_hours_tab && active_hours_tab !== values._activeHoursTab) {
                actions.setActiveHoursTab(active_hours_tab)
            }
            if (path_cleaning && path_cleaning !== values.isPathCleaningEnabled) {
                actions.setIsPathCleaningEnabled([true, 'true', 1, '1'].includes(path_cleaning))
            }
            if (filter_test_accounts && filter_test_accounts !== values.shouldFilterTestAccounts) {
                actions.setShouldFilterTestAccounts([true, 'true', 1, '1'].includes(filter_test_accounts))
            }
            if (compare_filter && !objectsEqual(compare_filter, values.compareFilter)) {
                actions.setCompareFilter(compare_filter)
            }
            if (productTab && productTab !== values.productTab) {
                actions.setProductTab(productTab)
            }
            if (percentile && percentile !== values.webVitalsPercentile) {
                actions.setWebVitalsPercentile(percentile as WebVitalsPercentile)
            }
            if (domain && domain !== values.domainFilter) {
                actions.setDomainFilter(domain === 'all' ? null : domain)
            }
            if (device_type && device_type !== values.deviceTypeFilter) {
                actions.setDeviceTypeFilter(device_type)
            }
            if (tile_visualizations && !objectsEqual(tile_visualizations, values.tileVisualizations)) {
                for (const [tileId, visualization] of Object.entries(tile_visualizations)) {
                    actions.setTileVisualization(tileId as TileId, visualization as TileVisualizationOption)
                }
            }
        }

        return { '/web': toAction, '/web/:productTab': toAction, '/web/page-reports': toAction }
    }),

    listeners(({ values, actions }) => {
        const checkGraphsTabIsCompatibleWithConversionGoal = (
            tab: string,
            conversionGoal: WebAnalyticsConversionGoal | null
        ): void => {
            if (conversionGoal) {
                if (tab === GraphsTab.PAGE_VIEWS || tab === GraphsTab.NUM_SESSION) {
                    actions.setGraphsTab(GraphsTab.UNIQUE_USERS)
                }
            } else {
                if (
                    tab === GraphsTab.TOTAL_CONVERSIONS ||
                    tab === GraphsTab.CONVERSION_RATE ||
                    tab === GraphsTab.UNIQUE_CONVERSIONS
                ) {
                    actions.setGraphsTab(GraphsTab.UNIQUE_USERS)
                }
            }
        }

        return {
            setGraphsTab: ({ tab }) => {
                checkGraphsTabIsCompatibleWithConversionGoal(tab, values.conversionGoal)
            },
            setConversionGoal: [
                ({ conversionGoal }) => {
                    checkGraphsTabIsCompatibleWithConversionGoal(values.graphsTab, conversionGoal)
                },
                ({ conversionGoal }, breakpoint) =>
                    checkCustomEventConversionGoalHasSessionIdsHelper(
                        conversionGoal,
                        breakpoint,
                        actions.setConversionGoalWarning
                    ),
            ],
        }
    }),
    afterMount(({ actions, values }) => {
        checkCustomEventConversionGoalHasSessionIdsHelper(
            values.conversionGoal,
            undefined,
            actions.setConversionGoalWarning
        ).catch(() => {
            // ignore, this warning is just a nice-to-have, no point showing an error to the user
        })
    }),
])

const checkCustomEventConversionGoalHasSessionIdsHelper = async (
    conversionGoal: WebAnalyticsConversionGoal | null,
    breakpoint: BreakPointFunction | undefined,
    setConversionGoalWarning: (warning: ConversionGoalWarning | null) => void
): Promise<void> => {
    if (!conversionGoal || !('customEventName' in conversionGoal) || !conversionGoal.customEventName) {
        setConversionGoalWarning(null)
        return
    }
    const { customEventName } = conversionGoal
    // check if we have any conversion events from the last week without sessions ids

    const response = await hogqlQuery(
        `select count() from events where timestamp >= (now() - toIntervalHour(24)) AND ($session_id IS NULL OR $session_id = '') AND event = {event}`,
        { event: customEventName }
    )
    breakpoint?.()
    const row = response.results[0]
    if (row[0]) {
        setConversionGoalWarning(ConversionGoalWarning.CustomEventWithNoSessionId)
    } else {
        setConversionGoalWarning(null)
    }
}<|MERGE_RESOLUTION|>--- conflicted
+++ resolved
@@ -12,13 +12,8 @@
 import { featureFlagLogic } from 'lib/logic/featureFlagLogic'
 import { getDefaultInterval, isNotNil, objectsEqual, UnexpectedNeverError, updateDatesWithInterval } from 'lib/utils'
 import { isDefinitionStale } from 'lib/utils/definitions'
-<<<<<<< HEAD
-import { dataWarehouseSettingsLogic } from 'scenes/data-warehouse/settings/dataWarehouseSettingsLogic'
-import { errorTrackingQuery } from 'scenes/error-tracking/queries'
-=======
 import { errorTrackingQuery } from 'products/error_tracking/frontend/queries'
 import { dataWarehouseSettingsLogic } from 'scenes/data-warehouse/settings/dataWarehouseSettingsLogic'
->>>>>>> 57971ec3
 import { preflightLogic } from 'scenes/PreflightCheck/preflightLogic'
 import { Scene } from 'scenes/sceneTypes'
 import { teamLogic } from 'scenes/teamLogic'
@@ -78,14 +73,10 @@
 } from '~/types'
 
 import { getDashboardItemId, getNewInsightUrlFactory } from './insightsUtils'
-<<<<<<< HEAD
-import { MARKETING_ANALYTICS_SCHEMA } from './tabs/marketing-analytics/utils'
-=======
 import {
     ExternalTable,
     marketingAnalyticsLogic,
 } from './tabs/marketing-analytics/frontend/logic/marketingAnalyticsLogic'
->>>>>>> 57971ec3
 import type { webAnalyticsLogicType } from './webAnalyticsLogicType'
 
 export interface WebTileLayout {
@@ -439,11 +430,8 @@
             ['sources_map'],
             dataWarehouseSettingsLogic,
             ['dataWarehouseTables', 'selfManagedTables'],
-<<<<<<< HEAD
-=======
             marketingAnalyticsLogic,
             ['validExternalTables'],
->>>>>>> 57971ec3
         ],
     })),
     actions({
@@ -775,65 +763,6 @@
     selectors(({ actions, values }) => ({
         // Helper functions for dynamic marketing analytics
         createMarketingDataWarehouseNodes: [
-<<<<<<< HEAD
-            (s) => [s.sources_map, s.dataWarehouseTables, s.selfManagedTables],
-            (
-                sources_map: { [key: string]: SourceMap },
-                dataWarehouseTables: DatabaseSchemaDataWarehouseTable[],
-                selfManagedTables: DatabaseSchemaDataWarehouseTable[]
-            ): AnyEntityNode[] => {
-                if (
-                    !sources_map ||
-                    Object.keys(sources_map).length === 0 ||
-                    ((!dataWarehouseTables || dataWarehouseTables.length === 0) &&
-                        (!selfManagedTables || selfManagedTables.length === 0))
-                ) {
-                    return []
-                }
-
-                const validSourcesMap = sources_map
-
-                Object.keys(MARKETING_ANALYTICS_SCHEMA)
-                    .filter((column_name: string) => MARKETING_ANALYTICS_SCHEMA[column_name].required)
-                    .forEach((column_name: string) => {
-                        Object.entries(validSourcesMap).forEach(([tableId, fieldMapping]: [string, any]) => {
-                            if (!fieldMapping[column_name]) {
-                                delete validSourcesMap[tableId]
-                            }
-                        })
-                    })
-
-                if (Object.keys(validSourcesMap).length === 0) {
-                    return []
-                }
-
-                const nodeList: AnyEntityNode[] = Object.entries(validSourcesMap)
-                    .map(([tableId, fieldMapping]: [string, any]) => {
-                        const dataWarehouseTable = dataWarehouseTables.find((table) => table.schema?.id === tableId)
-                        const selfManagedTable = selfManagedTables.find((table) => table.id === tableId)
-                        const tableName = dataWarehouseTable?.name || selfManagedTable?.name
-                        const schema = dataWarehouseTable?.schema?.name || selfManagedTable?.name
-
-                        if (!tableName) {
-                            return null
-                        }
-
-                        const returning: AnyEntityNode = {
-                            kind: NodeKind.DataWarehouseNode,
-                            id: tableId,
-                            name: schema,
-                            custom_name: `${schema} Cost`,
-                            id_field: 'id',
-                            distinct_id_field: 'id',
-                            timestamp_field: fieldMapping.date,
-                            table_name: tableName,
-                            math: PropertyMathType.Sum,
-                            math_property: fieldMapping.total_cost,
-                        }
-                        return returning
-                    })
-                    .filter((node) => node !== null)
-=======
             (s) => [s.validExternalTables],
             (validExternalTables: ExternalTable[]): DataWarehouseNode[] => {
                 if (!validExternalTables || validExternalTables.length === 0) {
@@ -861,53 +790,12 @@
                         return returning
                     })
                     .filter(Boolean) as DataWarehouseNode[]
->>>>>>> 57971ec3
 
                 return nodeList
             },
         ],
 
         createDynamicCampaignQuery: [
-<<<<<<< HEAD
-            (s) => [s.sources_map, s.dataWarehouseTables, s.selfManagedTables],
-            (
-                sources_map: { [key: string]: SourceMap },
-                dataWarehouseTables: DatabaseSchemaDataWarehouseTable[],
-                selfManagedTables: DatabaseSchemaDataWarehouseTable[]
-            ): string | null => {
-                if (
-                    !sources_map ||
-                    Object.keys(sources_map).length === 0 ||
-                    ((!dataWarehouseTables || dataWarehouseTables.length === 0) &&
-                        (!selfManagedTables || selfManagedTables.length === 0))
-                ) {
-                    return null
-                }
-
-                const validSourcesMap = sources_map
-
-                Object.keys(MARKETING_ANALYTICS_SCHEMA)
-                    .filter((column_name: string) => MARKETING_ANALYTICS_SCHEMA[column_name].required)
-                    .forEach((column_name: string) => {
-                        Object.entries(validSourcesMap).forEach(([tableId, fieldMapping]: [string, any]) => {
-                            if (!fieldMapping[column_name]) {
-                                delete validSourcesMap[tableId]
-                            }
-                        })
-                    })
-
-                if (Object.keys(validSourcesMap).length === 0) {
-                    return null
-                }
-
-                const unionQueries = Object.entries(validSourcesMap)
-                    .map(([tableId, fieldMapping]: [string, any]) => {
-                        const dataWarehouseTable = dataWarehouseTables.find((table) => table.schema?.id === tableId)
-                        const selfManagedTable = selfManagedTables.find((table) => table.id === tableId)
-                        const tableName = dataWarehouseTable?.name || selfManagedTable?.name
-                        const schemaName = dataWarehouseTable?.schema?.name || selfManagedTable?.name
-                        if (!tableName) {
-=======
             (s) => [s.validExternalTables],
             (validExternalTables: ExternalTable[]): string | null => {
                 if (!validExternalTables || validExternalTables.length === 0) {
@@ -924,22 +812,12 @@
                             !table.source_map.total_cost ||
                             !table.source_map.campaign_name
                         ) {
->>>>>>> 57971ec3
                             return null
                         }
 
                         // TODO: we should replicate this logic for the area charts once we build the query runner
                         return `
                         SELECT 
-<<<<<<< HEAD
-                            ${fieldMapping.campaign_name} as campaignname,
-                            toFloat(coalesce(${fieldMapping.total_cost}, 0)) as cost,
-                            toFloat(coalesce(${fieldMapping.clicks || '0'}, 0)) as clicks,
-                            toFloat(coalesce(${fieldMapping.impressions || '0'}, 0)) as impressions,
-                            ${fieldMapping.source_name || `'${schemaName}'`} as source_name
-                        FROM ${tableName}
-                        WHERE ${fieldMapping.date} >= '2025-01-01'
-=======
                             ${table.source_map.campaign_name} as campaignname,
                             toFloat(coalesce(${table.source_map.total_cost}, 0)) as cost,
                             toFloat(coalesce(${table.source_map.clicks || '0'}, 0)) as clicks,
@@ -947,7 +825,6 @@
                             ${table.source_map.source_name || `'${schemaName}'`} as source_name
                         FROM ${tableName}
                         WHERE ${table.source_map.date} >= '2025-01-01'
->>>>>>> 57971ec3
                     `.trim()
                     })
                     .filter(Boolean)
@@ -1492,11 +1369,7 @@
 
                 if (productTab === ProductTab.MARKETING) {
                     // Generate dynamic series from sources_map
-<<<<<<< HEAD
-                    const createDynamicMarketingSeries = (): AnyEntityNode[] => {
-=======
                     const createDynamicMarketingSeries = (): DataWarehouseNode[] => {
->>>>>>> 57971ec3
                         const dynamicNodes = values.createMarketingDataWarehouseNodes
 
                         if (!dynamicNodes || dynamicNodes.length === 0) {
