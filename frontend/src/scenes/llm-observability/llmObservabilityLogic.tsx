import { actions, afterMount, kea, path, reducers, selectors } from 'kea'
import { loaders } from 'kea-loaders'
import api from 'lib/api'
import { STALE_EVENT_SECONDS } from 'lib/constants'
import { dayjs } from 'lib/dayjs'

import { NodeKind, TrendsQuery } from '~/queries/schema/schema-general'
<<<<<<< HEAD
import { BaseMathType, ChartDisplayType, HogQLMathType, PropertyMathType } from '~/types'
=======
import { EventDefinition, EventDefinitionType, PropertyMathType } from '~/types'
>>>>>>> 9b2ed96a

import type { llmObservabilityLogicType } from './llmObservabilityLogicType'

export const LLM_OBSERVABILITY_DATA_COLLECTION_NODE_ID = 'llm-observability-data'

const INITIAL_DATE_FROM = '-30d' as string | null
const INITIAL_DATE_TO = null as string | null

export interface QueryTile {
    title: string
    description?: string
    query: TrendsQuery
    layout?: {
        className?: string
    }
}

const isDefinitionStale = (definition: EventDefinition): boolean => {
    const parsedLastSeen = definition.last_seen_at ? dayjs(definition.last_seen_at) : null
    return !!parsedLastSeen && dayjs().diff(parsedLastSeen, 'seconds') > STALE_EVENT_SECONDS
}

export const llmObservabilityLogic = kea<llmObservabilityLogicType>([
    path(['scenes', 'llm-observability', 'llmObservabilityLogic']),

    actions({
        setDates: (dateFrom: string | null, dateTo: string | null) => ({ dateFrom, dateTo }),
        setShouldFilterTestAccounts: (shouldFilterTestAccounts: boolean) => ({ shouldFilterTestAccounts }),
    }),

    reducers({
        dateFilter: [
            {
                dateFrom: INITIAL_DATE_FROM,
                dateTo: INITIAL_DATE_TO,
            },
            {
                setDates: (_, { dateFrom, dateTo }) => ({ dateFrom, dateTo }),
            },
        ],
        shouldFilterTestAccounts: [
            false,
            {
                setShouldFilterTestAccounts: (_, { shouldFilterTestAccounts }) => shouldFilterTestAccounts,
            },
        ],
    }),

    selectors({
        tiles: [
            (s) => [s.dateFilter, s.shouldFilterTestAccounts],
            (dateFilter, shouldFilterTestAccounts): QueryTile[] => [
                {
                    title: 'Generative AI users',
                    description: 'To count users, set `distinct_id` in LLM tracking.',
                    query: {
                        kind: NodeKind.TrendsQuery,
                        series: [
                            {
                                event: '$ai_generation',
                                kind: NodeKind.EventsNode,
                                math: BaseMathType.UniqueUsers,
                            },
                        ],
                        dateRange: { date_from: dateFilter.dateFrom, date_to: dateFilter.dateTo },
                        filterTestAccounts: shouldFilterTestAccounts,
                    },
                },
                {
                    title: 'Traces',
                    query: {
                        kind: NodeKind.TrendsQuery,
                        series: [
                            {
                                event: '$ai_generation',
                                kind: NodeKind.EventsNode,
                                math: HogQLMathType.HogQL,
                                math_hogql: 'COUNT(DISTINCT properties.$ai_trace_id)',
                            },
                        ],
                        dateRange: { date_from: dateFilter.dateFrom, date_to: dateFilter.dateTo },
                        filterTestAccounts: shouldFilterTestAccounts,
                    },
                },
                {
                    title: 'Total cost (USD)',
                    query: {
                        kind: NodeKind.TrendsQuery,
                        series: [
                            {
                                event: '$ai_generation',
                                math: PropertyMathType.Sum,
                                kind: NodeKind.EventsNode,
                                math_property: '$ai_total_cost_usd',
                            },
                        ],
                        trendsFilter: {
                            aggregationAxisPrefix: '$',
                            decimalPlaces: 4,
                            display: ChartDisplayType.BoldNumber,
                        },
                        dateRange: { date_from: dateFilter.dateFrom, date_to: dateFilter.dateTo },
                        filterTestAccounts: shouldFilterTestAccounts,
                    },
                },
                {
                    title: 'Cost per user (USD)',
                    description: "Average cost for each generative AI user active in the data point's period.",
                    query: {
                        kind: NodeKind.TrendsQuery,
                        series: [
                            {
                                event: '$ai_generation',
                                math: PropertyMathType.Sum,
                                kind: NodeKind.EventsNode,
                                math_property: '$ai_total_cost_usd',
                            },
                            {
                                event: '$ai_generation',
                                kind: NodeKind.EventsNode,
                                math: BaseMathType.UniqueUsers,
                            },
                        ],
                        trendsFilter: {
                            formula: 'A / B',
                            aggregationAxisPrefix: '$',
                            decimalPlaces: 2,
                        },
                        dateRange: { date_from: dateFilter.dateFrom, date_to: dateFilter.dateTo },
                        filterTestAccounts: shouldFilterTestAccounts,
                    },
                },
                {
                    title: 'Cost by model (USD)',
                    query: {
                        kind: NodeKind.TrendsQuery,
                        series: [
                            {
                                event: '$ai_generation',
                                math: PropertyMathType.Sum,
                                kind: NodeKind.EventsNode,
                                math_property: '$ai_total_cost_usd',
                            },
                        ],
                        breakdownFilter: {
                            breakdown_type: 'event',
                            breakdown: '$ai_model',
                        },
                        trendsFilter: {
                            aggregationAxisPrefix: '$',
                            decimalPlaces: 2,
                            display: ChartDisplayType.ActionsBarValue,
                            showValuesOnSeries: true,
                        },
                        dateRange: { date_from: dateFilter.dateFrom, date_to: dateFilter.dateTo },
                        filterTestAccounts: shouldFilterTestAccounts,
                    },
                },
                {
                    title: 'Generation calls',
                    query: {
                        kind: NodeKind.TrendsQuery,
                        series: [
                            {
                                event: '$ai_generation',
                                kind: NodeKind.EventsNode,
                            },
                        ],
                        dateRange: { date_from: dateFilter.dateFrom, date_to: dateFilter.dateTo },
                        filterTestAccounts: shouldFilterTestAccounts,
                    },
                },
                {
                    title: 'Generation latency by model (median)',
                    query: {
                        kind: NodeKind.TrendsQuery,
                        series: [
                            {
                                event: '$ai_generation',
                                math: PropertyMathType.Median,
                                kind: NodeKind.EventsNode,
                                math_property: '$ai_latency',
                            },
                        ],
                        breakdownFilter: {
                            breakdown: '$ai_model',
                        },
                        trendsFilter: {
                            aggregationAxisPostfix: ' s',
                            decimalPlaces: 3,
                            yAxisScaleType: 'log10',
                        },
                        dateRange: { date_from: dateFilter.dateFrom, date_to: dateFilter.dateTo },
                        filterTestAccounts: shouldFilterTestAccounts,
                    },
                },
                {
                    title: 'Generations by HTTP status',
                    query: {
                        kind: NodeKind.TrendsQuery,
                        series: [
                            {
                                event: '$ai_generation',
                                kind: NodeKind.EventsNode,
                            },
                        ],
                        breakdownFilter: {
                            breakdown: '$ai_http_status',
                        },
                        trendsFilter: {
                            display: ChartDisplayType.ActionsBarValue,
                        },
                        dateRange: { date_from: dateFilter.dateFrom, date_to: dateFilter.dateTo },
                        filterTestAccounts: shouldFilterTestAccounts,
                    },
                },
            ],
        ],
    }),
    loaders({
        hasSentAiGenerationEvent: {
            __default: undefined as boolean | undefined,
            loadAIEventDefinition: async (): Promise<boolean> => {
                const aiGenerationDefinition = await api.eventDefinitions.list({
                    event_type: EventDefinitionType.Event,
                    search: '$ai_generation',
                })

                // no need to worry about pagination here, event names beginning with $ are reserved, and we're not
                // going to add enough reserved event names that match this search term to cause problems
                const definition = aiGenerationDefinition.results.find((r) => r.name === '$ai_generation')
                if (definition && !isDefinitionStale(definition)) {
                    return true
                }
                return false
            },
        },
    }),
    afterMount(({ actions }) => {
        actions.loadAIEventDefinition()
    }),
])<|MERGE_RESOLUTION|>--- conflicted
+++ resolved
@@ -5,11 +5,14 @@
 import { dayjs } from 'lib/dayjs'
 
 import { NodeKind, TrendsQuery } from '~/queries/schema/schema-general'
-<<<<<<< HEAD
-import { BaseMathType, ChartDisplayType, HogQLMathType, PropertyMathType } from '~/types'
-=======
-import { EventDefinition, EventDefinitionType, PropertyMathType } from '~/types'
->>>>>>> 9b2ed96a
+import {
+    BaseMathType,
+    ChartDisplayType,
+    EventDefinition,
+    EventDefinitionType,
+    HogQLMathType,
+    PropertyMathType,
+} from '~/types'
 
 import type { llmObservabilityLogicType } from './llmObservabilityLogicType'
 
