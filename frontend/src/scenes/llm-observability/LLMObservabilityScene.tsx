import { LemonBanner, LemonTabs, Link } from '@posthog/lemon-ui'
<<<<<<< HEAD
import { useActions, useValues } from 'kea'
=======
import clsx from 'clsx'
import { BindLogic, useActions, useValues } from 'kea'
import { QueryCard } from 'lib/components/Cards/InsightCard/QueryCard'
import { DateFilter } from 'lib/components/DateFilter/DateFilter'
import { PropertyFilters } from 'lib/components/PropertyFilters/PropertyFilters'
import { TaxonomicFilterGroupType } from 'lib/components/TaxonomicFilter/types'
import { TestAccountFilterSwitch } from 'lib/components/TestAccountFiltersSwitch'
>>>>>>> f59dc5d6
import { SceneExport } from 'scenes/sceneTypes'
import { urls } from 'scenes/urls'

<<<<<<< HEAD
import { LLMObservabilityDashboard } from './LLMObservabilityDashboard'
import { llmObservabilityLogic, LLMObservabilityTab } from './llmObservabilityLogic'
import { LLMObservabilityTraces } from './LLMObservabilityTraces'
=======
import { dataNodeCollectionLogic } from '~/queries/nodes/DataNode/dataNodeCollectionLogic'
import { DataTable } from '~/queries/nodes/DataTable/DataTable'
import { InsightVizNode, NodeKind } from '~/queries/schema/schema-general'
import { isEventsQuery } from '~/queries/utils'

import { LLM_OBSERVABILITY_DATA_COLLECTION_NODE_ID, llmObservabilityLogic } from './llmObservabilityLogic'
>>>>>>> f59dc5d6

export const scene: SceneExport = {
    component: LLMObservabilityScene,
}

<<<<<<< HEAD
=======
const Filters = (): JSX.Element => {
    const {
        dateFilter: { dateTo, dateFrom },
        shouldFilterTestAccounts,
        generationsQuery,
        propertyFilters,
    } = useValues(llmObservabilityLogic)
    const { setDates, setShouldFilterTestAccounts, setPropertyFilters } = useActions(llmObservabilityLogic)

    return (
        <div className="flex justify-between items-center gap-4 py-4 -mt-4 mb-4 border-b">
            <div className="flex items-center gap-4">
                <DateFilter dateFrom={dateFrom} dateTo={dateTo} onChange={setDates} />
                <PropertyFilters
                    propertyFilters={propertyFilters}
                    taxonomicGroupTypes={generationsQuery.showPropertyFilter as TaxonomicFilterGroupType[]}
                    onChange={setPropertyFilters}
                    pageKey="llm-observability"
                />
            </div>
            <TestAccountFilterSwitch checked={shouldFilterTestAccounts} onChange={setShouldFilterTestAccounts} />
        </div>
    )
}

const Tiles = (): JSX.Element => {
    const { tiles } = useValues(llmObservabilityLogic)

    return (
        <div className="mt-2 grid grid-cols-1 sm:grid-cols-2 xl:grid-cols-6 gap-4">
            {tiles.map(({ title, description, query }, i) => (
                <QueryCard
                    key={i}
                    title={title}
                    description={description}
                    query={{ kind: NodeKind.InsightVizNode, source: query } as InsightVizNode}
                    className={clsx('h-96', i < 3 || i >= 5 ? 'xl:col-span-2' : 'xl:col-span-3')}
                />
            ))}
        </div>
    )
}

>>>>>>> f59dc5d6
const IngestionStatusCheck = (): JSX.Element | null => {
    const { hasSentAiGenerationEvent } = useValues(llmObservabilityLogic)
    if (hasSentAiGenerationEvent !== false) {
        return null
    }
    return (
        <LemonBanner type="warning" className="mt-2">
            <p>
                <strong>No LLM generation events have been detected!</strong>
            </p>
            <p>
                To use the LLM Observability product, please{' '}
                <Link to="https://posthog.com/docs/ai-engineering/observability">
                    instrument your LLM calls with the PostHog SDK
                </Link>{' '}
                (otherwise it'll be a little empty!)
            </p>
            <p>
                To get cost information, you'll also{' '}
                <Link to="/pipeline/new/transformation">need to enable the "AI Costs" transformation.</Link>
            </p>
        </LemonBanner>
    )
}

function LLMObservabilityDashboard(): JSX.Element {
    return (
        <>
            <Filters />
            <Tiles />
        </>
    )
}

function LLMObservabilityGenerations(): JSX.Element {
    const { setDates, setShouldFilterTestAccounts, setPropertyFilters } = useActions(llmObservabilityLogic)
    const { generationsQuery } = useValues(llmObservabilityLogic)

    return (
        <DataTable
            query={generationsQuery}
            setQuery={(query) => {
                if (!isEventsQuery(query.source)) {
                    throw new Error('Invalid query')
                }
                setDates(query.source.after || null, query.source.before || null)
                setShouldFilterTestAccounts(query.source.filterTestAccounts || false)
                setPropertyFilters(query.source.properties || [])
            }}
            context={{
                emptyStateHeading: 'There were no generations in this period',
                emptyStateDetail: 'Try changing the date range or filters.',
            }}
            uniqueKey="llm-observability-generations"
        />
    )
}

export function LLMObservabilityScene(): JSX.Element {
    const { activeTab } = useValues(llmObservabilityLogic)
<<<<<<< HEAD
    const { setActiveTab } = useActions(llmObservabilityLogic)
=======
>>>>>>> f59dc5d6

    return (
        <>
            <IngestionStatusCheck />
            <LemonTabs
                activeKey={activeTab}
<<<<<<< HEAD
                onChange={setActiveTab}
                tabs={[
                    {
                        key: LLMObservabilityTab.Dashboard,
                        label: 'Overview',
                        content: <LLMObservabilityDashboard />,
                    },
                    {
                        key: LLMObservabilityTab.Traces,
                        label: 'Traces',
                        content: <LLMObservabilityTraces />,
                    },
                ]}
            />
        </>
=======
                tabs={[
                    {
                        key: 'dashboard',
                        label: 'Dashboard',
                        content: <LLMObservabilityDashboard />,
                        link: urls.llmObservability('dashboard'),
                    },
                    {
                        key: 'generations',
                        label: 'Generations',
                        content: <LLMObservabilityGenerations />,
                        link: urls.llmObservability('generations'),
                    },
                ]}
            />
        </BindLogic>
>>>>>>> f59dc5d6
    )
}<|MERGE_RESOLUTION|>--- conflicted
+++ resolved
@@ -1,7 +1,4 @@
 import { LemonBanner, LemonTabs, Link } from '@posthog/lemon-ui'
-<<<<<<< HEAD
-import { useActions, useValues } from 'kea'
-=======
 import clsx from 'clsx'
 import { BindLogic, useActions, useValues } from 'kea'
 import { QueryCard } from 'lib/components/Cards/InsightCard/QueryCard'
@@ -9,29 +6,21 @@
 import { PropertyFilters } from 'lib/components/PropertyFilters/PropertyFilters'
 import { TaxonomicFilterGroupType } from 'lib/components/TaxonomicFilter/types'
 import { TestAccountFilterSwitch } from 'lib/components/TestAccountFiltersSwitch'
->>>>>>> f59dc5d6
 import { SceneExport } from 'scenes/sceneTypes'
 import { urls } from 'scenes/urls'
 
-<<<<<<< HEAD
-import { LLMObservabilityDashboard } from './LLMObservabilityDashboard'
-import { llmObservabilityLogic, LLMObservabilityTab } from './llmObservabilityLogic'
-import { LLMObservabilityTraces } from './LLMObservabilityTraces'
-=======
 import { dataNodeCollectionLogic } from '~/queries/nodes/DataNode/dataNodeCollectionLogic'
 import { DataTable } from '~/queries/nodes/DataTable/DataTable'
+import { Query } from '~/queries/Query/Query'
 import { InsightVizNode, NodeKind } from '~/queries/schema/schema-general'
 import { isEventsQuery } from '~/queries/utils'
 
 import { LLM_OBSERVABILITY_DATA_COLLECTION_NODE_ID, llmObservabilityLogic } from './llmObservabilityLogic'
->>>>>>> f59dc5d6
 
 export const scene: SceneExport = {
     component: LLMObservabilityScene,
 }
 
-<<<<<<< HEAD
-=======
 const Filters = (): JSX.Element => {
     const {
         dateFilter: { dateTo, dateFrom },
@@ -75,7 +64,6 @@
     )
 }
 
->>>>>>> f59dc5d6
 const IngestionStatusCheck = (): JSX.Element | null => {
     const { hasSentAiGenerationEvent } = useValues(llmObservabilityLogic)
     if (hasSentAiGenerationEvent !== false) {
@@ -134,41 +122,31 @@
     )
 }
 
+export function LLMObservabilityTraces(): JSX.Element {
+    const { query } = useValues(llmObservabilityLogic)
+    return <Query query={query} />
+}
+
 export function LLMObservabilityScene(): JSX.Element {
     const { activeTab } = useValues(llmObservabilityLogic)
-<<<<<<< HEAD
-    const { setActiveTab } = useActions(llmObservabilityLogic)
-=======
->>>>>>> f59dc5d6
 
     return (
-        <>
+        <BindLogic logic={dataNodeCollectionLogic} props={{ key: LLM_OBSERVABILITY_DATA_COLLECTION_NODE_ID }}>
             <IngestionStatusCheck />
             <LemonTabs
                 activeKey={activeTab}
-<<<<<<< HEAD
-                onChange={setActiveTab}
-                tabs={[
-                    {
-                        key: LLMObservabilityTab.Dashboard,
-                        label: 'Overview',
-                        content: <LLMObservabilityDashboard />,
-                    },
-                    {
-                        key: LLMObservabilityTab.Traces,
-                        label: 'Traces',
-                        content: <LLMObservabilityTraces />,
-                    },
-                ]}
-            />
-        </>
-=======
                 tabs={[
                     {
                         key: 'dashboard',
                         label: 'Dashboard',
                         content: <LLMObservabilityDashboard />,
                         link: urls.llmObservability('dashboard'),
+                    },
+                    {
+                        key: 'traces',
+                        label: 'Traces',
+                        content: <LLMObservabilityTraces />,
+                        link: urls.llmObservability('traces'),
                     },
                     {
                         key: 'generations',
@@ -179,6 +157,5 @@
                 ]}
             />
         </BindLogic>
->>>>>>> f59dc5d6
     )
 }