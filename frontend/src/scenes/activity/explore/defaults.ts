--- conflicted
+++ resolved
@@ -2,28 +2,6 @@
 import { DataTableNode, NodeKind } from '~/queries/schema/schema-general'
 import { AnyPropertyFilter } from '~/types'
 
-<<<<<<< HEAD
-export const getDefaultEventsSceneQuery = (properties?: AnyPropertyFilter[]): DataTableNode => {
-    const columns = [...defaultDataTableColumns(NodeKind.EventsQuery)]
-    // Add inserted_at column for recent events table
-    if (!columns.includes('inserted_at')) {
-        columns.push('inserted_at')
-    }
-
-    return {
-        kind: NodeKind.DataTableNode,
-        full: true,
-        source: {
-            kind: NodeKind.EventsQuery,
-            select: columns,
-            orderBy: ['inserted_at DESC'],
-            after: '-24h',
-            useRecentEventsTable: true,
-            ...(properties ? { properties } : {}),
-            modifiers: {
-                usePresortedEventsTable: true,
-            },
-=======
 export const getDefaultEventsSceneQuery = (properties?: AnyPropertyFilter[]): DataTableNode => ({
     kind: NodeKind.DataTableNode,
     full: true,
@@ -36,7 +14,6 @@
         ...(properties ? { properties } : {}),
         modifiers: {
             usePresortedEventsTable: true,
->>>>>>> aef48bdc
         },
         propertiesViaUrl: true,
         showSavedQueries: true,
