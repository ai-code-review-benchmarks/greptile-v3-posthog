--- conflicted
+++ resolved
@@ -65,13 +65,8 @@
         sessionPlayerData: {
             loadSessionPlayer: async (sessionRecordingId: SessionRecordingId): Promise<eventWithTime[]> => {
                 const params = toParams({ session_recording_id: sessionRecordingId })
-<<<<<<< HEAD
                 const response = await api.get(`api/projects/@current/events/session_recording?${params}`)
-                return response.result
-=======
-                const response = await api.get(`api/event/session_recording?${params}`)
                 return response.result.snapshots
->>>>>>> 6426408c
             },
         },
     }),
