import { kea } from 'kea'
import api from 'lib/api'
import moment from 'moment'
import equal from 'fast-deep-equal'
import { toParams } from 'lib/utils'
import { sessionsTableLogicType } from 'types/scenes/sessions/sessionsTableLogicType'
import { EventType, PropertyFilter, SessionsPropertyFilter, SessionType } from '~/types'
import { router } from 'kea-router'
import { sessionsFiltersLogic } from 'scenes/sessions/filters/sessionsFiltersLogic'

type Moment = moment.Moment

type SessionRecordingId = string

interface Params {
    date?: string
    properties?: any
    sessionRecordingId?: SessionRecordingId
    filters?: Array<SessionsPropertyFilter>
}

export const sessionsTableLogic = kea<
    sessionsTableLogicType<Moment, SessionType, SessionRecordingId, PropertyFilter, SessionsPropertyFilter, EventType>
>({
    props: {} as {
        personIds?: string[]
    },
    connect: {
        values: [sessionsFiltersLogic, ['filters']],
        actions: [sessionsFiltersLogic, ['setAllFilters']],
    },
    loaders: ({ actions, values, props }) => ({
        sessions: {
            __default: [] as SessionType[],
            loadSessions: async (_: any, breakpoint) => {
                const { selectedDateURLparam } = values
                const params = toParams({
                    date_from: selectedDateURLparam,
                    date_to: selectedDateURLparam,
                    offset: 0,
                    distinct_id: props.personIds ? props.personIds[0] : '',
                    filters: values.filters,
                    properties: values.properties,
                })
                await breakpoint(10)
                const response = await api.get(`api/event/sessions/?${params}`)
                breakpoint()
                actions.setPagination(response.pagination)
                return response.result
            },
        },
    }),
    actions: () => ({
        setPagination: (pagination: Record<string, any> | null) => ({ pagination }),
        fetchNextSessions: true,
        appendNewSessions: (sessions) => ({ sessions }),
        previousDay: true,
        nextDay: true,
        applyFilters: true,
        setFilters: (properties: Array<PropertyFilter>, selectedDate: Moment | null) => ({ properties, selectedDate }),
        setSessionRecordingId: (sessionRecordingId: SessionRecordingId) => ({ sessionRecordingId }),
        closeSessionPlayer: true,
<<<<<<< HEAD
        loadSessionEvents: (session: SessionType) => ({ session }),
        addSessionEvents: (session: SessionType, events: EventType[]) => ({ session, events }),
=======
        setLastAppliedFilters: (filters: SessionsPropertyFilter[]) => ({ filters }),
>>>>>>> c245af6a
    }),
    reducers: {
        sessions: {
            appendNewSessions: (state, { sessions }) => [...state, ...sessions],
            loadSessionsFailure: () => [],
        },
        isLoadingNext: [false, { fetchNextSessions: () => true, appendNewSessions: () => false }],
        pagination: [
            null as Record<string, any> | null,
            {
                setPagination: (_, { pagination }) => pagination,
                loadSessionsFailure: () => null,
            },
        ],
        selectedDate: [null as null | Moment, { setFilters: (_, { selectedDate }) => selectedDate }],
        properties: [
            [] as PropertyFilter[],
            {
                setFilters: (_, { properties }) => properties,
            },
        ],
        sessionRecordingId: [
            null as SessionRecordingId | null,
            {
                setSessionRecordingId: (_, { sessionRecordingId }) => sessionRecordingId,
                closeSessionPlayer: () => null,
            },
        ],
<<<<<<< HEAD
        loadedSessionEvents: [
            {} as Record<string, EventType[] | undefined>,
            {
                addSessionEvents: (state, { session, events }) => ({
                    ...state,
                    [session.global_session_id]: events,
                }),
=======
        lastAppliedFilters: [
            [] as SessionsPropertyFilter[],
            {
                setLastAppliedFilters: (_, { filters }) => filters,
>>>>>>> c245af6a
            },
        ],
    },
    selectors: {
        selectedDateURLparam: [(s) => [s.selectedDate], (selectedDate) => selectedDate?.format('YYYY-MM-DD')],
        orderedSessionRecordingIds: [
            (selectors) => [selectors.sessions],
            (sessions: SessionType[]): SessionRecordingId[] =>
                Array.from(new Set(sessions.flatMap((session) => session.session_recording_ids))),
        ],
        firstRecordingId: [
            (selectors) => [selectors.orderedSessionRecordingIds],
            (ids: SessionRecordingId[]): SessionRecordingId | null => ids[0] || null,
        ],
        filtersDirty: [
            (selectors) => [selectors.filters, selectors.lastAppliedFilters],
            (filters, lastFilters): boolean => !equal(filters, lastFilters),
        ],
    },
    listeners: ({ values, actions, props }) => ({
        fetchNextSessions: async (_, breakpoint) => {
            const params = toParams({
                date_from: values.selectedDateURLparam,
                date_to: values.selectedDateURLparam,
                pagination: values.pagination,
                distinct_id: props.personIds ? props.personIds[0] : '',
                properties: values.properties,
            })
            const response = await api.get(`api/event/sessions/?${params}`)
            breakpoint()
            actions.setPagination(response.pagination)
            actions.appendNewSessions(response.result)
        },
        applyFilters: () => {
            actions.setPagination(null)
            actions.loadSessions(true)
            actions.setLastAppliedFilters(values.filters)
        },
        setFilters: () => {
            actions.setPagination(null)
            actions.loadSessions(true)
        },
        previousDay: () => {
            actions.setFilters(values.properties, moment(values.selectedDate).add(-1, 'day'))
        },
        nextDay: () => {
            actions.setFilters(values.properties, moment(values.selectedDate).add(1, 'day'))
        },
        loadSessionEvents: async ({ session }, breakpoint) => {
            if (!values.loadedSessionEvents[session.global_session_id]) {
                const params = {
                    distinct_id: session.distinct_id,
                    date_from: session.start_time,
                    date_to: session.end_time,
                }

                await breakpoint(200)

                const response = await api.get(`api/event/session_events?${toParams(params)}`)
                actions.addSessionEvents(session, response.result)
            }
        },
    }),
    actionToUrl: ({ values }) => {
        const buildURL = (overrides: Partial<Params> = {}): [string, Params] => {
            const today = moment().startOf('day').format('YYYY-MM-DD')

            const { properties } = router.values.searchParams // eslint-disable-line

            const params: Params = {
                date: values.selectedDateURLparam !== today ? values.selectedDateURLparam : undefined,
                properties: properties || undefined,
                sessionRecordingId: values.sessionRecordingId || undefined,
                filters: values.filters,
                ...overrides,
            }

            return [router.values.location.pathname, params]
        }

        return {
            setFilters: () => buildURL(),
            loadSessions: () => buildURL(),
            setSessionRecordingId: () => buildURL(),
            closeSessionPlayer: () => buildURL({ sessionRecordingId: undefined }),
        }
    },
    urlToAction: ({ actions, values }) => ({
        '*': (_: any, params: Params) => {
            const newDate = params.date ? moment(params.date).startOf('day') : moment().startOf('day')

            if (
                JSON.stringify(params.properties || []) !== JSON.stringify(values.properties) ||
                !values.selectedDate ||
                values.selectedDate.format('YYYY-MM-DD') !== newDate.format('YYYY-MM-DD')
            ) {
                actions.setFilters(params.properties || [], newDate)
            } else if (values.sessions.length === 0) {
                actions.loadSessions(true)
            }

            if (params.sessionRecordingId && params.sessionRecordingId !== values.sessionRecordingId) {
                actions.setSessionRecordingId(params.sessionRecordingId)
            }

            if (JSON.stringify(params.filters || {}) !== JSON.stringify(values.filters)) {
                actions.setAllFilters(params.filters || [])
                actions.applyFilters()
            }
        },
    }),
})<|MERGE_RESOLUTION|>--- conflicted
+++ resolved
@@ -60,12 +60,9 @@
         setFilters: (properties: Array<PropertyFilter>, selectedDate: Moment | null) => ({ properties, selectedDate }),
         setSessionRecordingId: (sessionRecordingId: SessionRecordingId) => ({ sessionRecordingId }),
         closeSessionPlayer: true,
-<<<<<<< HEAD
         loadSessionEvents: (session: SessionType) => ({ session }),
         addSessionEvents: (session: SessionType, events: EventType[]) => ({ session, events }),
-=======
         setLastAppliedFilters: (filters: SessionsPropertyFilter[]) => ({ filters }),
->>>>>>> c245af6a
     }),
     reducers: {
         sessions: {
@@ -94,7 +91,6 @@
                 closeSessionPlayer: () => null,
             },
         ],
-<<<<<<< HEAD
         loadedSessionEvents: [
             {} as Record<string, EventType[] | undefined>,
             {
@@ -102,12 +98,12 @@
                     ...state,
                     [session.global_session_id]: events,
                 }),
-=======
+            },
+        ],
         lastAppliedFilters: [
             [] as SessionsPropertyFilter[],
             {
                 setLastAppliedFilters: (_, { filters }) => filters,
->>>>>>> c245af6a
             },
         ],
     },
