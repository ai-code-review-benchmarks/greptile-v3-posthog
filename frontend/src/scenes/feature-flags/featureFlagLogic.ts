import { actions, afterMount, connect, kea, key, listeners, path, props, reducers, selectors } from 'kea'
import { forms } from 'kea-forms'
import { loaders } from 'kea-loaders'
import { router, urlToAction } from 'kea-router'
import api from 'lib/api'
import { TaxonomicFilterGroupType } from 'lib/components/TaxonomicFilter/types'
import { dayjs } from 'lib/dayjs'
import { lemonToast } from 'lib/lemon-ui/lemonToast'
import { convertPropertyGroupToProperties, deleteWithUndo, sum, toParams } from 'lib/utils'
import { eventUsageLogic } from 'lib/utils/eventUsageLogic'
import { dashboardsLogic } from 'scenes/dashboard/dashboards/dashboardsLogic'
import { newDashboardLogic } from 'scenes/dashboard/newDashboardLogic'
import { NEW_EARLY_ACCESS_FEATURE } from 'scenes/early-access-features/earlyAccessFeatureLogic'
import { featureFlagsLogic } from 'scenes/feature-flags/featureFlagsLogic'
import { filterTrendsClientSideParams } from 'scenes/insights/sharedUtils'
import { cleanFilters } from 'scenes/insights/utils/cleanFilters'
import { NEW_SURVEY, NewSurvey } from 'scenes/surveys/constants'
import { urls } from 'scenes/urls'
import { userLogic } from 'scenes/userLogic'

import { groupsModel } from '~/models/groupsModel'
import {
    AnyPropertyFilter,
    AvailableFeature,
    Breadcrumb,
    DashboardBasicType,
    EarlyAccessFeatureType,
    FeatureFlagGroupType,
    FeatureFlagRollbackConditions,
    FeatureFlagType,
    FilterType,
    InsightModel,
    InsightType,
    MultivariateFlagOptions,
    MultivariateFlagVariant,
    NewEarlyAccessFeatureType,
    OrganizationFeatureFlag,
    PropertyFilterType,
    PropertyOperator,
    RolloutConditionType,
    Survey,
    SurveyQuestionType,
    UserBlastRadiusType,
} from '~/types'
<<<<<<< HEAD

import { organizationLogic } from '../organizationLogic'
=======
import api from 'lib/api'
import { router, urlToAction } from 'kea-router'
import { sum, toParams } from 'lib/utils'
import { deleteWithUndo } from 'lib/utils/deleteWithUndo'
import { urls } from 'scenes/urls'
>>>>>>> 897a4584
import { teamLogic } from '../teamLogic'
import type { featureFlagLogicType } from './featureFlagLogicType'
import { featureFlagPermissionsLogic } from './featureFlagPermissionsLogic'
<<<<<<< HEAD
=======
import { userLogic } from 'scenes/userLogic'
import { newDashboardLogic } from 'scenes/dashboard/newDashboardLogic'
import { dashboardsLogic } from 'scenes/dashboard/dashboards/dashboardsLogic'
import { organizationLogic } from '../organizationLogic'
import { NEW_EARLY_ACCESS_FEATURE } from 'scenes/early-access-features/earlyAccessFeatureLogic'
import { NEW_SURVEY, NewSurvey } from 'scenes/surveys/constants'
import { convertPropertyGroupToProperties } from 'lib/components/PropertyFilters/utils'
import { Scene } from 'scenes/sceneTypes'
>>>>>>> 897a4584

const getDefaultRollbackCondition = (): FeatureFlagRollbackConditions => ({
    operator: 'gt',
    threshold_type: RolloutConditionType.Sentry,
    threshold: 50,
    threshold_metric: {
        ...cleanFilters({
            insight: InsightType.TRENDS,
            date_from: dayjs().subtract(7, 'day').format('YYYY-MM-DDTHH:mm'),
            date_to: dayjs().endOf('d').format('YYYY-MM-DDTHH:mm'),
        }),
    },
})

const NEW_FLAG: FeatureFlagType = {
    id: null,
    created_at: null,
    key: '',
    name: '',
    filters: {
        groups: [{ properties: [], rollout_percentage: 0, variant: null }],
        multivariate: null,
        payloads: {},
    },
    deleted: false,
    active: true,
    created_by: null,
    is_simple_flag: false,
    rollout_percentage: null,
    ensure_experience_continuity: false,
    experiment_set: null,
    features: [],
    rollback_conditions: [],
    surveys: null,
    performed_rollback: false,
    can_edit: true,
    tags: [],
}
const NEW_VARIANT = {
    key: '',
    name: '',
    rollout_percentage: 0,
}
const EMPTY_MULTIVARIATE_OPTIONS: MultivariateFlagOptions = {
    variants: [
        {
            key: '',
            name: '',
            rollout_percentage: 100,
        },
    ],
}

/** Check whether a string is a valid feature flag key. If not, a reason string is returned - otherwise undefined. */
export function validateFeatureFlagKey(key: string): string | undefined {
    return !key
        ? 'You need to set a key'
        : !key.match?.(/^([A-z]|[a-z]|[0-9]|-|_)+$/)
        ? 'Only letters, numbers, hyphens (-) & underscores (_) are allowed.'
        : undefined
}

export interface FeatureFlagLogicProps {
    id: number | 'new' | 'link'
}

// KLUDGE: Payloads are returned in a <variant-key>: <payload> mapping.
// This doesn't work for forms because variant-keys can be updated too which would invalidate the dictionary entry.
// If a multivariant flag is returned, the payload dictionary will be transformed to be <variant-key-index>: <payload>
const variantKeyToIndexFeatureFlagPayloads = (flag: FeatureFlagType): FeatureFlagType => {
    if (!flag.filters.multivariate) {
        return flag
    }

    const newPayloads = {}
    flag.filters.multivariate?.variants.forEach((variant, index) => {
        newPayloads[index] = flag.filters.payloads?.[variant.key]
    })
    return {
        ...flag,
        filters: {
            ...flag.filters,
            payloads: newPayloads,
        },
    }
}

const indexToVariantKeyFeatureFlagPayloads = (flag: Partial<FeatureFlagType>): Partial<FeatureFlagType> => {
    if (flag.filters?.multivariate) {
        const newPayloads = {}
        flag.filters?.multivariate?.variants.forEach(({ key }, index) => {
            const payload = flag.filters?.payloads?.[index]
            if (payload) {
                newPayloads[key] = payload
            }
        })
        return {
            ...flag,
            filters: {
                ...flag.filters,
                payloads: newPayloads,
            },
        }
    }
    if (flag.filters && !flag.filters.multivariate) {
        let cleanedPayloadValue = {}
        if (flag.filters.payloads?.['true']) {
            cleanedPayloadValue = { true: flag.filters.payloads['true'] }
        }
        return {
            ...flag,
            filters: {
                ...flag.filters,
                payloads: cleanedPayloadValue,
            },
        }
    }
    return flag
}

export const featureFlagLogic = kea<featureFlagLogicType>([
    path(['scenes', 'feature-flags', 'featureFlagLogic']),
    props({} as FeatureFlagLogicProps),
    key(({ id }) => id ?? 'unknown'),
    connect((props: FeatureFlagLogicProps) => ({
        values: [
            teamLogic,
            ['currentTeamId'],
            groupsModel,
            ['groupTypes', 'groupsTaxonomicTypes', 'aggregationLabel'],
            userLogic,
            ['hasAvailableFeature'],
            dashboardsLogic,
            ['dashboards'],
            organizationLogic,
            ['currentOrganization'],
        ],
        actions: [
            newDashboardLogic({ featureFlagId: typeof props.id === 'number' ? props.id : undefined }),
            ['submitNewDashboardSuccessWithResult'],
        ],
    })),
    actions({
        setFeatureFlag: (featureFlag: FeatureFlagType) => ({ featureFlag }),
        setFeatureFlagMissing: true,
        addConditionSet: true,
        addRollbackCondition: true,
        setAggregationGroupTypeIndex: (value: number | null) => ({ value }),
        removeConditionSet: (index: number) => ({ index }),
        removeRollbackCondition: (index: number) => ({ index }),
        duplicateConditionSet: (index: number) => ({ index }),
        updateConditionSet: (
            index: number,
            newRolloutPercentage?: number | null,
            newProperties?: AnyPropertyFilter[],
            newVariant?: string | null
        ) => ({
            index,
            newRolloutPercentage,
            newProperties,
            newVariant,
        }),
        deleteFeatureFlag: (featureFlag: Partial<FeatureFlagType>) => ({ featureFlag }),
        setMultivariateEnabled: (enabled: boolean) => ({ enabled }),
        setMultivariateOptions: (multivariateOptions: MultivariateFlagOptions | null) => ({ multivariateOptions }),
        addVariant: true,
        duplicateVariant: (index: number) => ({ index }),
        removeVariant: (index: number) => ({ index }),
        editFeatureFlag: (editing: boolean) => ({ editing }),
        distributeVariantsEqually: true,
        loadInsightAtIndex: (index: number, filters: Partial<FilterType>) => ({ index, filters }),
        setInsightResultAtIndex: (index: number, average: number) => ({ index, average }),
        loadAllInsightsForFlag: true,
        setAffectedUsers: (index: number, count?: number) => ({ index, count }),
        setTotalUsers: (count: number) => ({ count }),
        triggerFeatureFlagUpdate: (payload: Partial<FeatureFlagType>) => ({ payload }),
        generateUsageDashboard: true,
        enrichUsageDashboard: true,
        setCopyDestinationProject: (id: number | null) => ({ id }),
    }),
    forms(({ actions, values }) => ({
        featureFlag: {
            defaults: { ...NEW_FLAG } as FeatureFlagType,
            errors: ({ key, filters }) => ({
                key: validateFeatureFlagKey(key),
                filters: {
                    multivariate: {
                        variants: filters?.multivariate?.variants?.map(
                            ({ key: variantKey }: MultivariateFlagVariant) => ({
                                key: validateFeatureFlagKey(variantKey),
                            })
                        ),
                    },
                    groups: values.propertySelectErrors,
                },
            }),
            submit: (featureFlag) => {
                actions.saveFeatureFlag(featureFlag)
            },
        },
    })),
    reducers({
        featureFlag: [
            { ...NEW_FLAG } as FeatureFlagType,
            {
                setFeatureFlag: (_, { featureFlag }) => {
                    if (featureFlag.filters.groups) {
                        const groups = featureFlag.filters.groups.map((group) => {
                            if (group.properties) {
                                return {
                                    ...group,
                                    properties: convertPropertyGroupToProperties(
                                        group.properties
                                    ) as AnyPropertyFilter[],
                                }
                            }
                            return group
                        })
                        return { ...featureFlag, filters: { ...featureFlag?.filters, groups } }
                    }
                    return featureFlag
                },
                addConditionSet: (state) => {
                    if (!state) {
                        return state
                    }
                    const groups = [
                        ...(state?.filters?.groups || []),
                        { properties: [], rollout_percentage: 0, variant: null },
                    ]
                    return { ...state, filters: { ...state.filters, groups } }
                },
                addRollbackCondition: (state) => {
                    if (!state) {
                        return state
                    }
                    return {
                        ...state,
                        rollback_conditions: [...state.rollback_conditions, getDefaultRollbackCondition()],
                    }
                },
                removeRollbackCondition: (state, { index }) => {
                    if (!state) {
                        return state
                    }
                    const rollback_conditions = [...state.rollback_conditions]
                    rollback_conditions.splice(index, 1)
                    return { ...state, rollback_conditions: rollback_conditions }
                },
                updateConditionSet: (state, { index, newRolloutPercentage, newProperties, newVariant }) => {
                    if (!state) {
                        return state
                    }

                    const groups = [...(state?.filters?.groups || [])]
                    if (newRolloutPercentage !== undefined) {
                        groups[index] = { ...groups[index], rollout_percentage: newRolloutPercentage }
                    }

                    if (newProperties !== undefined) {
                        groups[index] = { ...groups[index], properties: newProperties }
                    }

                    if (newVariant !== undefined) {
                        groups[index] = { ...groups[index], variant: newVariant }
                    }

                    return { ...state, filters: { ...state.filters, groups } }
                },
                removeConditionSet: (state, { index }) => {
                    if (!state) {
                        return state
                    }
                    const groups = [...state.filters.groups]
                    groups.splice(index, 1)
                    return { ...state, filters: { ...state.filters, groups } }
                },
                duplicateConditionSet: (state, { index }) => {
                    if (!state) {
                        return state
                    }
                    const groups = state.filters.groups.concat([state.filters.groups[index]])
                    return { ...state, filters: { ...state.filters, groups } }
                },
                setMultivariateOptions: (state, { multivariateOptions }) => {
                    if (!state) {
                        return state
                    }
                    return { ...state, filters: { ...state.filters, multivariate: multivariateOptions } }
                },
                addVariant: (state) => {
                    if (!state) {
                        return state
                    }
                    const variants = [...(state.filters.multivariate?.variants || [])]
                    return {
                        ...state,
                        filters: {
                            ...state.filters,
                            multivariate: {
                                ...(state.filters.multivariate || {}),
                                variants: [...variants, NEW_VARIANT],
                            },
                        },
                    }
                },
                removeVariant: (state, { index }) => {
                    if (!state) {
                        return state
                    }
                    const variants = [...(state.filters.multivariate?.variants || [])]
                    variants.splice(index, 1)
                    return {
                        ...state,
                        filters: {
                            ...state.filters,
                            multivariate: {
                                ...state.filters.multivariate,
                                variants,
                            },
                        },
                    }
                },
                distributeVariantsEqually: (state) => {
                    // Adjust the variants to be as evenly distributed as possible,
                    // taking integer rounding into account
                    if (!state) {
                        return state
                    }
                    const variants = [...(state.filters.multivariate?.variants || [])]
                    const numVariants = variants.length
                    if (numVariants > 0 && numVariants <= 100) {
                        const percentageRounded = Math.round(100 / numVariants)
                        const totalRounded = percentageRounded * numVariants
                        const delta = totalRounded - 100
                        variants.forEach((variant, index) => {
                            variants[index] = { ...variant, rollout_percentage: percentageRounded }
                        })
                        // Apply the rounding error to the last index
                        variants[numVariants - 1] = {
                            ...variants[numVariants - 1],
                            rollout_percentage: percentageRounded - delta,
                        }
                    }
                    return {
                        ...state,
                        filters: {
                            ...state.filters,
                            multivariate: {
                                ...state.filters.multivariate,
                                variants,
                            },
                        },
                    }
                },
                setAggregationGroupTypeIndex: (state, { value }) => {
                    if (!state || state.filters.aggregation_group_type_index == value) {
                        return state
                    }

                    const originalRolloutPercentage = state.filters.groups[0].rollout_percentage

                    return {
                        ...state,
                        filters: {
                            ...state.filters,
                            aggregation_group_type_index: value,
                            // :TRICKY: We reset property filters after changing what you're aggregating by.
                            groups: [{ properties: [], rollout_percentage: originalRolloutPercentage, variant: null }],
                        },
                    }
                },
                createEarlyAccessFeatureSuccess: (state, { newEarlyAccessFeature }) => {
                    if (!state) {
                        return state
                    }
                    return {
                        ...state,
                        features: [...(state.features || []), newEarlyAccessFeature],
                    }
                },
                createSurveySuccess: (state, { newSurvey }) => {
                    if (!state) {
                        return state
                    }
                    return {
                        ...state,
                        surveys: [...(state.surveys || []), newSurvey],
                    }
                },
            },
        ],
        featureFlagMissing: [false, { setFeatureFlagMissing: () => true }],
        isEditingFlag: [
            false,
            {
                editFeatureFlag: (_, { editing }) => editing,
            },
        ],
        insightRollingAverages: [
            {},
            {
                setInsightResultAtIndex: (state, { index, average }) => ({
                    ...state,
                    [`${index}`]: average,
                }),
            },
        ],
        affectedUsers: [
            { 0: -1 },
            {
                setAffectedUsers: (state, { index, count }) => ({
                    ...state,
                    [index]: count,
                }),
                resetFeatureFlag: () => ({ 0: -1 }),
                loadFeatureFlag: () => ({ 0: -1 }),
            },
        ],
        totalUsers: [
            null as number | null,
            {
                setTotalUsers: (_, { count }) => count,
            },
        ],
        copyDestinationProject: [
            null as number | null,
            {
                setCopyDestinationProject: (_, { id }) => id,
            },
        ],
    }),
    loaders(({ values, props, actions }) => ({
        featureFlag: {
            loadFeatureFlag: async () => {
                if (props.id && props.id !== 'new' && props.id !== 'link') {
                    try {
                        const retrievedFlag: FeatureFlagType = await api.featureFlags.get(props.id)
                        return variantKeyToIndexFeatureFlagPayloads(retrievedFlag)
                    } catch (e) {
                        actions.setFeatureFlagMissing()
                        throw e
                    }
                }
                return NEW_FLAG
            },
            saveFeatureFlag: async (updatedFlag: Partial<FeatureFlagType>) => {
                const { created_at, id, ...flag } = updatedFlag

                const preparedFlag = indexToVariantKeyFeatureFlagPayloads(flag)

                try {
                    let savedFlag: FeatureFlagType
                    if (!updatedFlag.id) {
                        savedFlag = await api.create(`api/projects/${values.currentTeamId}/feature_flags`, preparedFlag)
                        if (values.roleBasedAccessEnabled && savedFlag.id) {
                            featureFlagPermissionsLogic({ flagId: null })?.actions.addAssociatedRoles(savedFlag.id)
                        }
                    } else {
                        savedFlag = await api.update(
                            `api/projects/${values.currentTeamId}/feature_flags/${updatedFlag.id}`,
                            preparedFlag
                        )
                    }

                    return variantKeyToIndexFeatureFlagPayloads(savedFlag)
                } catch (error: any) {
                    if (error.code === 'behavioral_cohort_found' || error.code === 'cohort_does_not_exist') {
                        eventUsageLogic.actions.reportFailedToCreateFeatureFlagWithCohort(error.code, error.detail)
                    }
                    throw error
                }
            },
        },
        relatedInsights: [
            [] as InsightModel[],
            {
                loadRelatedInsights: async () => {
                    if (props.id && props.id !== 'new' && values.featureFlag.key) {
                        const response = await api.get(
                            `api/projects/${values.currentTeamId}/insights/?feature_flag=${values.featureFlag.key}&order=-created_at`
                        )
                        return response.results
                    }
                    return []
                },
            },
        ],
        sentryStats: [
            {} as { total_count?: number; sentry_integration_enabled?: number },
            {
                loadSentryStats: async () => {
                    return await api.get(`api/sentry_stats/`)
                },
            },
        ],
        // used to generate a new early access feature
        // but all subsequent operations after generation should occur via the earlyAccessFeatureLogic
        newEarlyAccessFeature: [
            null as EarlyAccessFeatureType | null,
            {
                createEarlyAccessFeature: async () => {
                    const newEarlyAccessFeature = {
                        ...NEW_EARLY_ACCESS_FEATURE,
                        name: `Early access: ${values.featureFlag.key}`,
                        feature_flag_id: values.featureFlag.id,
                    }
                    return await api.earlyAccessFeatures.create(newEarlyAccessFeature as NewEarlyAccessFeatureType)
                },
            },
        ],
        // used to generate a new survey
        // but all subsequent operations after generation should occur via the surveyLogic
        newSurvey: [
            null as Survey | null,
            {
                createSurvey: async () => {
                    const newSurvey = {
                        ...NEW_SURVEY,
                        name: `Survey: ${values.featureFlag.key}`,
                        linked_flag_id: values.featureFlag.id,
                        questions: [
                            {
                                type: SurveyQuestionType.Open,
                                question: `What do you think of ${values.featureFlag.key}?`,
                            },
                        ],
                    }
                    return await api.surveys.create(newSurvey as NewSurvey)
                },
            },
        ],
        projectsWithCurrentFlag: {
            __default: [] as OrganizationFeatureFlag[],
            loadProjectsWithCurrentFlag: async () => {
                const orgId = values.currentOrganization?.id
                const flagKey = values.featureFlag.key

                const projects = await api.organizationFeatureFlags.get(orgId, flagKey)

                // Put current project first
                const currentProjectIdx = projects.findIndex((p) => p.team_id === values.currentTeamId)
                if (currentProjectIdx) {
                    const [currentProject] = projects.splice(currentProjectIdx, 1)
                    const sortedProjects = [currentProject, ...projects]
                    return sortedProjects
                }
                return projects
            },
        },
        featureFlagCopy: {
            copyFlag: async () => {
                const orgId = values.currentOrganization?.id
                const featureFlagKey = values.featureFlag.key
                const { copyDestinationProject, currentTeamId } = values

                if (currentTeamId && copyDestinationProject) {
                    return await api.organizationFeatureFlags.copy(orgId, {
                        feature_flag_key: featureFlagKey,
                        from_project: currentTeamId,
                        target_project_ids: [copyDestinationProject],
                    })
                }
            },
        },
    })),
    listeners(({ actions, values, props }) => ({
        submitNewDashboardSuccessWithResult: async ({ result }) => {
            await api.update(`api/projects/${values.currentTeamId}/feature_flags/${values.featureFlag.id}`, {
                analytics_dashboards: [result.id],
            })
        },
        generateUsageDashboard: async () => {
            if (props.id) {
                await api.create(`api/projects/${values.currentTeamId}/feature_flags/${props.id}/dashboard`)
                actions.loadFeatureFlag()
            }
        },
        enrichUsageDashboard: async (_, breakpoint) => {
            if (props.id) {
                await breakpoint(1000) // in ms
                await api.create(
                    `api/projects/${values.currentTeamId}/feature_flags/${props.id}/enrich_usage_dashboard`
                )
            }
        },
        saveFeatureFlagSuccess: ({ featureFlag }) => {
            lemonToast.success('Feature flag saved')
            featureFlagsLogic.findMounted()?.actions.updateFlag(featureFlag)
            featureFlag.id && router.actions.replace(urls.featureFlag(featureFlag.id))
            actions.editFeatureFlag(false)
        },
        deleteFeatureFlag: async ({ featureFlag }) => {
            await deleteWithUndo({
                endpoint: `projects/${values.currentTeamId}/feature_flags`,
                object: { name: featureFlag.key, id: featureFlag.id },
                callback: () => {
                    featureFlag.id && featureFlagsLogic.findMounted()?.actions.deleteFlag(featureFlag.id)
                    featureFlagsLogic.findMounted()?.actions.loadFeatureFlags()
                    router.actions.push(urls.featureFlags())
                },
            })
        },
        setMultivariateEnabled: async ({ enabled }) => {
            if (enabled) {
                actions.setMultivariateOptions(EMPTY_MULTIVARIATE_OPTIONS)
            } else {
                actions.setMultivariateOptions(null)
            }
        },
        loadFeatureFlagSuccess: async () => {
            actions.loadRelatedInsights()
            actions.loadAllInsightsForFlag()
        },
        loadInsightAtIndex: async ({ index, filters }) => {
            if (filters) {
                const response = await api.get(
                    `api/projects/${values.currentTeamId}/insights/trend/?${toParams(
                        filterTrendsClientSideParams(filters)
                    )}`
                )
                const counts = response.result?.[0]?.data
                const avg = Math.round(sum(counts) / 7)
                actions.setInsightResultAtIndex(index, avg)
            }
        },
        loadAllInsightsForFlag: () => {
            values.featureFlag.rollback_conditions?.forEach((condition, index) => {
                if (condition.threshold_metric) {
                    actions.loadInsightAtIndex(index, condition.threshold_metric)
                }
            })
        },
        addRollbackCondition: () => {
            const index = values.featureFlag.rollback_conditions.length - 1
            actions.loadInsightAtIndex(
                index,
                values.featureFlag.rollback_conditions[index].threshold_metric as FilterType
            )
        },
        updateConditionSet: async ({ index, newProperties }, breakpoint) => {
            if (newProperties) {
                // properties have changed, so we'll have to re-fetch affected users
                actions.setAffectedUsers(index, undefined)
            }

            if (
                !newProperties ||
                newProperties.some(
                    (property) =>
                        property.value === null ||
                        property.value === undefined ||
                        (Array.isArray(property.value) && property.value.length === 0)
                )
            ) {
                return
            }

            await breakpoint(1000) // in ms

            const response = await api.create(`api/projects/${values.currentTeamId}/feature_flags/user_blast_radius`, {
                condition: { properties: newProperties },
                group_type_index: values.featureFlag?.filters?.aggregation_group_type_index ?? null,
            })
            actions.setAffectedUsers(index, response.users_affected)
            actions.setTotalUsers(response.total_users)
        },
        addConditionSet: () => {
            actions.setAffectedUsers(values.featureFlag.filters.groups.length - 1, -1)
        },
        editFeatureFlag: async ({ editing }) => {
            if (!editing) {
                return
            }

            const usersAffected: Promise<UserBlastRadiusType>[] = []

            values.featureFlag?.filters?.groups?.forEach((condition, index) => {
                actions.setAffectedUsers(index, undefined)

                const properties = condition.properties
                if (
                    !properties ||
                    properties?.length === 0 ||
                    properties.some(
                        (property) =>
                            property.value === null ||
                            property.value === undefined ||
                            (Array.isArray(property.value) && property.value.length === 0)
                    )
                ) {
                    // don't compute for full rollouts or empty conditions
                    usersAffected.push(Promise.resolve({ users_affected: -1, total_users: -1 }))
                } else {
                    const responsePromise = api.create(
                        `api/projects/${values.currentTeamId}/feature_flags/user_blast_radius`,
                        {
                            condition,
                            group_type_index: values.featureFlag?.filters?.aggregation_group_type_index ?? null,
                        }
                    )

                    usersAffected.push(responsePromise)
                }
            })

            const results = await Promise.all(usersAffected)
            // Create action for all users affected
            results.forEach((result, index) => {
                actions.setAffectedUsers(index, result.users_affected)
                if (result.total_users !== -1) {
                    actions.setTotalUsers(result.total_users)
                }
            })
        },
        triggerFeatureFlagUpdate: async ({ payload }) => {
            if (values.featureFlag) {
                const updatedFlag = await api.update(
                    `api/projects/${values.currentTeamId}/feature_flags/${values.featureFlag.id}`,
                    payload
                )
                actions.setFeatureFlag(updatedFlag)
                featureFlagsLogic.findMounted()?.actions.updateFlag(updatedFlag)
            }
        },
        copyFlagSuccess: ({ featureFlagCopy }) => {
            if (featureFlagCopy?.success.length) {
                const operation = values.projectsWithCurrentFlag.find(
                    (p) => Number(p.team_id) === values.copyDestinationProject
                )
                    ? 'updated'
                    : 'copied'
                lemonToast.success(`Feature flag ${operation} successfully!`)
            } else {
                lemonToast.error(
                    `Error while saving feature flag: ${JSON.stringify(featureFlagCopy?.failed) || featureFlagCopy}`
                )
            }

            actions.loadProjectsWithCurrentFlag()
            actions.setCopyDestinationProject(null)
        },
    })),
    selectors({
        sentryErrorCount: [(s) => [s.sentryStats], (stats) => stats.total_count],
        sentryIntegrationEnabled: [(s) => [s.sentryStats], (stats) => !!stats.sentry_integration_enabled],
        props: [() => [(_, props) => props], (props) => props],
        multivariateEnabled: [(s) => [s.featureFlag], (featureFlag) => !!featureFlag?.filters.multivariate],
        roleBasedAccessEnabled: [
            (s) => [s.hasAvailableFeature],
            (hasAvailableFeature) => hasAvailableFeature(AvailableFeature.ROLE_BASED_ACCESS),
        ],
        variants: [(s) => [s.featureFlag], (featureFlag) => featureFlag?.filters.multivariate?.variants || []],
        nonEmptyVariants: [(s) => [s.variants], (variants) => variants.filter(({ key }) => !!key)],
        variantRolloutSum: [
            (s) => [s.variants],
            (variants) => variants.reduce((total: number, { rollout_percentage }) => total + rollout_percentage, 0),
        ],
        areVariantRolloutsValid: [
            (s) => [s.variants, s.variantRolloutSum],
            (variants, variantRolloutSum) =>
                variants.every(({ rollout_percentage }) => rollout_percentage >= 0 && rollout_percentage <= 100) &&
                variantRolloutSum === 100,
        ],
        aggregationTargetName: [
            (s) => [s.featureFlag, s.aggregationLabel],
            (featureFlag, aggregationLabel): string => {
                if (featureFlag && featureFlag.filters.aggregation_group_type_index != null) {
                    return aggregationLabel(featureFlag.filters.aggregation_group_type_index).plural
                }
                return 'users'
            },
        ],
        taxonomicGroupTypes: [
            (s) => [s.featureFlag, s.groupsTaxonomicTypes],
            (featureFlag, groupsTaxonomicTypes): TaxonomicFilterGroupType[] => {
                if (
                    featureFlag &&
                    featureFlag.filters.aggregation_group_type_index != null &&
                    groupsTaxonomicTypes.length > 0
                ) {
                    return [groupsTaxonomicTypes[featureFlag.filters.aggregation_group_type_index]]
                }

                return [TaxonomicFilterGroupType.PersonProperties, TaxonomicFilterGroupType.Cohorts]
            },
        ],
        breadcrumbs: [
            (s) => [s.featureFlag],
            (featureFlag): Breadcrumb[] => [
                {
                    key: Scene.FeatureFlags,
                    name: 'Feature Flags',
                    path: urls.featureFlags(),
                },
                { key: featureFlag.id || 'unknown', name: featureFlag.key || 'Unnamed' },
            ],
        ],
        propertySelectErrors: [
            (s) => [s.featureFlag],
            (featureFlag) => {
                return featureFlag?.filters?.groups?.map(({ properties }: FeatureFlagGroupType) => ({
                    properties: properties?.map((property: AnyPropertyFilter) => ({
                        value:
                            property.value === null ||
                            property.value === undefined ||
                            (Array.isArray(property.value) && property.value.length === 0)
                                ? "Property filters can't be empty"
                                : undefined,
                    })),
                }))
            },
        ],
        computeBlastRadiusPercentage: [
            (s) => [s.affectedUsers, s.totalUsers],
            (affectedUsers, totalUsers) => (rolloutPercentage, index) => {
                let effectiveRolloutPercentage = rolloutPercentage
                if (rolloutPercentage === undefined || rolloutPercentage === null) {
                    effectiveRolloutPercentage = 100
                }

                if (
                    affectedUsers[index] === -1 ||
                    totalUsers === -1 ||
                    !totalUsers ||
                    affectedUsers[index] === undefined
                ) {
                    return effectiveRolloutPercentage
                }

                let effectiveTotalUsers = totalUsers
                if (effectiveTotalUsers === 0) {
                    effectiveTotalUsers = 1
                }

                return effectiveRolloutPercentage * (affectedUsers[index] / effectiveTotalUsers)
            },
        ],
        approximateTotalBlastRadius: [
            (s) => [s.computeBlastRadiusPercentage, s.featureFlag],
            (computeBlastRadiusPercentage, featureFlag) => {
                if (!featureFlag || !featureFlag.filters.groups) {
                    return 0
                }

                let total = 0
                featureFlag.filters.groups.forEach((group, index) => {
                    total += computeBlastRadiusPercentage(group.rollout_percentage, index)
                })

                return Math.min(total, 100)
            },
        ],
        filteredDashboards: [
            (s) => [s.dashboards, s.featureFlag],
            (dashboards, featureFlag) => {
                if (!featureFlag) {
                    return dashboards
                }

                return dashboards.filter((dashboard: DashboardBasicType) => {
                    return featureFlag.analytics_dashboards?.includes(dashboard.id)
                })
            },
        ],
        recordingFilterForFlag: [
            (s) => [s.featureFlag],
            (featureFlag) => {
                const flagKey = featureFlag?.key
                if (!flagKey) {
                    return {}
                }

                const defaultEntityFilterOnFlag: Partial<FilterType> = {
                    events: [
                        {
                            id: '$feature_flag_called',
                            name: '$feature_flag_called',
                            type: 'events',
                            properties: [
                                {
                                    key: '$feature/' + flagKey,
                                    type: PropertyFilterType.Event,
                                    value: ['false'],
                                    operator: PropertyOperator.IsNot,
                                },
                                {
                                    key: '$feature/' + flagKey,
                                    type: PropertyFilterType.Event,
                                    value: 'is_set',
                                    operator: PropertyOperator.IsSet,
                                },
                                {
                                    key: '$feature_flag',
                                    type: PropertyFilterType.Event,
                                    value: flagKey,
                                    operator: PropertyOperator.Exact,
                                },
                            ],
                        },
                    ],
                }

                if (featureFlag.has_enriched_analytics) {
                    return {
                        events: [
                            {
                                id: '$feature_interaction',
                                type: 'events',
                                order: 0,
                                name: '$feature_interaction',
                                properties: [
                                    { key: 'feature_flag', value: [flagKey], operator: 'exact', type: 'event' },
                                ],
                            },
                        ],
                    }
                } else {
                    return defaultEntityFilterOnFlag
                }
            },
        ],
        hasEarlyAccessFeatures: [
            (s) => [s.featureFlag],
            (featureFlag) => {
                return (featureFlag?.features?.length || 0) > 0
            },
        ],
        canCreateEarlyAccessFeature: [
            (s) => [s.featureFlag, s.variants],
            (featureFlag, variants) => {
                return (
                    featureFlag &&
                    featureFlag.filters.aggregation_group_type_index == undefined &&
                    variants.length === 0
                )
            },
        ],
        hasSurveys: [
            (s) => [s.featureFlag],
            (featureFlag) => {
                return featureFlag?.surveys && featureFlag.surveys.length > 0
            },
        ],
    }),
    urlToAction(({ actions, props }) => ({
        [urls.featureFlag(props.id ?? 'new')]: (_, __, ___, { method }) => {
            // If the URL was pushed (user clicked on a link), reset the scene's data.
            // This avoids resetting form fields if you click back/forward.
            if (method === 'PUSH') {
                if (props.id) {
                    actions.loadFeatureFlag()
                } else {
                    actions.resetFeatureFlag()
                }
            }
        },
    })),
    afterMount(({ props, actions }) => {
        const foundFlag = featureFlagsLogic.findMounted()?.values.featureFlags.find((flag) => flag.id === props.id)
        if (foundFlag) {
            const formatPayloads = variantKeyToIndexFeatureFlagPayloads(foundFlag)
            actions.setFeatureFlag(formatPayloads)
            actions.loadRelatedInsights()
            actions.loadAllInsightsForFlag()
        } else if (props.id !== 'new') {
            actions.loadFeatureFlag()
        }
        actions.loadSentryStats()
    }),
])<|MERGE_RESOLUTION|>--- conflicted
+++ resolved
@@ -3,10 +3,12 @@
 import { loaders } from 'kea-loaders'
 import { router, urlToAction } from 'kea-router'
 import api from 'lib/api'
+import { convertPropertyGroupToProperties } from 'lib/components/PropertyFilters/utils'
 import { TaxonomicFilterGroupType } from 'lib/components/TaxonomicFilter/types'
 import { dayjs } from 'lib/dayjs'
 import { lemonToast } from 'lib/lemon-ui/lemonToast'
-import { convertPropertyGroupToProperties, deleteWithUndo, sum, toParams } from 'lib/utils'
+import { sum, toParams } from 'lib/utils'
+import { deleteWithUndo } from 'lib/utils/deleteWithUndo'
 import { eventUsageLogic } from 'lib/utils/eventUsageLogic'
 import { dashboardsLogic } from 'scenes/dashboard/dashboards/dashboardsLogic'
 import { newDashboardLogic } from 'scenes/dashboard/newDashboardLogic'
@@ -14,6 +16,7 @@
 import { featureFlagsLogic } from 'scenes/feature-flags/featureFlagsLogic'
 import { filterTrendsClientSideParams } from 'scenes/insights/sharedUtils'
 import { cleanFilters } from 'scenes/insights/utils/cleanFilters'
+import { Scene } from 'scenes/sceneTypes'
 import { NEW_SURVEY, NewSurvey } from 'scenes/surveys/constants'
 import { urls } from 'scenes/urls'
 import { userLogic } from 'scenes/userLogic'
@@ -42,30 +45,11 @@
     SurveyQuestionType,
     UserBlastRadiusType,
 } from '~/types'
-<<<<<<< HEAD
 
 import { organizationLogic } from '../organizationLogic'
-=======
-import api from 'lib/api'
-import { router, urlToAction } from 'kea-router'
-import { sum, toParams } from 'lib/utils'
-import { deleteWithUndo } from 'lib/utils/deleteWithUndo'
-import { urls } from 'scenes/urls'
->>>>>>> 897a4584
 import { teamLogic } from '../teamLogic'
 import type { featureFlagLogicType } from './featureFlagLogicType'
 import { featureFlagPermissionsLogic } from './featureFlagPermissionsLogic'
-<<<<<<< HEAD
-=======
-import { userLogic } from 'scenes/userLogic'
-import { newDashboardLogic } from 'scenes/dashboard/newDashboardLogic'
-import { dashboardsLogic } from 'scenes/dashboard/dashboards/dashboardsLogic'
-import { organizationLogic } from '../organizationLogic'
-import { NEW_EARLY_ACCESS_FEATURE } from 'scenes/early-access-features/earlyAccessFeatureLogic'
-import { NEW_SURVEY, NewSurvey } from 'scenes/surveys/constants'
-import { convertPropertyGroupToProperties } from 'lib/components/PropertyFilters/utils'
-import { Scene } from 'scenes/sceneTypes'
->>>>>>> 897a4584
 
 const getDefaultRollbackCondition = (): FeatureFlagRollbackConditions => ({
     operator: 'gt',
