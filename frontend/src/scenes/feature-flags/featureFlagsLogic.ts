--- conflicted
+++ resolved
@@ -70,9 +70,8 @@
         closeEnrichAnalyticsNotice: true,
     }),
     loaders(({ values }) => ({
-<<<<<<< HEAD
         featureFlags: [
-            { results: [], count: 0, filters: null, offset: 0 } as FeatureFlagsResult,
+            { results: [], count: 0, filters: DEFAULT_FILTERS, offset: 0 } as FeatureFlagsResult,
             {
                 loadFeatureFlags: async () => {
                     const response = await api.get(
@@ -94,32 +93,6 @@
                     )
                     return { ...values.featureFlags, results: updatedFlags }
                 },
-=======
-        featureFlags: {
-            __default: { results: [], count: 0, filters: DEFAULT_FILTERS, offset: 0 } as FeatureFlagsResult,
-            loadFeatureFlags: async (): Promise<FeatureFlagsResult> => {
-                const response = await api.get(
-                    `api/projects/${values.currentTeamId}/feature_flags/?${toParams(values.paramsFromFilters)}`
-                )
-
-                return {
-                    ...response,
-                    offset: values.paramsFromFilters.offset,
-                }
-            },
-            updateFeatureFlag: async ({
-                id,
-                payload,
-            }: {
-                id: number
-                payload: Partial<FeatureFlagType>
-            }): Promise<FeatureFlagsResult> => {
-                const response = await api.update(`api/projects/${values.currentTeamId}/feature_flags/${id}`, payload)
-                const updatedFlags = [...values.featureFlags.results].map((flag) =>
-                    flag.id === response.id ? response : flag
-                )
-                return { ...values.featureFlags, results: updatedFlags }
->>>>>>> 854bdb16
             },
         ],
     })),
