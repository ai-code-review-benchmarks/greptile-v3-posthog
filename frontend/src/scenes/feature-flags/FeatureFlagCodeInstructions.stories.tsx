import { Meta } from '@storybook/react'

import { useStorybookMocks } from '~/mocks/browser'
import { useAvailableFeatures } from '~/mocks/features'
import { FeatureFlagType, SDKKey } from '~/types'
import { AvailableFeature } from '~/types'

import { OPTIONS } from './FeatureFlagCodeOptions'
import { CodeInstructions, CodeInstructionsProps } from './FeatureFlagInstructions'

const REGULAR_FEATURE_FLAG: FeatureFlagType = {
    id: 1,
    name: 'test',
    key: 'test',
    rollout_percentage: 50,
    filters: {
        groups: [{ properties: [], rollout_percentage: undefined, variant: null }],
        multivariate: null,
        payloads: { true: '' },
    },
    features: [],
    active: true,
    deleted: false,
    created_at: '2021-05-05T12:00:00Z',
    created_by: null,
    experiment_set: [],
    is_simple_flag: false,
    ensure_experience_continuity: false,
    rollback_conditions: [],
    performed_rollback: false,
    can_edit: true,
    user_access_level: 'editor',
    tags: [],
    surveys: [],
    is_remote_configuration: false,
<<<<<<< HEAD
    has_encrypted_payloads: false,
=======
    status: 'ACTIVE',
>>>>>>> 2e1d28ef
}

const GROUP_FEATURE_FLAG: FeatureFlagType = {
    ...REGULAR_FEATURE_FLAG,
    key: 'group-flag',
    filters: {
        aggregation_group_type_index: 1,
        groups: [{ properties: [], rollout_percentage: null, variant: null }],
        multivariate: null,
        payloads: { true: '' },
    },
}

const MULTIVARIATE_FEATURE_FLAG: FeatureFlagType = {
    ...REGULAR_FEATURE_FLAG,
    key: 'multivariate-flag',
    filters: {
        groups: [{ properties: [], rollout_percentage: undefined, variant: null }],
        payloads: {},
        multivariate: {
            variants: [
                { key: 'alpha', name: '', rollout_percentage: 50 },
                { key: 'beta', name: '', rollout_percentage: 50 },
            ],
        },
    },
}

const MULTIVARIATE_GROUP_WITH_PAYLOADS_FEATURE_FLAG: FeatureFlagType = {
    ...REGULAR_FEATURE_FLAG,
    key: 'multivariate-group-flag',
    filters: {
        aggregation_group_type_index: 1,
        groups: [{ properties: [], rollout_percentage: undefined, variant: null }],
        payloads: { alpha: 'abcd', beta: 'xyz' },
        multivariate: {
            variants: [
                { key: 'alpha', name: '', rollout_percentage: 50 },
                { key: 'beta', name: '', rollout_percentage: 50 },
            ],
        },
    },
}

const meta: Meta<typeof CodeInstructions> = {
    title: 'Scenes-App/Feature Flags/Code Examples',
    component: CodeInstructions,
    args: {
        options: OPTIONS,
        selectedLanguage: SDKKey.JS_WEB,
        featureFlag: REGULAR_FEATURE_FLAG,
        showLocalEval: false,
        showBootstrap: false,
    },
    parameters: {
        testOptions: {
            waitForLoadersToDisappear: true,
        },
    },
}
export default meta

export const CodeInstructionsOverview = (props: CodeInstructionsProps): JSX.Element => {
    useAvailableFeatures([AvailableFeature.GROUP_ANALYTICS])

    return <CodeInstructions {...props} />
}

export const CodeInstructionsReactNativeWithBootstrap = (): JSX.Element => {
    return <CodeInstructions selectedLanguage={SDKKey.REACT_NATIVE} options={OPTIONS} showBootstrap={true} />
}

export const CodeInstructionsPythonWithLocalEvaluation = (): JSX.Element => {
    return <CodeInstructions selectedLanguage={SDKKey.PYTHON} options={OPTIONS} showLocalEval={true} />
}

export const CodeInstructionsRubyWithGroupFlagLocalEvaluation = (): JSX.Element => {
    useAvailableFeatures([AvailableFeature.GROUP_ANALYTICS])
    useStorybookMocks({
        get: {
            '/api/projects/:team_id/groups_types/': [
                { group_type: 'project', group_type_index: 0, name_singular: null, name_plural: null },
                { group_type: 'organization', group_type_index: 1, name_singular: null, name_plural: null },
                { group_type: 'instance', group_type_index: 2, name_singular: null, name_plural: null },
            ],
        },
    })
    return (
        <CodeInstructions
            selectedLanguage={SDKKey.RUBY}
            options={OPTIONS}
            showLocalEval={true}
            featureFlag={GROUP_FEATURE_FLAG}
        />
    )
}

export const CodeInstructionsiOSWithMultivariateFlag = (): JSX.Element => {
    return <CodeInstructions selectedLanguage={SDKKey.IOS} options={OPTIONS} featureFlag={MULTIVARIATE_FEATURE_FLAG} />
}

export const CodeInstructionsNodeWithGroupMultivariateFlagLocalEvaluation = (): JSX.Element => {
    useAvailableFeatures([AvailableFeature.GROUP_ANALYTICS])
    useStorybookMocks({
        get: {
            '/api/projects/:team_id/groups_types/': [
                { group_type: 'project', group_type_index: 0, name_singular: null, name_plural: null },
                { group_type: 'organization', group_type_index: 1, name_singular: null, name_plural: null },
                { group_type: 'instance', group_type_index: 2, name_singular: null, name_plural: null },
            ],
        },
    })
    return (
        <CodeInstructions
            selectedLanguage={SDKKey.NODE_JS}
            options={OPTIONS}
            showLocalEval={true}
            featureFlag={MULTIVARIATE_GROUP_WITH_PAYLOADS_FEATURE_FLAG}
        />
    )
}<|MERGE_RESOLUTION|>--- conflicted
+++ resolved
@@ -33,11 +33,8 @@
     tags: [],
     surveys: [],
     is_remote_configuration: false,
-<<<<<<< HEAD
     has_encrypted_payloads: false,
-=======
     status: 'ACTIVE',
->>>>>>> 2e1d28ef
 }
 
 const GROUP_FEATURE_FLAG: FeatureFlagType = {
