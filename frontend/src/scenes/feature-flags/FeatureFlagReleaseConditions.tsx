--- conflicted
+++ resolved
@@ -1,12 +1,8 @@
-<<<<<<< HEAD
 import './FeatureFlag.scss'
 
 import { LemonSelect, Link } from '@posthog/lemon-ui'
-import { Col, InputNumber, Row, Select } from 'antd'
+import { InputNumber, Select } from 'antd'
 import clsx from 'clsx'
-=======
-import { InputNumber, Select } from 'antd'
->>>>>>> 897a4584
 import { useActions, useValues } from 'kea'
 import { router } from 'kea-router'
 import { allOperatorsToHumanName } from 'lib/components/DefinitionPopover/utils'
