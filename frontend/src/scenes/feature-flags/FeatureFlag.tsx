import { useState } from 'react'
import { Form, Group } from 'kea-forms'
import { Row, Col, Radio, InputNumber, Popconfirm, Select, Tabs, Skeleton, Card } from 'antd'
import { useActions, useValues } from 'kea'
import { alphabet, capitalizeFirstLetter, humanFriendlyNumber } from 'lib/utils'
import { PropertyFilters } from 'lib/components/PropertyFilters/PropertyFilters'
import { LockOutlined } from '@ant-design/icons'
import { featureFlagLogic } from './featureFlagLogic'
import { featureFlagLogic as enabledFeaturesLogic } from 'lib/logic/featureFlagLogic'
import { FeatureFlagInstructions, FeatureFlagPayloadInstructions } from './FeatureFlagInstructions'
import { PageHeader } from 'lib/components/PageHeader'
import './FeatureFlag.scss'
import {
    IconOpenInNew,
    IconCopy,
    IconDelete,
    IconPlus,
    IconPlusMini,
    IconSubArrowRight,
    IconErrorOutline,
    IconUnfoldLess,
    IconUnfoldMore,
} from 'lib/lemon-ui/icons'
import { Tooltip } from 'lib/lemon-ui/Tooltip'
import { SceneExport } from 'scenes/sceneTypes'
import { UTM_TAGS } from 'scenes/feature-flags/FeatureFlagSnippets'
import { LemonDivider } from 'lib/lemon-ui/LemonDivider'
import { groupsModel } from '~/models/groupsModel'
import { GroupsIntroductionOption } from 'lib/introductions/GroupsIntroductionOption'
import { userLogic } from 'scenes/userLogic'
import {
    AnyPropertyFilter,
    AvailableFeature,
    DashboardPlacement,
    EventsTableRowItem,
    PropertyFilterType,
    PropertyOperator,
    Resource,
    FeatureFlagType,
} from '~/types'
import { Link } from 'lib/lemon-ui/Link'
import { LemonButton } from 'lib/lemon-ui/LemonButton'
import { Field } from 'lib/forms/Field'
import { LemonTextArea } from 'lib/lemon-ui/LemonTextArea/LemonTextArea'
import { LemonInput } from 'lib/lemon-ui/LemonInput/LemonInput'
import { LemonCheckbox } from 'lib/lemon-ui/LemonCheckbox'
import { EventBufferNotice } from 'scenes/events/EventBufferNotice'
import { AlertMessage } from 'lib/lemon-ui/AlertMessage'
import { urls } from 'scenes/urls'
import { Spinner, SpinnerOverlay } from 'lib/lemon-ui/Spinner/Spinner'
import { router } from 'kea-router'
import { CopyToClipboardInline } from 'lib/components/CopyToClipboard'
import { Lettermark, LettermarkColor } from 'lib/lemon-ui/Lettermark'
import { FEATURE_FLAGS, INSTANTLY_AVAILABLE_PROPERTIES } from 'lib/constants'
import { LemonTag } from 'lib/lemon-ui/LemonTag/LemonTag'
import { ActivityLog } from 'lib/components/ActivityLog/ActivityLog'
import { ActivityScope } from 'lib/components/ActivityLog/humanizeActivity'
import { FeatureFlagsTabs } from './featureFlagsLogic'
import { allOperatorsToHumanName } from 'lib/components/DefinitionPopover/utils'
import { RecentFeatureFlagInsights } from './RecentFeatureFlagInsightsCard'
import { NotFound } from 'lib/components/NotFound'
import { cohortsModel } from '~/models/cohortsModel'
import { FeatureFlagAutoRollback } from './FeatureFlagAutoRollout'
import { FeatureFlagRecordings } from './FeatureFlagRecordingsCard'
import { LemonSelect } from '@posthog/lemon-ui'
import { EventsTable } from 'scenes/events'
import { isPropertyFilterWithOperator } from 'lib/components/PropertyFilters/utils'
import { featureFlagPermissionsLogic } from './featureFlagPermissionsLogic'
import { ResourcePermission } from 'scenes/ResourcePermissionModal'
import { PayGateMini } from 'lib/components/PayGateMini/PayGateMini'
import { JSONEditorInput } from 'scenes/feature-flags/JSONEditorInput'
import { ObjectTags } from 'lib/components/ObjectTags/ObjectTags'
import { tagsModel } from '~/models/tagsModel'
import { Dashboard } from 'scenes/dashboard/Dashboard'
import { dashboardLogic } from 'scenes/dashboard/dashboardLogic'
import { EmptyDashboardComponent } from 'scenes/dashboard/EmptyDashboardComponent'
import { FeatureFlagCodeExample } from './FeatureFlagCodeExample'
<<<<<<< HEAD
import { FlaggedFeature } from 'lib/components/FlaggedFeature'
import { AddToNotebook } from 'scenes/notebooks/AddToNotebook/AddToNotebook'
import { NotebookNodeType } from 'scenes/notebooks/Nodes/types'
=======
import { billingLogic } from 'scenes/billing/billingLogic'
>>>>>>> 348aee94

export const scene: SceneExport = {
    component: FeatureFlag,
    logic: featureFlagLogic,
    paramsToProps: ({ params: { id } }): typeof featureFlagLogic['props'] => ({
        id: id && id !== 'new' ? parseInt(id) : 'new',
    }),
}

function focusVariantKeyField(index: number): void {
    setTimeout(
        () => document.querySelector<HTMLElement>(`.variant-form-list input[data-key-index="${index}"]`)?.focus(),
        50
    )
}

export function FeatureFlag({ id }: { id?: string } = {}): JSX.Element {
    const { props, featureFlag, featureFlagLoading, featureFlagMissing, isEditingFlag } = useValues(featureFlagLogic)
    const { featureFlags } = useValues(enabledFeaturesLogic)
    const { deleteFeatureFlag, editFeatureFlag, loadFeatureFlag, triggerFeatureFlagUpdate } =
        useActions(featureFlagLogic)

    const { addableRoles, unfilteredAddableRolesLoading, rolesToAdd, derivedRoles } = useValues(
        featureFlagPermissionsLogic({ flagId: featureFlag.id })
    )
    const { setRolesToAdd, addAssociatedRoles, deleteAssociatedRole } = useActions(
        featureFlagPermissionsLogic({ flagId: featureFlag.id })
    )

    const { tags } = useValues(tagsModel)
    const { hasAvailableFeature } = useValues(userLogic)

    // whether the key for an existing flag is being changed
    const [hasKeyChanged, setHasKeyChanged] = useState(false)

    const [activeTab, setActiveTab] = useState(FeatureFlagsTabs.OVERVIEW)
    const [advancedSettingsExpanded, setAdvancedSettingsExpanded] = useState(false)

    const isNewFeatureFlag = id === 'new' || id === undefined

    if (featureFlagMissing) {
        return <NotFound object={'feature flag'} />
    }
    if (featureFlagLoading) {
        return (
            // TODO: This should be skeleton loaders
            <SpinnerOverlay />
        )
    }

    return (
        <>
            <div className="feature-flag">
                {isNewFeatureFlag || isEditingFlag ? (
                    <Form
                        logic={featureFlagLogic}
                        props={props}
                        formKey="featureFlag"
                        enableFormOnSubmit
                        className="space-y-4"
                    >
                        <PageHeader
                            title={isNewFeatureFlag ? 'New feature flag' : featureFlag.key || 'Untitled'}
                            buttons={
                                <div className="flex items-center gap-2">
                                    <LemonButton
                                        data-attr="cancel-feature-flag"
                                        type="secondary"
                                        onClick={() => {
                                            if (isEditingFlag) {
                                                editFeatureFlag(false)
                                                loadFeatureFlag()
                                            } else {
                                                router.actions.push(urls.featureFlags())
                                            }
                                        }}
                                        disabled={featureFlagLoading}
                                    >
                                        Cancel
                                    </LemonButton>
                                    <LemonButton
                                        type="primary"
                                        data-attr="save-feature-flag"
                                        htmlType="submit"
                                        loading={featureFlagLoading}
                                        disabled={featureFlagLoading}
                                    >
                                        Save
                                    </LemonButton>
                                </div>
                            }
                        />
                        <LemonDivider />
                        {featureFlag.experiment_set && featureFlag.experiment_set?.length > 0 && (
                            <AlertMessage type="warning">
                                This feature flag is linked to an experiment. It's recommended to only make changes to
                                this flag{' '}
                                <Link to={urls.experiment(featureFlag.experiment_set[0])}>
                                    using the experiment creation screen.
                                </Link>
                            </AlertMessage>
                        )}
                        <EventBufferNotice additionalInfo=", meaning it can take around 60 seconds for some flags to update for recently-identified persons. To sidestep this, you can choose to override server properties when requesting the feature flag" />
                        <Row gutter={16} style={{ marginBottom: 32 }}>
                            <Col span={12} className="space-y-4">
                                <Field
                                    name="key"
                                    label="Key"
                                    help={
                                        hasKeyChanged && id !== 'new' ? (
                                            <span className="text-warning">
                                                <b>Warning! </b>Changing this key will
                                                <a
                                                    href={`https://posthog.com/docs/features/feature-flags${UTM_TAGS}#feature-flag-persistence`}
                                                    target="_blank"
                                                    rel="noopener"
                                                >
                                                    {' '}
                                                    affect the persistence of your flag <IconOpenInNew />
                                                </a>
                                            </span>
                                        ) : undefined
                                    }
                                >
                                    {({ value, onChange }) => (
                                        <>
                                            <LemonInput
                                                value={value}
                                                onChange={(v) => {
                                                    if (v !== value) {
                                                        setHasKeyChanged(true)
                                                    }
                                                    onChange(v)
                                                }}
                                                data-attr="feature-flag-key"
                                                className="ph-ignore-input"
                                                autoFocus
                                                placeholder="examples: new-landing-page, betaFeature, ab_test_1"
                                                autoComplete="off"
                                                autoCapitalize="off"
                                                autoCorrect="off"
                                                spellCheck={false}
                                            />
                                            <span style={{ fontSize: 13 }} className="text-muted">
                                                Feature flag keys must be unique
                                            </span>
                                        </>
                                    )}
                                </Field>

                                <Field name="name" label="Description">
                                    <LemonTextArea
                                        className="ph-ignore-input"
                                        data-attr="feature-flag-description"
                                        defaultValue={featureFlag.name || ''}
                                    />
                                </Field>
                                {hasAvailableFeature(AvailableFeature.TAGGING) && (
                                    <Field name="tags" label="Tags">
                                        {({ value, onChange }) => {
                                            return (
                                                <ObjectTags
                                                    tags={value}
                                                    onChange={(_, tags) => onChange(tags)}
                                                    saving={featureFlagLoading}
                                                    tagsAvailable={tags.filter(
                                                        (tag) => !featureFlag.tags?.includes(tag)
                                                    )}
                                                    className="insight-metadata-tags"
                                                />
                                            )
                                        }}
                                    </Field>
                                )}
                                {!featureFlags[FEATURE_FLAGS.FF_CODE_EXAMPLE] && (
                                    <Field name="ensure_experience_continuity">
                                        {({ value, onChange }) => (
                                            <div className="border rounded p-4">
                                                <LemonCheckbox
                                                    id="continuity-checkbox"
                                                    label="Persist flag across authentication steps"
                                                    onChange={() => onChange(!value)}
                                                    fullWidth
                                                    checked={value}
                                                />
                                                <div className="text-muted text-sm pl-7">
                                                    If your feature flag is applied prior to an identify or
                                                    authentication event, use this to ensure that feature flags are not
                                                    reset after a person is identified. This ensures the experience for
                                                    the anonymous person is carried forward to the authenticated person.{' '}
                                                    <Link
                                                        to="https://posthog.com/manual/feature-flags#persisting-feature-flags-across-authentication-steps"
                                                        target="_blank"
                                                    >
                                                        Learn more <IconOpenInNew />
                                                    </Link>
                                                </div>
                                            </div>
                                        )}
                                    </Field>
                                )}
                                <Field name="active">
                                    {({ value, onChange }) => (
                                        <div className="border rounded p-4">
                                            <LemonCheckbox
                                                id="flag-enabled-checkbox"
                                                label="Enable feature flag"
                                                onChange={() => onChange(!value)}
                                                checked={value}
                                            />
                                        </div>
                                    )}
                                </Field>
                            </Col>
                            {!featureFlags[FEATURE_FLAGS.FF_CODE_EXAMPLE] && (
                                <Col span={12}>
                                    <FeatureFlagInstructions featureFlagKey={featureFlag.key || 'my-flag'} />
                                </Col>
                            )}
                        </Row>
                        <LemonDivider />
                        <FeatureFlagRollout />
                        <LemonDivider />
                        <FeatureFlagReleaseConditions />
                        {featureFlags[FEATURE_FLAGS.FF_CODE_EXAMPLE] && (
                            <>
                                <LemonDivider />
                                <FeatureFlagCodeExample featureFlag={featureFlag} />
                                <Field name="ensure_experience_continuity">
                                    {({ value, onChange }) => (
                                        <div className="border rounded p-4">
                                            <LemonCheckbox
                                                id="continuity-checkbox"
                                                label="Persist flag across authentication steps"
                                                onChange={() => onChange(!value)}
                                                fullWidth
                                                checked={value}
                                            />
                                            <div className="text-muted text-sm pl-7">
                                                If your feature flag is applied prior to an identify or authentication
                                                event, use this to ensure that feature flags are not reset after a
                                                person is identified. This ensures the experience for the anonymous
                                                person is carried forward to the authenticated person.{' '}
                                                <Link
                                                    to="https://posthog.com/manual/feature-flags#persisting-feature-flags-across-authentication-steps"
                                                    target="_blank"
                                                >
                                                    Learn more <IconOpenInNew />
                                                </Link>
                                            </div>
                                        </div>
                                    )}
                                </Field>
                            </>
                        )}
                        <LemonDivider />
                        {isNewFeatureFlag && (
                            <>
                                <div>
                                    <LemonButton
                                        fullWidth
                                        status="default-dark"
                                        onClick={() => setAdvancedSettingsExpanded(!advancedSettingsExpanded)}
                                        sideIcon={advancedSettingsExpanded ? <IconUnfoldLess /> : <IconUnfoldMore />}
                                    >
                                        <div>
                                            <h3 className="l4">Advanced settings</h3>
                                            <div className="text-muted mb-4 font-medium">
                                                Define who can modify this flag.
                                            </div>
                                        </div>
                                    </LemonButton>
                                </div>
                                {advancedSettingsExpanded && (
                                    <>
                                        {featureFlags[FEATURE_FLAGS.AUTO_ROLLBACK_FEATURE_FLAGS] && (
                                            <FeatureFlagAutoRollback />
                                        )}
                                        {featureFlags[FEATURE_FLAGS.ROLE_BASED_ACCESS] && (
                                            <Card title="Permissions" className="mb-4">
                                                <PayGateMini feature={AvailableFeature.ROLE_BASED_ACCESS}>
                                                    <ResourcePermission
                                                        resourceType={Resource.FEATURE_FLAGS}
                                                        onChange={(roleIds) => setRolesToAdd(roleIds)}
                                                        rolesToAdd={rolesToAdd}
                                                        addableRoles={addableRoles}
                                                        addableRolesLoading={unfilteredAddableRolesLoading}
                                                        onAdd={() => addAssociatedRoles()}
                                                        roles={derivedRoles}
                                                        deleteAssociatedRole={(id) =>
                                                            deleteAssociatedRole({ roleId: id })
                                                        }
                                                        canEdit={featureFlag.can_edit}
                                                    />
                                                </PayGateMini>
                                            </Card>
                                        )}
                                    </>
                                )}
                                <LemonDivider />
                            </>
                        )}
                        <div className="flex items-center gap-2 justify-end">
                            <LemonButton
                                data-attr="cancel-feature-flag"
                                type="secondary"
                                onClick={() => {
                                    if (isEditingFlag) {
                                        editFeatureFlag(false)
                                        loadFeatureFlag()
                                    } else {
                                        router.actions.push(urls.featureFlags())
                                    }
                                }}
                                disabled={featureFlagLoading}
                            >
                                Cancel
                            </LemonButton>
                            <LemonButton
                                type="primary"
                                data-attr="save-feature-flag"
                                htmlType="submit"
                                loading={featureFlagLoading}
                                disabled={featureFlagLoading}
                            >
                                Save
                            </LemonButton>
                        </div>
                    </Form>
                ) : (
                    <>
                        {featureFlagLoading ? (
                            <Skeleton active />
                        ) : (
                            <>
                                <PageHeader
                                    title={
                                        <div className="flex items-center gap-2 mb-2">
                                            {featureFlag.key || 'Untitled'}
                                            <CopyToClipboardInline
                                                explicitValue={featureFlag.key}
                                                iconStyle={{ color: 'var(--muted-alt)' }}
                                            />
                                            <div className="flex">
                                                {featureFlag.active ? (
                                                    <LemonTag type="success" className="uppercase">
                                                        Enabled
                                                    </LemonTag>
                                                ) : (
                                                    <LemonTag type="default" className="uppercase">
                                                        Disabled
                                                    </LemonTag>
                                                )}
                                            </div>
                                        </div>
                                    }
                                    description={
                                        <>
                                            {featureFlag.name ? (
                                                <span style={{ fontStyle: 'normal' }}>{featureFlag.name}</span>
                                            ) : (
                                                'There is no description for this feature flag.'
                                            )}
                                        </>
                                    }
                                    caption={
                                        <>
                                            {featureFlag?.tags && (
                                                <>
                                                    {featureFlag.can_edit ? (
                                                        <ObjectTags
                                                            tags={featureFlag.tags}
                                                            onChange={(_, tags) => {
                                                                triggerFeatureFlagUpdate({ tags })
                                                            }}
                                                            saving={featureFlagLoading}
                                                            tagsAvailable={tags.filter(
                                                                (tag) => !featureFlag.tags?.includes(tag)
                                                            )}
                                                            className="insight-metadata-tags"
                                                        />
                                                    ) : featureFlag.tags.length ? (
                                                        <ObjectTags
                                                            tags={featureFlag.tags}
                                                            saving={featureFlagLoading}
                                                            staticOnly
                                                            className="insight-metadata-tags"
                                                        />
                                                    ) : null}
                                                </>
                                            )}
                                        </>
                                    }
                                    buttons={
                                        <>
                                            <div className="flex items-center gap-2 mb-2">
                                                <LemonButton
                                                    data-attr="delete-feature-flag"
                                                    status="danger"
                                                    type="secondary"
                                                    onClick={() => {
                                                        deleteFeatureFlag(featureFlag)
                                                    }}
                                                    disabled={featureFlagLoading || !featureFlag.can_edit}
                                                >
                                                    Delete feature flag
                                                </LemonButton>
                                                <LemonButton
                                                    data-attr="edit-feature-flag"
                                                    type="secondary"
                                                    tooltip={
                                                        featureFlags[FEATURE_FLAGS.ROLE_BASED_ACCESS] &&
                                                        !featureFlag.can_edit &&
                                                        "You have only 'View' access for this feature flag. To make changes, please contact the flag's creator."
                                                    }
                                                    onClick={() => {
                                                        editFeatureFlag(true)
                                                    }}
                                                    disabled={featureFlagLoading || !featureFlag.can_edit}
                                                >
                                                    Edit
                                                </LemonButton>
                                                <FlaggedFeature flag={FEATURE_FLAGS.NOTEBOOKS}>
                                                    <span>
                                                        <AddToNotebook
                                                            node={NotebookNodeType.FeatureFlag}
                                                            properties={{ flag: id }}
                                                            type="secondary"
                                                            size="medium"
                                                        />
                                                    </span>
                                                </FlaggedFeature>
                                            </div>
                                        </>
                                    }
                                />
                                <Tabs
                                    activeKey={activeTab}
                                    destroyInactiveTabPane
                                    onChange={(t) => setActiveTab(t as FeatureFlagsTabs)}
                                >
                                    <Tabs.TabPane tab="Overview" key="overview">
                                        <Row>
                                            <Col span={13}>
                                                <FeatureFlagRollout readOnly />
                                                <FeatureFlagReleaseConditions readOnly />
                                                {featureFlags[FEATURE_FLAGS.AUTO_ROLLBACK_FEATURE_FLAGS] && (
                                                    <FeatureFlagAutoRollback readOnly />
                                                )}
                                            </Col>
                                            <Col span={11} className="pl-4">
                                                <RecentFeatureFlagInsights />
                                                <div className="my-4" />
                                                {featureFlags[FEATURE_FLAGS.RECORDINGS_ON_FEATURE_FLAGS] ? (
                                                    <FeatureFlagRecordings flagKey={featureFlag.key || 'my-flag'} />
                                                ) : (
                                                    <FeatureFlagInstructions
                                                        featureFlagKey={featureFlag.key || 'my-flag'}
                                                    />
                                                )}
                                            </Col>
                                        </Row>
                                    </Tabs.TabPane>
                                    {featureFlags[FEATURE_FLAGS.EXPOSURES_ON_FEATURE_FLAGS] && featureFlag.key && id && (
                                        <Tabs.TabPane
                                            tab={
                                                <div>
                                                    Usage
                                                    <LemonTag type="warning" className="uppercase ml-2">
                                                        Beta
                                                    </LemonTag>
                                                </div>
                                            }
                                            key="usage"
                                        >
                                            <UsageTab id={id} featureFlag={featureFlag} />
                                        </Tabs.TabPane>
                                    )}
                                    {featureFlag.id && (
                                        <Tabs.TabPane tab="History" key="history">
                                            <ActivityLog scope={ActivityScope.FEATURE_FLAG} id={featureFlag.id} />
                                        </Tabs.TabPane>
                                    )}
                                    {featureFlags[FEATURE_FLAGS.ROLE_BASED_ACCESS] && featureFlag.can_edit && (
                                        <Tabs.TabPane tab="Permissions" key="permissions">
                                            <PayGateMini feature={AvailableFeature.ROLE_BASED_ACCESS}>
                                                <ResourcePermission
                                                    resourceType={Resource.FEATURE_FLAGS}
                                                    onChange={(roleIds) => setRolesToAdd(roleIds)}
                                                    rolesToAdd={rolesToAdd}
                                                    addableRoles={addableRoles}
                                                    addableRolesLoading={unfilteredAddableRolesLoading}
                                                    onAdd={() => addAssociatedRoles()}
                                                    roles={derivedRoles}
                                                    deleteAssociatedRole={(id) => deleteAssociatedRole({ roleId: id })}
                                                    canEdit={featureFlag.can_edit}
                                                />
                                            </PayGateMini>
                                        </Tabs.TabPane>
                                    )}
                                </Tabs>
                            </>
                        )}
                    </>
                )}
            </div>
        </>
    )
}

function UsageTab({ featureFlag }: { id: string; featureFlag: FeatureFlagType }): JSX.Element {
    const { key: featureFlagKey, usage_dashboard: dashboardId } = featureFlag
    const { generateUsageDashboard } = useActions(featureFlagLogic)
    const { featureFlagLoading } = useValues(featureFlagLogic)
    const { receivedErrorsFromAPI } = useValues(
        dashboardLogic({ id: dashboardId, placement: DashboardPlacement.FeatureFlag })
    )
    const connectedDashboardExists = dashboardId && !receivedErrorsFromAPI
    const propertyFilter: AnyPropertyFilter[] = [
        {
            key: '$feature_flag',
            type: PropertyFilterType.Event,
            value: featureFlagKey,
            operator: PropertyOperator.Exact,
        },
    ]

    // TODO: reintegrate HogQL Editor
    return (
        <div>
            {connectedDashboardExists ? (
                <Dashboard id={dashboardId.toString()} placement={DashboardPlacement.FeatureFlag} />
            ) : (
                <div>
                    <b>Dashboard</b>
                    <div className="text-muted mb-2">{`There is currently no connected dashboard to this feature flag. If there was previously a connected dashboard, it may have been deleted.`}</div>
                    {featureFlagLoading ? (
                        <EmptyDashboardComponent loading={true} canEdit={false} />
                    ) : (
                        <LemonButton type={'primary'} onClick={() => generateUsageDashboard()}>
                            Generate Usage Dashboard
                        </LemonButton>
                    )}
                </div>
            )}
            <div className="mt-4 mb-4">
                <b>Log</b>
                <div className="text-muted">{`Feature flag calls for "${featureFlagKey}" will appear here`}</div>
            </div>
            <EventsTable
                fixedFilters={{
                    event_filter: '$feature_flag_called',
                    properties: propertyFilter,
                }}
                fixedColumns={[
                    {
                        title: 'Value',
                        key: 'value',
                        render: function renderEventProperty(_, { event }: EventsTableRowItem) {
                            return event?.properties['$feature_flag_response']?.toString()
                        },
                    },
                ]}
                startingColumns={['person']}
                fetchMonths={1}
                pageKey={`feature-flag-` + featureFlagKey}
                showPersonColumn={true}
                showEventFilter={false}
                showPropertyFilter={false}
                showCustomizeColumns={false}
                showAutoload={false}
                showExport={false}
                showActionsButton={false}
                emptyPrompt={`No events received`}
            />
        </div>
    )
}

interface FeatureFlagReadOnlyProps {
    readOnly?: boolean
}

function FeatureFlagRollout({ readOnly }: FeatureFlagReadOnlyProps): JSX.Element {
    const {
        multivariateEnabled,
        variants,
        areVariantRolloutsValid,
        featureFlagLoading,
        variantRolloutSum,
        nonEmptyVariants,
        aggregationTargetName,
        featureFlag,
    } = useValues(featureFlagLogic)
    const { distributeVariantsEqually, addVariant, removeVariant, setMultivariateEnabled } =
        useActions(featureFlagLogic)
    const [showVariantDiscardWarning, setShowVariantDiscardWarning] = useState(false)
    const { hasAvailableFeature } = useValues(userLogic)
    const { upgradeLink } = useValues(billingLogic)
    const { featureFlags } = useValues(enabledFeaturesLogic)

    return (
        <>
            {readOnly ? (
                <>
                    <div className="flex flex-col mb-4">
                        <span className="card-secondary">Type</span>
                        <span>
                            {featureFlag.filters.multivariate
                                ? 'Multiple variants with rollout percentages (A/B/C test)'
                                : 'Release toggle (boolean)'}
                        </span>

                        <span className="card-secondary mt-4">Flag persistence</span>
                        <span>
                            This flag{' '}
                            <b>{featureFlag.ensure_experience_continuity ? 'persists' : 'does not persist'} </b>
                            across authentication events.
                        </span>
                    </div>
                    <LemonDivider className="my-3" />
                    {featureFlag.filters.multivariate && (
                        <>
                            <div className="mb-2">
                                <b>Variant keys</b>
                            </div>
                            <div className="border rounded p-4 mb-4">
                                <Row gutter={16} className="font-semibold">
                                    <Col span={6}>Key</Col>
                                    <Col span={6}>Description</Col>
                                    <Col span={9}>Payload</Col>
                                    <Col span={3}>Rollout</Col>
                                </Row>
                                <LemonDivider className="my-3" />
                                {variants.map((variant, index) => (
                                    <div key={index}>
                                        <Row gutter={16}>
                                            <Col span={6}>
                                                <Lettermark name={alphabet[index]} color={LettermarkColor.Gray} />
                                                <CopyToClipboardInline
                                                    tooltipMessage={null}
                                                    description="key"
                                                    style={{
                                                        marginLeft: '0.5rem',
                                                    }}
                                                    iconStyle={{ color: 'var(--muted-alt)' }}
                                                >
                                                    {variant.key}
                                                </CopyToClipboardInline>
                                            </Col>
                                            <Col span={6}>
                                                <span className={variant.name ? '' : 'text-muted'}>
                                                    {variant.name || 'There is no description for this variant key'}
                                                </span>
                                            </Col>
                                            <Col span={9}>
                                                {featureFlag.filters.payloads?.[index] ? (
                                                    <JSONEditorInput
                                                        readOnly={true}
                                                        value={featureFlag.filters.payloads[index]}
                                                    />
                                                ) : (
                                                    <span className="text-muted">
                                                        No payload associated with this variant
                                                    </span>
                                                )}
                                            </Col>
                                            <Col span={3}>{variant.rollout_percentage}%</Col>
                                        </Row>
                                        {index !== variants.length - 1 && <LemonDivider className="my-3" />}
                                    </div>
                                ))}
                            </div>
                        </>
                    )}
                </>
            ) : (
                <div className="mb-8">
                    <h3 className="l4">Served value</h3>
                    <div className="mb-2">
                        <Popconfirm
                            placement="top"
                            title="Change value type? The variants below will be lost."
                            disabled={featureFlagLoading}
                            visible={showVariantDiscardWarning}
                            onConfirm={() => {
                                setMultivariateEnabled(false)
                                setShowVariantDiscardWarning(false)
                            }}
                            onCancel={() => setShowVariantDiscardWarning(false)}
                            okText="OK"
                            cancelText="Cancel"
                        >
                            <Radio.Group
                                options={[
                                    {
                                        label: 'Release toggle (boolean)',
                                        value: false,
                                    },
                                    {
                                        label: (
                                            <Tooltip
                                                title={
                                                    hasAvailableFeature(AvailableFeature.MULTIVARIATE_FLAGS)
                                                        ? ''
                                                        : 'This feature is not available on your current plan.'
                                                }
                                            >
                                                <div>
                                                    {!hasAvailableFeature(AvailableFeature.MULTIVARIATE_FLAGS) && (
                                                        <Link to={upgradeLink} target="_blank">
                                                            <LockOutlined
                                                                style={{
                                                                    marginRight: 4,
                                                                    color: 'var(--warning)',
                                                                }}
                                                            />
                                                        </Link>
                                                    )}
                                                    Multiple variants with rollout percentages (A/B test)
                                                </div>
                                            </Tooltip>
                                        ),
                                        value: true,
                                        disabled: !hasAvailableFeature(AvailableFeature.MULTIVARIATE_FLAGS),
                                    },
                                ]}
                                onChange={(e) => {
                                    const { value } = e.target
                                    if (value === false && nonEmptyVariants.length) {
                                        setShowVariantDiscardWarning(true)
                                    } else {
                                        setMultivariateEnabled(value)
                                        focusVariantKeyField(0)
                                    }
                                }}
                                value={multivariateEnabled}
                                optionType="button"
                            />
                        </Popconfirm>
                    </div>
                    <div className="text-muted mb-4">
                        {capitalizeFirstLetter(aggregationTargetName)} will be served{' '}
                        {multivariateEnabled ? (
                            <>
                                <strong>a variant key</strong> according to the below distribution
                            </>
                        ) : (
                            <strong>
                                <code>true</code>
                            </strong>
                        )}{' '}
                        if they match one or more release condition groups.
                    </div>
                </div>
            )}
            {!multivariateEnabled && (
                <div className="mb-6">
                    <h3 className="l4">Payload</h3>
                    {readOnly ? (
                        featureFlag.filters.payloads?.['true'] ? (
                            <JSONEditorInput readOnly={readOnly} value={featureFlag.filters.payloads?.['true']} />
                        ) : (
                            <span>No payload associated with this flag</span>
                        )
                    ) : (
                        <Row gutter={16}>
                            <Col span={12}>
                                <div className="text-muted mb-4">
                                    Specify a payload to be returned when the served value is{' '}
                                    <strong>
                                        <code>true</code>
                                    </strong>
                                </div>
                                <Group name={['filters', 'payloads']}>
                                    <Field name="true">
                                        <JSONEditorInput
                                            readOnly={readOnly}
                                            placeholder={'Examples: "A string", 2500, {"key": "value"}'}
                                        />
                                    </Field>
                                </Group>
                            </Col>
                            {!featureFlags[FEATURE_FLAGS.FF_CODE_EXAMPLE] && (
                                <Col span={12}>
                                    <FeatureFlagPayloadInstructions featureFlagKey={featureFlag.key || 'my-flag'} />
                                </Col>
                            )}
                        </Row>
                    )}
                </div>
            )}
            {!readOnly && multivariateEnabled && (
                <div className="feature-flag-variants">
                    <h3 className="l4">Variant keys</h3>
                    <span>The rollout percentage of feature flag variants must add up to 100%</span>
                    <div className="variant-form-list space-y-2">
                        <Row gutter={8} className="label-row">
                            <Col span={1} />
                            <Col span={4}>Variant key</Col>
                            <Col span={6}>Description</Col>
                            <Col span={8}>
                                <div style={{ display: 'flex', flexDirection: 'column', fontWeight: 'normal' }}>
                                    <b>Payload</b>
                                    <span className="text-muted">
                                        Specify return payload when the variant key matches
                                    </span>
                                </div>
                            </Col>
                            <Col span={4}>
                                Rollout
                                <LemonButton type="tertiary" onClick={distributeVariantsEqually}>
                                    (Redistribute)
                                </LemonButton>
                            </Col>
                        </Row>
                        {variants.map((_, index) => (
                            <Group key={index} name="filters">
                                <Row gutter={8} align="middle">
                                    <Col span={1}>
                                        <Lettermark name={alphabet[index]} color={LettermarkColor.Gray} />
                                    </Col>
                                    <Col span={4}>
                                        <Field name={['multivariate', 'variants', index, 'key']}>
                                            <LemonInput
                                                data-attr="feature-flag-variant-key"
                                                data-key-index={index.toString()}
                                                className="ph-ignore-input"
                                                placeholder={`example-variant-${index + 1}`}
                                                autoComplete="off"
                                                autoCapitalize="off"
                                                autoCorrect="off"
                                                spellCheck={false}
                                            />
                                        </Field>
                                    </Col>
                                    <Col span={6}>
                                        <Field name={['multivariate', 'variants', index, 'name']}>
                                            <LemonInput
                                                data-attr="feature-flag-variant-name"
                                                className="ph-ignore-input"
                                                placeholder="Description"
                                            />
                                        </Field>
                                    </Col>
                                    <Col span={8}>
                                        <Field name={['payloads', index]}>
                                            {({ value, onChange }) => {
                                                return (
                                                    <JSONEditorInput
                                                        onChange={onChange}
                                                        value={value}
                                                        placeholder={'{"key": "value"}'}
                                                    />
                                                )
                                            }}
                                        </Field>
                                    </Col>
                                    <Col span={3}>
                                        <Field name={['multivariate', 'variants', index, 'rollout_percentage']}>
                                            {({ value, onChange }) => (
                                                <LemonInput
                                                    type="number"
                                                    min={0}
                                                    max={100}
                                                    value={value}
                                                    onChange={(changedValue) => {
                                                        if (changedValue !== null && changedValue !== undefined) {
                                                            const valueInt = parseInt(changedValue.toString())
                                                            if (!isNaN(valueInt)) {
                                                                onChange(valueInt)
                                                            }
                                                        }
                                                    }}
                                                />
                                            )}
                                        </Field>
                                    </Col>
                                    <Col span={2}>
                                        <Row>
                                            {variants.length > 1 && (
                                                <LemonButton
                                                    icon={<IconDelete />}
                                                    status="primary-alt"
                                                    data-attr={`delete-prop-filter-${index}`}
                                                    noPadding
                                                    onClick={() => removeVariant(index)}
                                                />
                                            )}
                                        </Row>
                                    </Col>
                                </Row>
                            </Group>
                        ))}
                        {variants.length > 0 && !areVariantRolloutsValid && (
                            <p className="text-danger">
                                Percentage rollouts for variants must sum to 100 (currently {variantRolloutSum}
                                ).
                            </p>
                        )}
                        <LemonButton
                            type="secondary"
                            onClick={() => {
                                const newIndex = variants.length
                                addVariant()
                                focusVariantKeyField(newIndex)
                            }}
                            icon={<IconPlus />}
                            center
                        >
                            Add variant
                        </LemonButton>
                    </div>
                </div>
            )}
        </>
    )
}

function FeatureFlagReleaseConditions({ readOnly }: FeatureFlagReadOnlyProps): JSX.Element {
    const { showGroupsOptions, aggregationLabel } = useValues(groupsModel)
    const {
        aggregationTargetName,
        featureFlag,
        groupTypes,
        taxonomicGroupTypes,
        nonEmptyVariants,
        propertySelectErrors,
        computeBlastRadiusPercentage,
        affectedUsers,
        totalUsers,
    } = useValues(featureFlagLogic)
    const {
        setAggregationGroupTypeIndex,
        updateConditionSet,
        duplicateConditionSet,
        removeConditionSet,
        addConditionSet,
    } = useActions(featureFlagLogic)
    const { cohortsById } = useValues(cohortsModel)
    const { featureFlags } = useValues(enabledFeaturesLogic)

    // :KLUDGE: Match by select only allows Select.Option as children, so render groups option directly rather than as a child
    const matchByGroupsIntroductionOption = GroupsIntroductionOption({ value: -2 })
    const hasNonInstantProperty = (properties: AnyPropertyFilter[]): boolean => {
        return !!properties.find(
            (property) => property.type === 'cohort' || !INSTANTLY_AVAILABLE_PROPERTIES.includes(property.key || '')
        )
    }
    return (
        <>
            <div className="feature-flag-form-row">
                <div data-attr="feature-flag-release-conditions">
                    {readOnly ? (
                        <div className="mb-2">
                            <b>Release conditions</b>
                        </div>
                    ) : (
                        <>
                            <h3 className="l4">Release conditions</h3>
                            <div className="text-muted mb-4">
                                Specify the {aggregationTargetName} to which you want to release this flag. Note that
                                condition sets are rolled out independently of each other.
                            </div>
                        </>
                    )}
                </div>
                {!readOnly && showGroupsOptions && (
                    <div className="centered">
                        Match by
                        <Select
                            value={
                                featureFlag.filters?.aggregation_group_type_index != null
                                    ? featureFlag.filters?.aggregation_group_type_index
                                    : -1
                            }
                            onChange={(value) => {
                                const groupTypeIndex = value !== -1 ? value : null
                                setAggregationGroupTypeIndex(groupTypeIndex)
                            }}
                            style={{ marginLeft: 8 }}
                            data-attr="feature-flag-aggregation-filter"
                            dropdownMatchSelectWidth={false}
                            dropdownAlign={{
                                // Align this dropdown by the right-hand-side of button
                                points: ['tr', 'br'],
                            }}
                        >
                            <Select.Option key={-1} value={-1}>
                                Users
                            </Select.Option>
                            {groupTypes.map((groupType) => (
                                <Select.Option key={groupType.group_type_index} value={groupType.group_type_index}>
                                    {capitalizeFirstLetter(aggregationLabel(groupType.group_type_index).plural)}
                                </Select.Option>
                            ))}
                            {matchByGroupsIntroductionOption}
                        </Select>
                    </div>
                )}
            </div>
            <Row gutter={16}>
                {featureFlag.filters.groups.map((group, index) => (
                    <Col span={24} md={24} key={`${index}-${featureFlag.filters.groups.length}`}>
                        {index > 0 && <div className="condition-set-separator">OR</div>}
                        <div className="mb-4 border rounded p-4">
                            <Row align="middle" justify="space-between">
                                <Row align="middle">
                                    <span className="simple-tag tag-light-blue font-medium mr-2">Set {index + 1}</span>
                                    <div>
                                        {group.properties?.length ? (
                                            <>
                                                {readOnly ? (
                                                    <>
                                                        Match <b>{aggregationTargetName}</b> against <b>all</b> criteria
                                                    </>
                                                ) : (
                                                    <>
                                                        Matching <b>{aggregationTargetName}</b> against the criteria
                                                    </>
                                                )}
                                            </>
                                        ) : (
                                            <>
                                                Condition set will match <b>all {aggregationTargetName}</b>
                                            </>
                                        )}
                                    </div>
                                </Row>
                                {!readOnly && (
                                    <Row>
                                        <LemonButton
                                            icon={<IconCopy />}
                                            status="muted"
                                            noPadding
                                            onClick={() => duplicateConditionSet(index)}
                                        />
                                        {featureFlag.filters.groups.length > 1 && (
                                            <LemonButton
                                                icon={<IconDelete />}
                                                status="muted"
                                                noPadding
                                                onClick={() => removeConditionSet(index)}
                                            />
                                        )}
                                    </Row>
                                )}
                            </Row>
                            <LemonDivider className="my-3" />
                            {!readOnly && hasNonInstantProperty(group.properties) && (
                                <AlertMessage type="info" className="mt-3 mb-3">
                                    These properties aren't immediately available on first page load for unidentified
                                    persons. This feature flag requires that at least one event is sent prior to
                                    becoming available to your product or website.{' '}
                                    <a
                                        href="https://posthog.com/docs/integrate/client/js#bootstrapping-flags"
                                        target="_blank"
                                    >
                                        {' '}
                                        Learn more about how to make feature flags available instantly.
                                    </a>
                                </AlertMessage>
                            )}

                            {readOnly ? (
                                <>
                                    {group.properties.map((property, idx) => (
                                        <>
                                            <div className="feature-flag-property-display" key={idx}>
                                                {idx === 0 ? (
                                                    <LemonButton
                                                        icon={<IconSubArrowRight className="arrow-right" />}
                                                        status="muted"
                                                        size="small"
                                                    />
                                                ) : (
                                                    <LemonButton
                                                        icon={<span className="text-sm">&</span>}
                                                        status="muted"
                                                        size="small"
                                                    />
                                                )}
                                                <span className="simple-tag tag-light-blue text-primary-alt">
                                                    {property.type === 'cohort' ? 'Cohort' : property.key}{' '}
                                                </span>
                                                {isPropertyFilterWithOperator(property) ? (
                                                    <span>{allOperatorsToHumanName(property.operator)} </span>
                                                ) : null}

                                                {property.type === 'cohort' ? (
                                                    <a
                                                        href={urls.cohort(property.value)}
                                                        target="_blank"
                                                        rel="noopener"
                                                        className="simple-tag tag-light-blue text-primary-alt display-value"
                                                    >
                                                        {(property.value && cohortsById[property.value]?.name) ||
                                                            `ID ${property.value}`}
                                                    </a>
                                                ) : (
                                                    [
                                                        ...(Array.isArray(property.value)
                                                            ? property.value
                                                            : [property.value]),
                                                    ].map((val, idx) => (
                                                        <span
                                                            key={idx}
                                                            className="simple-tag tag-light-blue text-primary-alt display-value"
                                                        >
                                                            {val}
                                                        </span>
                                                    ))
                                                )}
                                            </div>
                                        </>
                                    ))}
                                </>
                            ) : (
                                <div>
                                    <PropertyFilters
                                        orFiltering={true}
                                        pageKey={`feature-flag-${featureFlag.id}-${index}-${
                                            featureFlag.filters.groups.length
                                        }-${featureFlag.filters.aggregation_group_type_index ?? ''}`}
                                        propertyFilters={group?.properties}
                                        logicalRowDivider
                                        addButton={
                                            <LemonButton icon={<IconPlusMini />} noPadding>
                                                Add condition
                                            </LemonButton>
                                        }
                                        onChange={(properties) => updateConditionSet(index, undefined, properties)}
                                        taxonomicGroupTypes={taxonomicGroupTypes}
                                        hasRowOperator={false}
                                        sendAllKeyUpdates
                                        errorMessages={
                                            propertySelectErrors?.[index]?.properties?.some(
                                                (message) => !!message.value
                                            )
                                                ? propertySelectErrors[index].properties.map((message, index) => {
                                                      return message.value ? (
                                                          <div
                                                              key={index}
                                                              className="text-danger flex items-center gap-1 text-sm"
                                                          >
                                                              <IconErrorOutline className="text-xl" /> {message.value}
                                                          </div>
                                                      ) : (
                                                          <></>
                                                      )
                                                  })
                                                : null
                                        }
                                    />
                                </div>
                            )}
                            {(!readOnly || (readOnly && group.properties?.length > 0)) && (
                                <LemonDivider className="my-3" />
                            )}
                            {readOnly ? (
                                <LemonTag
                                    type={
                                        featureFlag.filters.groups.length == 1
                                            ? group.rollout_percentage == null || group.rollout_percentage == 100
                                                ? 'highlight'
                                                : group.rollout_percentage == 0
                                                ? 'caution'
                                                : 'none'
                                            : 'none'
                                    }
                                >
                                    <div className="text-sm ">
                                        Rolled out to{' '}
                                        <b>{group.rollout_percentage != null ? group.rollout_percentage : 100}%</b> of{' '}
                                        <b>{aggregationTargetName}</b> in this set.{' '}
                                    </div>
                                </LemonTag>
                            ) : (
                                <div className="feature-flag-form-row">
                                    <div className="centered">
                                        Roll out to{' '}
                                        <InputNumber
                                            style={{ width: 100, marginLeft: 8, marginRight: 8 }}
                                            onChange={(value): void => {
                                                updateConditionSet(index, value as number)
                                            }}
                                            value={group.rollout_percentage != null ? group.rollout_percentage : 100}
                                            min={0}
                                            max={100}
                                            addonAfter="%"
                                        />{' '}
                                        of <b>{aggregationTargetName}</b> in this set.{' '}
                                        {featureFlags[FEATURE_FLAGS.FEATURE_FLAG_ROLLOUT_UX] && (
                                            <>
                                                Will match approximately{' '}
                                                {affectedUsers[index] !== undefined ? (
                                                    <b>
                                                        {`${
                                                            computeBlastRadiusPercentage(
                                                                group.rollout_percentage,
                                                                index
                                                            ).toPrecision(2) * 1
                                                            // Multiplying by 1 removes trailing zeros after the decimal
                                                            // point added by toPrecision
                                                        }% `}
                                                    </b>
                                                ) : (
                                                    <Spinner className="mr-1" />
                                                )}{' '}
                                                {affectedUsers[index] && affectedUsers[index] >= 0 && totalUsers
                                                    ? `(${humanFriendlyNumber(
                                                          Math.floor(
                                                              (affectedUsers[index] *
                                                                  (group.rollout_percentage ?? 100)) /
                                                                  100
                                                          )
                                                      )} / ${humanFriendlyNumber(totalUsers)})`
                                                    : ''}{' '}
                                                of total {aggregationTargetName}.
                                            </>
                                        )}
                                    </div>
                                </div>
                            )}
                            {nonEmptyVariants.length > 0 && (
                                <>
                                    <LemonDivider className="my-3" />
                                    {readOnly ? (
                                        <div>
                                            All <b>{aggregationTargetName}</b> in this set{' '}
                                            {group.variant ? (
                                                <>
                                                    {' '}
                                                    will be in variant <b>{group.variant}</b>
                                                </>
                                            ) : (
                                                <>have no variant override</>
                                            )}
                                        </div>
                                    ) : (
                                        <div className="feature-flag-form-row">
                                            <div className="centered">
                                                <b>Optional override:</b> Set variant for all{' '}
                                                <b>{aggregationTargetName}</b> in this set to{' '}
                                                <LemonSelect
                                                    placeholder="Select variant"
                                                    allowClear={true}
                                                    value={group.variant}
                                                    onChange={(value) =>
                                                        updateConditionSet(index, undefined, undefined, value)
                                                    }
                                                    options={nonEmptyVariants.map((variant) => ({
                                                        label: variant.key,
                                                        value: variant.key,
                                                    }))}
                                                    data-attr="feature-flags-variant-override-select"
                                                />
                                            </div>
                                        </div>
                                    )}
                                </>
                            )}
                        </div>
                    </Col>
                ))}
            </Row>
            {!readOnly && (
                <LemonButton type="secondary" className="mt-0" onClick={addConditionSet} icon={<IconPlus />}>
                    Add condition set
                </LemonButton>
            )}
        </>
    )
}<|MERGE_RESOLUTION|>--- conflicted
+++ resolved
@@ -75,13 +75,10 @@
 import { dashboardLogic } from 'scenes/dashboard/dashboardLogic'
 import { EmptyDashboardComponent } from 'scenes/dashboard/EmptyDashboardComponent'
 import { FeatureFlagCodeExample } from './FeatureFlagCodeExample'
-<<<<<<< HEAD
 import { FlaggedFeature } from 'lib/components/FlaggedFeature'
 import { AddToNotebook } from 'scenes/notebooks/AddToNotebook/AddToNotebook'
 import { NotebookNodeType } from 'scenes/notebooks/Nodes/types'
-=======
 import { billingLogic } from 'scenes/billing/billingLogic'
->>>>>>> 348aee94
 
 export const scene: SceneExport = {
     component: FeatureFlag,
