import { useState } from 'react'
import { Form, Group } from 'kea-forms'
import { Row, Col, Radio, InputNumber, Popconfirm, Select, Skeleton, Card } from 'antd'
import { useActions, useValues } from 'kea'
import { alphabet, capitalizeFirstLetter, humanFriendlyNumber } from 'lib/utils'
import { PropertyFilters } from 'lib/components/PropertyFilters/PropertyFilters'
import { LockOutlined } from '@ant-design/icons'
import { defaultEntityFilterOnFlag, featureFlagLogic } from './featureFlagLogic'
import { featureFlagLogic as enabledFeaturesLogic } from 'lib/logic/featureFlagLogic'
import { PageHeader } from 'lib/components/PageHeader'
import './FeatureFlag.scss'
import {
    IconOpenInNew,
    IconCopy,
    IconDelete,
    IconPlus,
    IconPlusMini,
    IconSubArrowRight,
    IconErrorOutline,
    IconUnfoldLess,
    IconUnfoldMore,
} from 'lib/lemon-ui/icons'
import { Tooltip } from 'lib/lemon-ui/Tooltip'
import { SceneExport } from 'scenes/sceneTypes'
import { UTM_TAGS } from 'scenes/feature-flags/FeatureFlagSnippets'
import { LemonDivider } from 'lib/lemon-ui/LemonDivider'
import { groupsModel } from '~/models/groupsModel'
import { GroupsIntroductionOption } from 'lib/introductions/GroupsIntroductionOption'
import { userLogic } from 'scenes/userLogic'
import {
    AnyPropertyFilter,
    AvailableFeature,
    DashboardPlacement,
    PropertyFilterType,
    PropertyOperator,
    Resource,
    FeatureFlagType,
    ReplayTabs,
    FeatureFlagGroupType,
} from '~/types'
import { Link } from 'lib/lemon-ui/Link'
import { LemonButton } from 'lib/lemon-ui/LemonButton'
import { Field } from 'lib/forms/Field'
import { LemonTextArea } from 'lib/lemon-ui/LemonTextArea/LemonTextArea'
import { LemonInput } from 'lib/lemon-ui/LemonInput/LemonInput'
import { LemonCheckbox } from 'lib/lemon-ui/LemonCheckbox'
import { LemonBanner } from 'lib/lemon-ui/LemonBanner'
import { urls } from 'scenes/urls'
import { Spinner, SpinnerOverlay } from 'lib/lemon-ui/Spinner/Spinner'
import { router } from 'kea-router'
import { CopyToClipboardInline } from 'lib/components/CopyToClipboard'
import { Lettermark, LettermarkColor } from 'lib/lemon-ui/Lettermark'
import { FEATURE_FLAGS, INSTANTLY_AVAILABLE_PROPERTIES } from 'lib/constants'
import { LemonTag } from 'lib/lemon-ui/LemonTag/LemonTag'
import { ActivityLog } from 'lib/components/ActivityLog/ActivityLog'
import { ActivityScope } from 'lib/components/ActivityLog/humanizeActivity'
import { FeatureFlagsTab } from './featureFlagsLogic'
import { allOperatorsToHumanName } from 'lib/components/DefinitionPopover/utils'
import { RecentFeatureFlagInsights } from './RecentFeatureFlagInsightsCard'
import { NotFound } from 'lib/components/NotFound'
import { cohortsModel } from '~/models/cohortsModel'
import { FeatureFlagAutoRollback } from './FeatureFlagAutoRollout'
import { LemonSelect } from '@posthog/lemon-ui'
import { isPropertyFilterWithOperator } from 'lib/components/PropertyFilters/utils'
import { featureFlagPermissionsLogic } from './featureFlagPermissionsLogic'
import { ResourcePermission } from 'scenes/ResourcePermissionModal'
import { PayGateMini } from 'lib/components/PayGateMini/PayGateMini'
import { JSONEditorInput } from 'scenes/feature-flags/JSONEditorInput'
import { ObjectTags } from 'lib/components/ObjectTags/ObjectTags'
import { tagsModel } from '~/models/tagsModel'
import { Dashboard } from 'scenes/dashboard/Dashboard'
import { dashboardLogic } from 'scenes/dashboard/dashboardLogic'
import { EmptyDashboardComponent } from 'scenes/dashboard/EmptyDashboardComponent'
import { FeatureFlagCodeExample } from './FeatureFlagCodeExample'
import { billingLogic } from 'scenes/billing/billingLogic'
import clsx from 'clsx'
import { AnalysisTab } from './FeatureFlagAnalysisTab'
import { NodeKind } from '~/queries/schema'
import { Query } from '~/queries/Query/Query'
import { defaultDataTableColumns } from '~/queries/nodes/DataTable/utils'
import { PostHogFeature } from 'posthog-js/react'
<<<<<<< HEAD
import { concatWithPunctuation } from 'scenes/insights/utils'
=======
import { LemonTab, LemonTabs } from 'lib/lemon-ui/LemonTabs'
>>>>>>> 8deeec47

export const scene: SceneExport = {
    component: FeatureFlag,
    logic: featureFlagLogic,
    paramsToProps: ({ params: { id } }): (typeof featureFlagLogic)['props'] => ({
        id: id && id !== 'new' ? parseInt(id) : 'new',
    }),
}

function focusVariantKeyField(index: number): void {
    setTimeout(
        () => document.querySelector<HTMLElement>(`.variant-form-list input[data-key-index="${index}"]`)?.focus(),
        50
    )
}

export function FeatureFlag({ id }: { id?: string } = {}): JSX.Element {
    const { props, featureFlag, featureFlagLoading, featureFlagMissing, isEditingFlag } = useValues(featureFlagLogic)
    const { featureFlags } = useValues(enabledFeaturesLogic)
    const { deleteFeatureFlag, editFeatureFlag, loadFeatureFlag, triggerFeatureFlagUpdate } =
        useActions(featureFlagLogic)

    const { addableRoles, unfilteredAddableRolesLoading, rolesToAdd, derivedRoles } = useValues(
        featureFlagPermissionsLogic({ flagId: featureFlag.id })
    )
    const { setRolesToAdd, addAssociatedRoles, deleteAssociatedRole } = useActions(
        featureFlagPermissionsLogic({ flagId: featureFlag.id })
    )

    const { tags } = useValues(tagsModel)
    const { hasAvailableFeature } = useValues(userLogic)

    // whether the key for an existing flag is being changed
    const [hasKeyChanged, setHasKeyChanged] = useState(false)

    const [activeTab, setActiveTab] = useState(FeatureFlagsTab.OVERVIEW)
    const [advancedSettingsExpanded, setAdvancedSettingsExpanded] = useState(false)

    const isNewFeatureFlag = id === 'new' || id === undefined

    if (featureFlagMissing) {
        return <NotFound object={'feature flag'} />
    }
    if (featureFlagLoading) {
        return (
            // TODO: This should be skeleton loaders
            <SpinnerOverlay sceneLevel />
        )
    }

    const tabs = [
        {
            label: 'Overview',
            key: FeatureFlagsTab.OVERVIEW,
            content: (
                <>
                    <Row>
                        <Col span={13}>
                            <FeatureFlagRollout readOnly />
                            {featureFlag.filters.super_groups && <FeatureFlagReleaseConditions readOnly isSuper />}
                            <FeatureFlagReleaseConditions readOnly />
                            {featureFlags[FEATURE_FLAGS.AUTO_ROLLBACK_FEATURE_FLAGS] && (
                                <FeatureFlagAutoRollback readOnly />
                            )}
                        </Col>
                        <Col span={11} className="pl-4">
                            <RecentFeatureFlagInsights />
                            <div className="my-4" />
                        </Col>
                    </Row>
                    <LemonDivider className="mb-4" />
                    <FeatureFlagCodeExample featureFlag={featureFlag} />
                </>
            ),
        },
    ] as LemonTab<FeatureFlagsTab>[]

    if (featureFlag.key && id) {
        tabs.push({
            label: 'Usage',
            key: FeatureFlagsTab.USAGE,
            content: <UsageTab id={id} featureFlag={featureFlag} />,
        })
    }

    if (featureFlags[FEATURE_FLAGS.FF_DASHBOARD_TEMPLATES] && featureFlag.key && id) {
        tabs.push({
            label: (
                <div className="flex flex-row">
                    <div>Analysis</div>
                    <LemonTag className="ml-1 float-right uppercase" type="warning">
                        {' '}
                        Beta
                    </LemonTag>
                </div>
            ),
            key: FeatureFlagsTab.Analysis,
            content: (
                <PostHogFeature flag={FEATURE_FLAGS.FF_DASHBOARD_TEMPLATES} match={true}>
                    <AnalysisTab id={id} featureFlag={featureFlag} />
                </PostHogFeature>
            ),
        })
    }

    if (featureFlag.id) {
        tabs.push({
            label: 'History',
            key: FeatureFlagsTab.HISTORY,
            content: <ActivityLog scope={ActivityScope.FEATURE_FLAG} id={featureFlag.id} />,
        })
    }

    if (featureFlags[FEATURE_FLAGS.ROLE_BASED_ACCESS] && featureFlag.can_edit) {
        tabs.push({
            label: 'Permissions',
            key: FeatureFlagsTab.PERMISSIONS,
            content: (
                <PayGateMini feature={AvailableFeature.ROLE_BASED_ACCESS}>
                    <ResourcePermission
                        resourceType={Resource.FEATURE_FLAGS}
                        onChange={(roleIds) => setRolesToAdd(roleIds)}
                        rolesToAdd={rolesToAdd}
                        addableRoles={addableRoles}
                        addableRolesLoading={unfilteredAddableRolesLoading}
                        onAdd={() => addAssociatedRoles()}
                        roles={derivedRoles}
                        deleteAssociatedRole={(id) => deleteAssociatedRole({ roleId: id })}
                        canEdit={featureFlag.can_edit}
                    />
                </PayGateMini>
            ),
        })
    }

    return (
        <>
            <div className="feature-flag">
                {isNewFeatureFlag || isEditingFlag ? (
                    <Form
                        logic={featureFlagLogic}
                        props={props}
                        formKey="featureFlag"
                        enableFormOnSubmit
                        className="space-y-4"
                    >
                        <PageHeader
                            title={isNewFeatureFlag ? 'New feature flag' : featureFlag.key || 'Untitled'}
                            buttons={
                                <div className="flex items-center gap-2">
                                    <LemonButton
                                        data-attr="cancel-feature-flag"
                                        type="secondary"
                                        onClick={() => {
                                            if (isEditingFlag) {
                                                editFeatureFlag(false)
                                                loadFeatureFlag()
                                            } else {
                                                router.actions.push(urls.featureFlags())
                                            }
                                        }}
                                        disabled={featureFlagLoading}
                                    >
                                        Cancel
                                    </LemonButton>
                                    <LemonButton
                                        type="primary"
                                        data-attr="save-feature-flag"
                                        htmlType="submit"
                                        loading={featureFlagLoading}
                                        disabled={featureFlagLoading}
                                    >
                                        Save
                                    </LemonButton>
                                </div>
                            }
                        />
                        <LemonDivider />
                        {featureFlag.experiment_set && featureFlag.experiment_set?.length > 0 && (
                            <LemonBanner type="warning">
                                This feature flag is linked to an experiment. Edit settings here only for advanced
                                functionality. If unsure, go back to{' '}
                                <Link to={urls.experiment(featureFlag.experiment_set[0])}>
                                    the experiment creation screen.
                                </Link>
                            </LemonBanner>
                        )}
                        <Row gutter={16} style={{ marginBottom: 32 }}>
                            <Col span={12} className="space-y-4">
                                <Field
                                    name="key"
                                    label="Key"
                                    help={
                                        hasKeyChanged && id !== 'new' ? (
                                            <span className="text-warning">
                                                <b>Warning! </b>Changing this key will
                                                <a
                                                    href={`https://posthog.com/docs/features/feature-flags${UTM_TAGS}#feature-flag-persistence`}
                                                    target="_blank"
                                                    rel="noopener"
                                                >
                                                    {' '}
                                                    affect the persistence of your flag <IconOpenInNew />
                                                </a>
                                            </span>
                                        ) : undefined
                                    }
                                >
                                    {({ value, onChange }) => (
                                        <>
                                            <LemonInput
                                                value={value}
                                                onChange={(v) => {
                                                    if (v !== value) {
                                                        setHasKeyChanged(true)
                                                    }
                                                    onChange(v)
                                                }}
                                                data-attr="feature-flag-key"
                                                className="ph-ignore-input"
                                                autoFocus
                                                placeholder="examples: new-landing-page, betaFeature, ab_test_1"
                                                autoComplete="off"
                                                autoCapitalize="off"
                                                autoCorrect="off"
                                                spellCheck={false}
                                            />
                                            <span style={{ fontSize: 13 }} className="text-muted">
                                                Feature flag keys must be unique
                                            </span>
                                        </>
                                    )}
                                </Field>

                                <Field name="name" label="Description">
                                    <LemonTextArea
                                        className="ph-ignore-input"
                                        data-attr="feature-flag-description"
                                        defaultValue={featureFlag.name || ''}
                                    />
                                </Field>
                                {hasAvailableFeature(AvailableFeature.TAGGING) && (
                                    <Field name="tags" label="Tags">
                                        {({ value, onChange }) => {
                                            return (
                                                <ObjectTags
                                                    tags={value}
                                                    onChange={(_, tags) => onChange(tags)}
                                                    saving={featureFlagLoading}
                                                    tagsAvailable={tags.filter(
                                                        (tag) => !featureFlag.tags?.includes(tag)
                                                    )}
                                                    className="insight-metadata-tags"
                                                />
                                            )
                                        }}
                                    </Field>
                                )}
                                <Field name="active">
                                    {({ value, onChange }) => (
                                        <div className="border rounded p-4">
                                            <LemonCheckbox
                                                id="flag-enabled-checkbox"
                                                label="Enable feature flag"
                                                onChange={() => onChange(!value)}
                                                checked={value}
                                            />
                                        </div>
                                    )}
                                </Field>
                                <Field name="ensure_experience_continuity">
                                    {({ value, onChange }) => (
                                        <div className="border rounded p-4">
                                            <LemonCheckbox
                                                id="continuity-checkbox"
                                                label="Persist flag across authentication steps"
                                                onChange={() => onChange(!value)}
                                                fullWidth
                                                checked={value}
                                            />
                                            <div className="text-muted text-sm pl-7">
                                                If your feature flag is applied prior to an identify or authentication
                                                event, use this to ensure that feature flags are not reset after a
                                                person is identified. This ensures the experience for the anonymous
                                                person is carried forward to the authenticated person.{' '}
                                                <Link
                                                    to="https://posthog.com/manual/feature-flags#persisting-feature-flags-across-authentication-steps"
                                                    target="_blank"
                                                >
                                                    Learn more
                                                </Link>
                                            </div>
                                        </div>
                                    )}
                                </Field>
                            </Col>
                        </Row>
                        <LemonDivider />
                        <FeatureFlagRollout />
                        <LemonDivider />
                        <FeatureFlagReleaseConditions />
                        <LemonDivider />
                        <FeatureFlagCodeExample featureFlag={featureFlag} />
                        <LemonDivider />
                        {isNewFeatureFlag && (
                            <>
                                <div>
                                    <LemonButton
                                        fullWidth
                                        status="default-dark"
                                        onClick={() => setAdvancedSettingsExpanded(!advancedSettingsExpanded)}
                                        sideIcon={advancedSettingsExpanded ? <IconUnfoldLess /> : <IconUnfoldMore />}
                                    >
                                        <div>
                                            <h3 className="l4 mt-2">Advanced settings</h3>
                                            <div className="text-muted mb-2 font-medium">
                                                Define who can modify this flag.
                                            </div>
                                        </div>
                                    </LemonButton>
                                </div>
                                {advancedSettingsExpanded && (
                                    <>
                                        {featureFlags[FEATURE_FLAGS.AUTO_ROLLBACK_FEATURE_FLAGS] && (
                                            <FeatureFlagAutoRollback />
                                        )}
                                        {featureFlags[FEATURE_FLAGS.ROLE_BASED_ACCESS] && (
                                            <Card title="Permissions" className="mb-4">
                                                <PayGateMini feature={AvailableFeature.ROLE_BASED_ACCESS}>
                                                    <ResourcePermission
                                                        resourceType={Resource.FEATURE_FLAGS}
                                                        onChange={(roleIds) => setRolesToAdd(roleIds)}
                                                        rolesToAdd={rolesToAdd}
                                                        addableRoles={addableRoles}
                                                        addableRolesLoading={unfilteredAddableRolesLoading}
                                                        onAdd={() => addAssociatedRoles()}
                                                        roles={derivedRoles}
                                                        deleteAssociatedRole={(id) =>
                                                            deleteAssociatedRole({ roleId: id })
                                                        }
                                                        canEdit={featureFlag.can_edit}
                                                    />
                                                </PayGateMini>
                                            </Card>
                                        )}
                                    </>
                                )}
                                <LemonDivider />
                            </>
                        )}
                        <div className="flex items-center gap-2 justify-end">
                            <LemonButton
                                data-attr="cancel-feature-flag"
                                type="secondary"
                                onClick={() => {
                                    if (isEditingFlag) {
                                        editFeatureFlag(false)
                                        loadFeatureFlag()
                                    } else {
                                        router.actions.push(urls.featureFlags())
                                    }
                                }}
                                disabled={featureFlagLoading}
                            >
                                Cancel
                            </LemonButton>
                            <LemonButton
                                type="primary"
                                data-attr="save-feature-flag"
                                htmlType="submit"
                                loading={featureFlagLoading}
                                disabled={featureFlagLoading}
                            >
                                Save
                            </LemonButton>
                        </div>
                    </Form>
                ) : (
                    <>
                        {featureFlagLoading ? (
                            <Skeleton active />
                        ) : (
                            <>
                                <PageHeader
                                    notebookProps={{
                                        href: urls.featureFlag(id),
                                    }}
                                    title={
                                        <div className="flex items-center gap-2 mb-2">
                                            {featureFlag.key || 'Untitled'}
                                            <CopyToClipboardInline
                                                explicitValue={featureFlag.key}
                                                iconStyle={{ color: 'var(--muted-alt)' }}
                                            />
                                            <div className="flex">
                                                {featureFlag.active ? (
                                                    <LemonTag type="success" className="uppercase">
                                                        Enabled
                                                    </LemonTag>
                                                ) : (
                                                    <LemonTag type="default" className="uppercase">
                                                        Disabled
                                                    </LemonTag>
                                                )}
                                            </div>
                                        </div>
                                    }
                                    description={
                                        <>
                                            {featureFlag.name ? (
                                                <span style={{ fontStyle: 'normal' }}>{featureFlag.name}</span>
                                            ) : (
                                                'There is no description for this feature flag.'
                                            )}
                                        </>
                                    }
                                    caption={
                                        <>
                                            {featureFlag?.tags && (
                                                <>
                                                    {featureFlag.can_edit ? (
                                                        <ObjectTags
                                                            tags={featureFlag.tags}
                                                            onChange={(_, tags) => {
                                                                triggerFeatureFlagUpdate({ tags })
                                                            }}
                                                            saving={featureFlagLoading}
                                                            tagsAvailable={tags.filter(
                                                                (tag) => !featureFlag.tags?.includes(tag)
                                                            )}
                                                            className="insight-metadata-tags"
                                                        />
                                                    ) : featureFlag.tags.length ? (
                                                        <ObjectTags
                                                            tags={featureFlag.tags}
                                                            saving={featureFlagLoading}
                                                            staticOnly
                                                            className="insight-metadata-tags"
                                                        />
                                                    ) : null}
                                                </>
                                            )}
                                        </>
                                    }
                                    buttons={
                                        <>
                                            <div className="flex items-center gap-2 mb-2">
                                                {featureFlags[FEATURE_FLAGS.RECORDINGS_ON_FEATURE_FLAGS] && (
                                                    <>
                                                        <LemonButton
                                                            to={urls.replay(ReplayTabs.Recent, {
                                                                events: defaultEntityFilterOnFlag(featureFlag.key)
                                                                    .events,
                                                            })}
                                                            type="secondary"
                                                        >
                                                            View Recordings
                                                            <LemonTag type="warning" className="uppercase ml-2 mr-2">
                                                                Beta
                                                            </LemonTag>
                                                        </LemonButton>
                                                        <LemonDivider vertical />
                                                    </>
                                                )}
                                                <LemonButton
                                                    data-attr="delete-feature-flag"
                                                    status="danger"
                                                    type="secondary"
                                                    onClick={() => {
                                                        deleteFeatureFlag(featureFlag)
                                                    }}
                                                    disabledReason={
                                                        featureFlagLoading
                                                            ? 'Loading...'
                                                            : !featureFlag.can_edit
                                                            ? "You have only 'View' access for this feature flag. To make changes, please contact the flag's creator."
                                                            : (featureFlag.features?.length || 0) > 0
                                                            ? 'This feature flag is in use with an early access feature. Delete the early access feature to delete this flag'
                                                            : null
                                                    }
                                                >
                                                    Delete feature flag
                                                </LemonButton>
                                                <LemonButton
                                                    data-attr="edit-feature-flag"
                                                    type="secondary"
                                                    tooltip={
                                                        featureFlags[FEATURE_FLAGS.ROLE_BASED_ACCESS] &&
                                                        !featureFlag.can_edit &&
                                                        "You have only 'View' access for this feature flag. To make changes, please contact the flag's creator."
                                                    }
                                                    onClick={() => {
                                                        editFeatureFlag(true)
                                                    }}
                                                    disabled={featureFlagLoading || !featureFlag.can_edit}
                                                >
                                                    Edit
                                                </LemonButton>
                                            </div>
                                        </>
                                    }
                                />
                                <LemonTabs activeKey={activeTab} onChange={setActiveTab} tabs={tabs} />
                            </>
                        )}
                    </>
                )}
            </div>
        </>
    )
}

function UsageTab({ featureFlag }: { id: string; featureFlag: FeatureFlagType }): JSX.Element {
    const { key: featureFlagKey, usage_dashboard: dashboardId } = featureFlag
    const { generateUsageDashboard } = useActions(featureFlagLogic)
    const { featureFlagLoading } = useValues(featureFlagLogic)
    const { receivedErrorsFromAPI } = useValues(
        dashboardLogic({ id: dashboardId, placement: DashboardPlacement.FeatureFlag })
    )
    const connectedDashboardExists = dashboardId && !receivedErrorsFromAPI
    const propertyFilter: AnyPropertyFilter[] = [
        {
            key: '$feature_flag',
            type: PropertyFilterType.Event,
            value: featureFlagKey,
            operator: PropertyOperator.Exact,
        },
    ]

    return (
        <div>
            {connectedDashboardExists ? (
                <Dashboard id={dashboardId.toString()} placement={DashboardPlacement.FeatureFlag} />
            ) : (
                <div>
                    <b>Dashboard</b>
                    <div className="text-muted mb-2">{`There is currently no connected dashboard to this feature flag. If there was previously a connected dashboard, it may have been deleted.`}</div>
                    {featureFlagLoading ? (
                        <EmptyDashboardComponent loading={true} canEdit={false} />
                    ) : (
                        <LemonButton type={'primary'} onClick={() => generateUsageDashboard()}>
                            Generate Usage Dashboard
                        </LemonButton>
                    )}
                </div>
            )}
            <div className="mt-4 mb-4">
                <b>Log</b>
                <div className="text-muted">{`Feature flag calls for "${featureFlagKey}" will appear here`}</div>
            </div>
            <Query
                query={{
                    kind: NodeKind.DataTableNode,
                    source: {
                        kind: NodeKind.EventsQuery,
                        select: [
                            ...defaultDataTableColumns(NodeKind.EventsQuery),
                            featureFlag.filters.multivariate
                                ? 'properties.$feature_flag_response'
                                : "if(toString(properties.$feature_flag_response) IN ['1', 'true'], 'true', 'false') -- Feature Flag Response",
                        ],
                        event: '$feature_flag_called',
                        properties: propertyFilter,
                        after: '-30d',
                    },
                    full: false,
                    showDateRange: true,
                }}
            />
        </div>
    )
}

function variantConcatWithPunctuation(phrases: string[]): string {
    if (phrases === null || phrases.length < 3) {
        return concatWithPunctuation(phrases)
    } else {
        return `${phrases[0]} and ${phrases.length - 1} more sets`
    }
}

interface FeatureFlagReadOnlyProps {
    readOnly?: boolean
    isSuper?: boolean
    excludeTitle?: boolean
}

function FeatureFlagRollout({ readOnly }: FeatureFlagReadOnlyProps): JSX.Element {
    const {
        multivariateEnabled,
        variants,
        areVariantRolloutsValid,
        featureFlagLoading,
        variantRolloutSum,
        nonEmptyVariants,
        aggregationTargetName,
        featureFlag,
    } = useValues(featureFlagLogic)
    const { distributeVariantsEqually, addVariant, removeVariant, setMultivariateEnabled } =
        useActions(featureFlagLogic)
    const [showVariantDiscardWarning, setShowVariantDiscardWarning] = useState(false)
    const { hasAvailableFeature } = useValues(userLogic)
    const { upgradeLink } = useValues(billingLogic)

    const filterGroups: FeatureFlagGroupType[] = featureFlag.filters.groups || []

    return (
        <>
            {readOnly ? (
                <>
                    <div className="flex flex-col mb-4">
                        <span className="card-secondary">Type</span>
                        <span>
                            {featureFlag.filters.multivariate
                                ? 'Multiple variants with rollout percentages (A/B/C test)'
                                : 'Release toggle (boolean)'}
                        </span>

                        <span className="card-secondary mt-4">Flag persistence</span>
                        <span>
                            This flag{' '}
                            <b>{featureFlag.ensure_experience_continuity ? 'persists' : 'does not persist'} </b>
                            across authentication events.
                        </span>
                    </div>
                    <LemonDivider className="my-3" />
                    {featureFlag.filters.multivariate && (
                        <>
                            <h3 className="l3">Variant keys</h3>
                            <div className="border rounded p-4 mb-4 bg-bg-light">
                                <Row gutter={16} className="font-semibold">
                                    <Col span={6}>Key</Col>
                                    <Col span={6}>Description</Col>
                                    <Col span={9}>Payload</Col>
                                    <Col span={3}>Rollout</Col>
                                </Row>
                                <LemonDivider className="my-3" />
                                {variants.map((variant, index) => (
                                    <div key={index}>
                                        <Row gutter={16}>
                                            <Col span={6}>
                                                <Lettermark name={alphabet[index]} color={LettermarkColor.Gray} />
                                                <CopyToClipboardInline
                                                    tooltipMessage={null}
                                                    description="key"
                                                    style={{
                                                        marginLeft: '0.5rem',
                                                    }}
                                                    iconStyle={{ color: 'var(--muted-alt)' }}
                                                >
                                                    {variant.key}
                                                </CopyToClipboardInline>
                                            </Col>
                                            <Col span={6}>
                                                <span className={variant.name ? '' : 'text-muted'}>
                                                    {variant.name || 'There is no description for this variant key'}
                                                </span>
                                            </Col>
                                            <Col span={9}>
                                                {featureFlag.filters.payloads?.[index] ? (
                                                    <JSONEditorInput
                                                        readOnly={true}
                                                        value={featureFlag.filters.payloads[index]}
                                                    />
                                                ) : (
                                                    <span className="text-muted">
                                                        No payload associated with this variant
                                                    </span>
                                                )}
                                            </Col>
                                            <Col span={3}>{variant.rollout_percentage}%</Col>
                                        </Row>
                                        {index !== variants.length - 1 && <LemonDivider className="my-3" />}
                                    </div>
                                ))}
                            </div>
                        </>
                    )}
                </>
            ) : (
                <div className="mb-8">
                    <h3 className="l3">Served value</h3>
                    <div className="mb-2">
                        <Popconfirm
                            placement="top"
                            title="Change value type? The variants below will be lost."
                            disabled={featureFlagLoading}
                            visible={showVariantDiscardWarning}
                            onConfirm={() => {
                                setMultivariateEnabled(false)
                                setShowVariantDiscardWarning(false)
                            }}
                            onCancel={() => setShowVariantDiscardWarning(false)}
                            okText="OK"
                            cancelText="Cancel"
                        >
                            <Radio.Group
                                options={[
                                    {
                                        label: 'Release toggle (boolean)',
                                        value: false,
                                        disabled: !!(
                                            featureFlag.experiment_set && featureFlag.experiment_set?.length > 0
                                        ),
                                    },
                                    {
                                        label: (
                                            <Tooltip
                                                title={
                                                    hasAvailableFeature(AvailableFeature.MULTIVARIATE_FLAGS)
                                                        ? ''
                                                        : 'This feature is not available on your current plan.'
                                                }
                                            >
                                                <div>
                                                    {!hasAvailableFeature(AvailableFeature.MULTIVARIATE_FLAGS) && (
                                                        <Link to={upgradeLink} target="_blank">
                                                            <LockOutlined
                                                                style={{
                                                                    marginRight: 4,
                                                                    color: 'var(--warning)',
                                                                }}
                                                            />
                                                        </Link>
                                                    )}
                                                    Multiple variants with rollout percentages (A/B test)
                                                </div>
                                            </Tooltip>
                                        ),
                                        value: true,
                                        disabled: !hasAvailableFeature(AvailableFeature.MULTIVARIATE_FLAGS),
                                    },
                                ]}
                                onChange={(e) => {
                                    const { value } = e.target
                                    if (value === false && nonEmptyVariants.length) {
                                        setShowVariantDiscardWarning(true)
                                    } else {
                                        setMultivariateEnabled(value)
                                        focusVariantKeyField(0)
                                    }
                                }}
                                value={multivariateEnabled}
                                optionType="button"
                            />
                        </Popconfirm>
                    </div>
                    <div className="text-muted mb-4">
                        {capitalizeFirstLetter(aggregationTargetName)} will be served{' '}
                        {multivariateEnabled ? (
                            <>
                                <strong>a variant key</strong> according to the below distribution
                            </>
                        ) : (
                            <strong>
                                <code>true</code>
                            </strong>
                        )}{' '}
                        if they match one or more release condition groups.
                    </div>
                </div>
            )}
            {!multivariateEnabled && (
                <div className="mb-6">
                    <h3 className="l3">Payload</h3>
                    {readOnly ? (
                        featureFlag.filters.payloads?.['true'] ? (
                            <JSONEditorInput readOnly={readOnly} value={featureFlag.filters.payloads?.['true']} />
                        ) : (
                            <span>No payload associated with this flag</span>
                        )
                    ) : (
                        <Row gutter={16}>
                            <Col span={12}>
                                <div className="text-muted mb-4">
                                    Specify a payload to be returned when the served value is{' '}
                                    <strong>
                                        <code>true</code>
                                    </strong>
                                </div>
                                <Group name={['filters', 'payloads']}>
                                    <Field name="true">
                                        <JSONEditorInput
                                            readOnly={readOnly}
                                            placeholder={'Examples: "A string", 2500, {"key": "value"}'}
                                        />
                                    </Field>
                                </Group>
                            </Col>
                        </Row>
                    )}
                </div>
            )}
            {!readOnly && multivariateEnabled && (
                <div className="feature-flag-variants">
                    <h3 className="l4">Variant keys</h3>
                    <span>The rollout percentage of feature flag variants must add up to 100%</span>
                    <div className="variant-form-list space-y-2">
                        <Row gutter={8} className="label-row">
                            <Col span={1} />
                            <Col span={4}>Variant key</Col>
                            <Col span={6}>Description</Col>
                            <Col span={8}>
                                <div style={{ display: 'flex', flexDirection: 'column', fontWeight: 'normal' }}>
                                    <b>Payload</b>
                                    <span className="text-muted">
                                        Specify return payload when the variant key matches
                                    </span>
                                </div>
                            </Col>
                            <Col span={4}>
                                Rollout
                                <LemonButton type="tertiary" onClick={distributeVariantsEqually}>
                                    (Redistribute)
                                </LemonButton>
                            </Col>
                        </Row>
                        {variants.map((variant, index) => (
                            <Group key={index} name="filters">
                                <Row gutter={8} align="top">
                                    <Col span={1} style={{ paddingTop: 8 }}>
                                        <Lettermark name={alphabet[index]} color={LettermarkColor.Gray} />
                                    </Col>
                                    <Col span={4}>
                                        <Field name={['multivariate', 'variants', index, 'key']}>
                                            <LemonInput
                                                data-attr="feature-flag-variant-key"
                                                data-key-index={index.toString()}
                                                className="ph-ignore-input"
                                                placeholder={`example-variant-${index + 1}`}
                                                autoComplete="off"
                                                autoCapitalize="off"
                                                autoCorrect="off"
                                                spellCheck={false}
                                                disabled={
                                                    !!(
                                                        featureFlag.experiment_set &&
                                                        featureFlag.experiment_set?.length > 0
                                                    )
                                                }
                                            />
                                        </Field>
                                    </Col>
                                    <Col span={6}>
                                        <Field name={['multivariate', 'variants', index, 'name']}>
                                            <LemonInput
                                                data-attr="feature-flag-variant-name"
                                                className="ph-ignore-input"
                                                placeholder="Description"
                                            />
                                        </Field>
                                    </Col>
                                    <Col span={8}>
                                        <Field name={['payloads', index]}>
                                            {({ value, onChange }) => {
                                                return (
                                                    <JSONEditorInput
                                                        onChange={onChange}
                                                        value={value}
                                                        placeholder={'{"key": "value"}'}
                                                    />
                                                )
                                            }}
                                        </Field>
                                    </Col>
                                    <Col span={3}>
                                        <Field name={['multivariate', 'variants', index, 'rollout_percentage']}>
                                            {({ value, onChange }) => (
                                                <div>
                                                    <LemonInput
                                                        type="number"
                                                        min={0}
                                                        max={100}
                                                        value={value}
                                                        onChange={(changedValue) => {
                                                            if (changedValue !== null && changedValue !== undefined) {
                                                                const valueInt = parseInt(changedValue.toString())
                                                                if (!isNaN(valueInt)) {
                                                                    onChange(valueInt)
                                                                }
                                                            }
                                                        }}
                                                    />
                                                    {filterGroups.filter((group) => group.variant === variant.key)
                                                        .length > 0 && (
                                                        <span style={{ fontSize: 11 }} className="text-muted">
                                                            Overridden by{' '}
                                                            <strong>
                                                                {variantConcatWithPunctuation(
                                                                    filterGroups
                                                                        .filter(
                                                                            (group) =>
                                                                                group.variant != null &&
                                                                                group.variant === variant.key
                                                                        )
                                                                        .map(
                                                                            (variant) =>
                                                                                'Set ' +
                                                                                (filterGroups.findIndex(
                                                                                    (group) => group === variant
                                                                                ) +
                                                                                    1)
                                                                        )
                                                                )}
                                                            </strong>
                                                        </span>
                                                    )}
                                                </div>
                                            )}
                                        </Field>
                                    </Col>
                                    <Col span={2} style={{ paddingTop: 8 }}>
                                        <Row>
                                            {variants.length > 1 && (
                                                <LemonButton
                                                    icon={<IconDelete />}
                                                    status="primary-alt"
                                                    data-attr={`delete-prop-filter-${index}`}
                                                    noPadding
                                                    onClick={() => removeVariant(index)}
                                                    disabledReason={
                                                        featureFlag.experiment_set &&
                                                        featureFlag.experiment_set?.length > 0
                                                            ? 'Cannot delete variants from a feature flag that is part of an experiment'
                                                            : undefined
                                                    }
                                                    tooltipPlacement="topRight"
                                                />
                                            )}
                                        </Row>
                                    </Col>
                                </Row>
                            </Group>
                        ))}
                        {variants.length > 0 && !areVariantRolloutsValid && (
                            <p className="text-danger">
                                Percentage rollouts for variants must sum to 100 (currently {variantRolloutSum}
                                ).
                            </p>
                        )}
                        <LemonButton
                            type="secondary"
                            onClick={() => {
                                const newIndex = variants.length
                                addVariant()
                                focusVariantKeyField(newIndex)
                            }}
                            icon={<IconPlus />}
                            disabledReason={
                                featureFlag.experiment_set && featureFlag.experiment_set?.length > 0
                                    ? 'Cannot add variants to a feature flag that is part of an experiment. To update variants, create a new experiment.'
                                    : undefined
                            }
                            tooltipPlacement="topLeft"
                            center
                        >
                            Add variant
                        </LemonButton>
                    </div>
                </div>
            )}
        </>
    )
}

export function FeatureFlagReleaseConditions({
    readOnly,
    isSuper,
    excludeTitle,
}: FeatureFlagReadOnlyProps): JSX.Element {
    const { showGroupsOptions, aggregationLabel } = useValues(groupsModel)
    const {
        aggregationTargetName,
        featureFlag,
        groupTypes,
        taxonomicGroupTypes,
        nonEmptyVariants,
        propertySelectErrors,
        computeBlastRadiusPercentage,
        affectedUsers,
        totalUsers,
    } = useValues(featureFlagLogic)
    const {
        setAggregationGroupTypeIndex,
        updateConditionSet,
        duplicateConditionSet,
        removeConditionSet,
        addConditionSet,
    } = useActions(featureFlagLogic)
    const { cohortsById } = useValues(cohortsModel)
    const { featureFlags } = useValues(enabledFeaturesLogic)

    const filterGroups: FeatureFlagGroupType[] = isSuper
        ? featureFlag.filters.super_groups || []
        : featureFlag.filters.groups
    // :KLUDGE: Match by select only allows Select.Option as children, so render groups option directly rather than as a child
    const matchByGroupsIntroductionOption = GroupsIntroductionOption({ value: -2 })
    const hasNonInstantProperty = (properties: AnyPropertyFilter[]): boolean => {
        return !!properties.find(
            (property) => property.type === 'cohort' || !INSTANTLY_AVAILABLE_PROPERTIES.includes(property.key || '')
        )
    }

    const isEarlyAccessFeatureCondition = (group: FeatureFlagGroupType): boolean => {
        return !!(
            featureFlag.features?.length &&
            featureFlag.features?.length > 0 &&
            group.properties.some((property) => property.key === '$feature_enrollment/' + featureFlag.key)
        )
    }

    const renderReleaseConditionGroup = (group: FeatureFlagGroupType, index: number): JSX.Element => {
        return (
            <Col span={24} md={24} key={`${index}-${filterGroups.length}`}>
                {index > 0 && <div className="condition-set-separator">OR</div>}
                <div className={clsx('mb-4', 'border', 'rounded', 'p-4')}>
                    <Row align="middle" justify="space-between">
                        <Row align="middle">
                            <span className="simple-tag tag-light-blue font-medium mr-2">Set {index + 1}</span>
                            <div>
                                {group.properties?.length ? (
                                    <>
                                        {readOnly ? (
                                            <>
                                                Match <b>{aggregationTargetName}</b> against <b>all</b> criteria
                                            </>
                                        ) : (
                                            <>
                                                Matching <b>{aggregationTargetName}</b> against the criteria
                                            </>
                                        )}
                                    </>
                                ) : (
                                    <>
                                        Condition set will match <b>all {aggregationTargetName}</b>
                                    </>
                                )}
                            </div>
                        </Row>
                        {!readOnly && (
                            <Row>
                                <LemonButton
                                    icon={<IconCopy />}
                                    status="muted"
                                    noPadding
                                    onClick={() => duplicateConditionSet(index)}
                                />
                                {!isEarlyAccessFeatureCondition(group) && filterGroups.length > 1 && (
                                    <LemonButton
                                        icon={<IconDelete />}
                                        status="muted"
                                        noPadding
                                        onClick={() => removeConditionSet(index)}
                                    />
                                )}
                            </Row>
                        )}
                    </Row>
                    <LemonDivider className="my-3" />
                    {!readOnly && hasNonInstantProperty(group.properties) && (
                        <LemonBanner type="info" className="mt-3 mb-3">
                            These properties aren't immediately available on first page load for unidentified persons.
                            This feature flag requires that at least one event is sent prior to becoming available to
                            your product or website.{' '}
                            <a href="https://posthog.com/docs/integrate/client/js#bootstrapping-flags" target="_blank">
                                {' '}
                                Learn more about how to make feature flags available instantly.
                            </a>
                        </LemonBanner>
                    )}

                    {readOnly ? (
                        <>
                            {group.properties.map((property, idx) => (
                                <>
                                    <div className="feature-flag-property-display" key={idx}>
                                        {idx === 0 ? (
                                            <LemonButton
                                                icon={<IconSubArrowRight className="arrow-right" />}
                                                status="muted"
                                                size="small"
                                            />
                                        ) : (
                                            <LemonButton
                                                icon={<span className="text-sm">&</span>}
                                                status="muted"
                                                size="small"
                                            />
                                        )}
                                        <span className="simple-tag tag-light-blue text-primary-alt">
                                            {property.type === 'cohort' ? 'Cohort' : property.key}{' '}
                                        </span>
                                        {isPropertyFilterWithOperator(property) ? (
                                            <span>{allOperatorsToHumanName(property.operator)} </span>
                                        ) : null}

                                        {property.type === 'cohort' ? (
                                            <a
                                                href={urls.cohort(property.value)}
                                                target="_blank"
                                                rel="noopener"
                                                className="simple-tag tag-light-blue text-primary-alt display-value"
                                            >
                                                {(property.value && cohortsById[property.value]?.name) ||
                                                    `ID ${property.value}`}
                                            </a>
                                        ) : (
                                            [
                                                ...(Array.isArray(property.value) ? property.value : [property.value]),
                                            ].map((val, idx) => (
                                                <span
                                                    key={idx}
                                                    className="simple-tag tag-light-blue text-primary-alt display-value"
                                                >
                                                    {val}
                                                </span>
                                            ))
                                        )}
                                    </div>
                                </>
                            ))}
                        </>
                    ) : (
                        <div>
                            <PropertyFilters
                                orFiltering={true}
                                pageKey={`feature-flag-${featureFlag.id}-${index}-${filterGroups.length}-${
                                    featureFlag.filters.aggregation_group_type_index ?? ''
                                }`}
                                propertyFilters={group?.properties}
                                logicalRowDivider
                                addButton={
                                    <LemonButton icon={<IconPlusMini />} sideIcon={null} noPadding>
                                        Add condition
                                    </LemonButton>
                                }
                                onChange={(properties) => updateConditionSet(index, undefined, properties)}
                                taxonomicGroupTypes={taxonomicGroupTypes}
                                hasRowOperator={false}
                                sendAllKeyUpdates
                                errorMessages={
                                    propertySelectErrors?.[index]?.properties?.some((message) => !!message.value)
                                        ? propertySelectErrors[index].properties.map((message, index) => {
                                              return message.value ? (
                                                  <div
                                                      key={index}
                                                      className="text-danger flex items-center gap-1 text-sm"
                                                  >
                                                      <IconErrorOutline className="text-xl" /> {message.value}
                                                  </div>
                                              ) : (
                                                  <></>
                                              )
                                          })
                                        : null
                                }
                            />
                        </div>
                    )}
                    {(!readOnly || (readOnly && group.properties?.length > 0)) && <LemonDivider className="my-3" />}
                    {readOnly ? (
                        <LemonTag
                            type={
                                filterGroups.length == 1
                                    ? group.rollout_percentage == null || group.rollout_percentage == 100
                                        ? 'highlight'
                                        : group.rollout_percentage == 0
                                        ? 'caution'
                                        : 'none'
                                    : 'none'
                            }
                        >
                            <div className="text-sm ">
                                Rolled out to{' '}
                                <b>{group.rollout_percentage != null ? group.rollout_percentage : 100}%</b> of{' '}
                                <b>{aggregationTargetName}</b> in this set.{' '}
                            </div>
                        </LemonTag>
                    ) : (
                        <div className="feature-flag-form-row">
                            <div className="centered">
                                Roll out to{' '}
                                <InputNumber
                                    style={{ width: 100, marginLeft: 8, marginRight: 8 }}
                                    onChange={(value): void => {
                                        updateConditionSet(index, value as number)
                                    }}
                                    value={group.rollout_percentage != null ? group.rollout_percentage : 100}
                                    min={0}
                                    max={100}
                                    addonAfter="%"
                                />{' '}
                                of <b>{aggregationTargetName}</b> in this set.{' '}
                                {featureFlags[FEATURE_FLAGS.FEATURE_FLAG_ROLLOUT_UX] && (
                                    <>
                                        Will match approximately{' '}
                                        {affectedUsers[index] !== undefined ? (
                                            <b>
                                                {`${
                                                    computeBlastRadiusPercentage(
                                                        group.rollout_percentage,
                                                        index
                                                    ).toPrecision(2) * 1
                                                    // Multiplying by 1 removes trailing zeros after the decimal
                                                    // point added by toPrecision
                                                }% `}
                                            </b>
                                        ) : (
                                            <Spinner className="mr-1" />
                                        )}{' '}
                                        {affectedUsers[index] && affectedUsers[index] >= 0 && totalUsers
                                            ? `(${humanFriendlyNumber(
                                                  Math.floor(
                                                      (affectedUsers[index] * (group.rollout_percentage ?? 100)) / 100
                                                  )
                                              )} / ${humanFriendlyNumber(totalUsers)})`
                                            : ''}{' '}
                                        of total {aggregationTargetName}.
                                    </>
                                )}
                            </div>
                        </div>
                    )}
                    {nonEmptyVariants.length > 0 && (
                        <>
                            <LemonDivider className="my-3" />
                            {readOnly ? (
                                <div>
                                    All <b>{aggregationTargetName}</b> in this set{' '}
                                    {group.variant ? (
                                        <>
                                            {' '}
                                            will be in variant <b>{group.variant}</b>
                                        </>
                                    ) : (
                                        <>have no variant override</>
                                    )}
                                </div>
                            ) : (
                                <div className="feature-flag-form-row">
                                    <div className="centered">
                                        <b>Optional override:</b> Set variant for all <b>{aggregationTargetName}</b> in
                                        this set to{' '}
                                        <LemonSelect
                                            placeholder="Select variant"
                                            allowClear={true}
                                            value={group.variant}
                                            onChange={(value) => updateConditionSet(index, undefined, undefined, value)}
                                            options={nonEmptyVariants.map((variant) => ({
                                                label: variant.key,
                                                value: variant.key,
                                            }))}
                                            data-attr="feature-flags-variant-override-select"
                                        />
                                    </div>
                                </div>
                            )}
                        </>
                    )}
                </div>
            </Col>
        )
    }

    const renderSuperReleaseConditionGroup = (group: FeatureFlagGroupType, index: number): JSX.Element => {
        if (!readOnly) {
            return <></>
        }

        return (
            <Col span={24} md={24} key={`${index}-${filterGroups.length}`}>
                {index > 0 && <div className="condition-set-separator">OR</div>}
                <div className={clsx('mb-4', 'border', 'rounded', 'p-4', 'FeatureConditionCard--border--highlight')}>
                    <Row align="middle" justify="space-between">
                        <Row align="middle">
                            <div>
                                {group.properties?.length ? (
                                    <>
                                        Match <b>{aggregationTargetName}</b> against value set on{' '}
                                        <span className="simple-tag tag-light-blue text-primary-alt">
                                            {'$feature_enrollment/' + featureFlag.key}
                                        </span>
                                    </>
                                ) : (
                                    <>
                                        Condition set will match <b>all {aggregationTargetName}</b>
                                    </>
                                )}
                            </div>
                        </Row>
                    </Row>
                    <LemonDivider className="my-3" />

                    {group.properties?.length > 0 && (
                        <>
                            <div className="feature-flag-property-display">
                                <LemonButton
                                    icon={<IconSubArrowRight className="arrow-right" />}
                                    status="muted"
                                    size="small"
                                />
                                <span>
                                    If null, default to <b>Release conditions</b>
                                </span>
                            </div>
                            <LemonDivider className="my-3" />
                        </>
                    )}
                    <Row justify="space-between" align="middle">
                        <div />
                        <LemonButton
                            aria-label="more"
                            data-attr={'feature-flag-feature-list-button'}
                            status="primary"
                            size="small"
                            onClick={() =>
                                featureFlag.features &&
                                featureFlag.features.length &&
                                router.actions.push(urls.earlyAccessFeature(featureFlag.features[0].id))
                            }
                        >
                            View Early Access Feature
                        </LemonButton>
                    </Row>
                </div>
            </Col>
        )
    }

    return (
        <>
            <div className={`feature-flag-form-row ${excludeTitle && 'mb-2'}`}>
                <div data-attr="feature-flag-release-conditions">
                    {readOnly ? (
                        excludeTitle ? null : (
                            <h3 className="l3">{isSuper ? 'Super Release Conditions' : 'Release conditions'}</h3>
                        )
                    ) : (
                        <>
                            {!excludeTitle && (
                                <>
                                    <h3 className="l3">Release conditions</h3>
                                    <div className="text-muted mb-4">
                                        Specify the {aggregationTargetName} to which you want to release this flag. Note
                                        that condition sets are rolled out independently of each other.
                                    </div>
                                </>
                            )}
                        </>
                    )}
                    {!readOnly &&
                        !filterGroups.every(
                            (group) =>
                                filterGroups.filter((g) => g.variant === group.variant && g.variant !== null).length < 2
                        ) && (
                            <LemonBanner type="info" className="mt-3 mb-3">
                                Multiple variant overrides detected. We use the variant override for the first condition
                                set that matches.
                            </LemonBanner>
                        )}
                </div>
                {!readOnly && showGroupsOptions && (
                    <div className="centered">
                        Match by
                        <Select
                            value={
                                featureFlag.filters.aggregation_group_type_index != null
                                    ? featureFlag.filters.aggregation_group_type_index
                                    : -1
                            }
                            onChange={(value) => {
                                const groupTypeIndex = value !== -1 ? value : null
                                setAggregationGroupTypeIndex(groupTypeIndex)
                            }}
                            style={{ marginLeft: 8 }}
                            data-attr="feature-flag-aggregation-filter"
                            dropdownMatchSelectWidth={false}
                            dropdownAlign={{
                                // Align this dropdown by the right-hand-side of button
                                points: ['tr', 'br'],
                            }}
                        >
                            <Select.Option key={-1} value={-1}>
                                Users
                            </Select.Option>
                            {groupTypes.map((groupType) => (
                                <Select.Option key={groupType.group_type_index} value={groupType.group_type_index}>
                                    {capitalizeFirstLetter(aggregationLabel(groupType.group_type_index).plural)}
                                </Select.Option>
                            ))}
                            {matchByGroupsIntroductionOption}
                        </Select>
                    </div>
                )}
            </div>
            <Row className="FeatureConditionCard" gutter={16}>
                {filterGroups.map((group, index) =>
                    isSuper ? renderSuperReleaseConditionGroup(group, index) : renderReleaseConditionGroup(group, index)
                )}
            </Row>
            {!readOnly && (
                <LemonButton type="secondary" className="mt-0 w-max" onClick={addConditionSet} icon={<IconPlus />}>
                    Add condition set
                </LemonButton>
            )}
        </>
    )
}<|MERGE_RESOLUTION|>--- conflicted
+++ resolved
@@ -79,11 +79,9 @@
 import { Query } from '~/queries/Query/Query'
 import { defaultDataTableColumns } from '~/queries/nodes/DataTable/utils'
 import { PostHogFeature } from 'posthog-js/react'
-<<<<<<< HEAD
 import { concatWithPunctuation } from 'scenes/insights/utils'
-=======
 import { LemonTab, LemonTabs } from 'lib/lemon-ui/LemonTabs'
->>>>>>> 8deeec47
+
 
 export const scene: SceneExport = {
     component: FeatureFlag,
