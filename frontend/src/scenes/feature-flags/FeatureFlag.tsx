--- conflicted
+++ resolved
@@ -64,11 +64,8 @@
 import { PostHogFeature } from 'posthog-js/react'
 import { concatWithPunctuation } from 'scenes/insights/utils'
 import { LemonTab, LemonTabs } from 'lib/lemon-ui/LemonTabs'
-<<<<<<< HEAD
+import { FeatureFlagReleaseConditions } from './FeatureFlagReleaseConditions'
 import { NotebookAddButton } from 'scenes/notebooks/NotebookAddButton/NotebookAddButton'
-=======
-import { FeatureFlagReleaseConditions } from './FeatureFlagReleaseConditions'
->>>>>>> 57679983
 
 export const scene: SceneExport = {
     component: FeatureFlag,
