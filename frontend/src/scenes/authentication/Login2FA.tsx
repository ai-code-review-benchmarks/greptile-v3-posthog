--- conflicted
+++ resolved
@@ -4,15 +4,10 @@
 import { BridgePage } from 'lib/components/BridgePage/BridgePage'
 import { Field } from 'lib/forms/Field'
 import { LemonBanner } from 'lib/lemon-ui/LemonBanner'
-<<<<<<< HEAD
 import { preflightLogic } from 'scenes/PreflightCheck/preflightLogic'
 
 import { login2FALogic } from './login2FALogic'
-=======
-import { LemonButton, LemonInput } from '@posthog/lemon-ui'
-import { BridgePage } from 'lib/components/BridgePage/BridgePage'
 import { useButtonStyle } from './useButtonStyles'
->>>>>>> 217b3658
 
 export function Login2FA(): JSX.Element {
     const { isTwofactortokenSubmitting, generalError } = useValues(login2FALogic)
