import { LemonBanner, LemonDivider, LemonFileInput, LemonSkeleton, Link, Tooltip } from '@posthog/lemon-ui'
import { useActions, useValues } from 'kea'
import { Form } from 'kea-forms'
import { router } from 'kea-router'
import { NotFound } from 'lib/components/NotFound'
import { PageHeader } from 'lib/components/PageHeader'
import { TZLabel } from 'lib/components/TZLabel'
import { CohortTypeEnum, FEATURE_FLAGS } from 'lib/constants'
import { IconErrorOutline, IconUploadFile } from 'lib/lemon-ui/icons'
import { LemonButton } from 'lib/lemon-ui/LemonButton'
import { More } from 'lib/lemon-ui/LemonButton/More'
import { LemonField } from 'lib/lemon-ui/LemonField'
import { LemonInput } from 'lib/lemon-ui/LemonInput/LemonInput'
import { LemonLabel } from 'lib/lemon-ui/LemonLabel/LemonLabel'
import { LemonSelect } from 'lib/lemon-ui/LemonSelect'
import { LemonTextArea } from 'lib/lemon-ui/LemonTextArea/LemonTextArea'
import { Spinner } from 'lib/lemon-ui/Spinner/Spinner'
import { pluralize } from 'lib/utils'
import { cohortEditLogic, CohortLogicProps } from 'scenes/cohorts/cohortEditLogic'
import { CohortCriteriaGroups } from 'scenes/cohorts/CohortFilters/CohortCriteriaGroups'
import { COHORT_TYPE_OPTIONS } from 'scenes/cohorts/CohortFilters/constants'
import { NotebookSelectButton } from 'scenes/notebooks/NotebookSelectButton/NotebookSelectButton'
import { NotebookNodeType } from 'scenes/notebooks/types'
import { urls } from 'scenes/urls'
import { ScenePanel, ScenePanelActions, ScenePanelDivider, ScenePanelMetaInfo } from '~/layout/scenes/SceneLayout'

import { SceneAddToDropdownMenu } from 'lib/components/Scenes/InsightOrDashboard/SceneAddToDropdownMenu'
import { SceneFile } from 'lib/components/Scenes/SceneFile'
import { featureFlagLogic } from 'lib/logic/featureFlagLogic'
import { AndOrFilterSelect } from '~/queries/nodes/InsightViz/PropertyGroupFilters/AndOrFilterSelect'
import { Query } from '~/queries/Query/Query'

import { IconCopy, IconTrash } from '@posthog/icons'
import { ButtonPrimitive } from 'lib/ui/Button/ButtonPrimitives'
import { createCohortDataNodeLogicKey } from './cohortUtils'
import { SceneContent, SceneDivider, SceneSection, SceneTitleSection } from '~/layout/scenes/SceneContent'
import { cn } from 'lib/utils/css-classes'
import { WrappingLoadingSkeleton } from 'lib/ui/WrappingLoadingSkeleton/WrappingLoadingSkeleton'
const RESOURCE_TYPE = 'cohort'

export function CohortEdit({ id }: CohortLogicProps): JSX.Element {
    const logicProps = { id }
    const logic = cohortEditLogic(logicProps)
    const { deleteCohort, setOuterGroupsType, setQuery, duplicateCohort, setCohortValue } = useActions(logic)
    const { cohort, cohortLoading, cohortMissing, query, duplicatedCohortLoading } = useValues(logic)
    const isNewCohort = cohort.id === 'new' || cohort.id === undefined
    const { featureFlags } = useValues(featureFlagLogic)
    const newSceneLayout = featureFlags[FEATURE_FLAGS.NEW_SCENE_LAYOUT]
    const explicitCohortTypes = featureFlags[FEATURE_FLAGS.EXPLICIT_COHORT_TYPES]
    const dataNodeLogicKey = createCohortDataNodeLogicKey(cohort.id)

    if (cohortMissing) {
        return <NotFound object="cohort" />
    }

    if (cohortLoading && !newSceneLayout) {
        return (
            <div className="flex flex-col gap-y-2">
                <LemonSkeleton active className="h-4 w-2/5" />
                <LemonSkeleton active className="h-4 w-full" />
                <LemonSkeleton active className="h-4 w-full" />
                <LemonSkeleton active className="h-4 w-3/5" />
            </div>
        )
    }
    return (
        <div className="cohort">
            <PageHeader
                buttons={
                    <div className="flex items-center gap-2">
                        {isNewCohort ? (
                            <LemonButton
                                data-attr="cancel-cohort"
                                type="secondary"
                                onClick={() => {
                                    router.actions.push(urls.cohorts())
                                }}
                                disabled={cohortLoading}
                            >
                                Cancel
                            </LemonButton>
                        ) : (
                            <>
                                {!newSceneLayout && (
                                    <More
                                        overlay={
                                            <>
                                                {!cohort.is_static && (
                                                    <>
                                                        <LemonButton
                                                            onClick={() => duplicateCohort(false)}
                                                            fullWidth
                                                            disabledReason={
                                                                cohort.is_calculating
                                                                    ? 'Cohort is still calculating'
                                                                    : undefined
                                                            }
                                                            loading={duplicatedCohortLoading}
                                                        >
                                                            Duplicate as dynamic cohort
                                                        </LemonButton>
                                                        <LemonButton
                                                            onClick={() => duplicateCohort(true)}
                                                            fullWidth
                                                            disabledReason={
                                                                cohort.is_calculating
                                                                    ? 'Cohort is still calculating'
                                                                    : undefined
                                                            }
                                                            loading={duplicatedCohortLoading}
                                                        >
                                                            Duplicate as static cohort
                                                        </LemonButton>
                                                        <LemonDivider />
                                                    </>
                                                )}
                                                <LemonButton
                                                    data-attr="delete-cohort"
                                                    fullWidth
                                                    status="danger"
                                                    onClick={deleteCohort}
                                                >
                                                    Delete cohort
                                                </LemonButton>
                                            </>
                                        }
                                    />
                                )}
                            </>
                        )}
                        {!isNewCohort && !newSceneLayout && (
                            <NotebookSelectButton
                                type="secondary"
                                resource={{
                                    type: NotebookNodeType.Cohort,
                                    attrs: { id },
                                }}
                            />
                        )}
                        <LemonButton
                            type="primary"
                            data-attr="save-cohort"
                            htmlType="submit"
                            loading={cohortLoading || cohort.is_calculating}
                            form="cohort"
                        >
                            Save
                        </LemonButton>
                    </div>
                }
            />

            <ScenePanel>
                <ScenePanelMetaInfo>
                    <SceneFile dataAttrKey={RESOURCE_TYPE} />
                </ScenePanelMetaInfo>

                <ScenePanelDivider />

                <ScenePanelActions>
                    <SceneAddToDropdownMenu
                        notebook={true}
                        dataAttrKey={RESOURCE_TYPE}
                        disabledReasons={{
                            'Save the cohort first': isNewCohort,
                        }}
                    />

                    <ButtonPrimitive
                        onClick={() => duplicateCohort(false)}
                        disabledReasons={{
                            'Save the cohort first': isNewCohort,
                            'Cohort must be static to duplicate': !cohort.is_static,
                            'Cohort is still calculating': cohort.is_calculating ?? false,
                        }}
                        menuItem
                    >
                        <IconCopy /> Duplicate as dynamic cohort
                    </ButtonPrimitive>

                    <ButtonPrimitive
                        onClick={() => duplicateCohort(true)}
                        disabledReasons={{
                            'Save the cohort first': isNewCohort,
                            'Cohort must be static to duplicate': !cohort.is_static,
                            'Cohort is still calculating': cohort.is_calculating ?? false,
                        }}
                        menuItem
                    >
                        <IconCopy /> Duplicate as static cohort
                    </ButtonPrimitive>

                    <ScenePanelDivider />

                    <ButtonPrimitive
                        onClick={() => {
                            deleteCohort()
                        }}
                        variant="danger"
                        menuItem
                        data-attr={`${RESOURCE_TYPE}-delete`}
                    >
                        <IconTrash />
                        Delete
                    </ButtonPrimitive>
                </ScenePanelActions>
            </ScenePanel>

            <Form id="cohort" logic={cohortEditLogic} props={logicProps} formKey="cohort" enableFormOnSubmit>
<<<<<<< HEAD
                <div className="deprecated-space-y-2 max-w-200">
                    <div className="flex gap-4 flex-wrap">
                        <div className="flex-1">
                            <LemonField name="name" label="Name">
                                <LemonInput data-attr="cohort-name" />
                            </LemonField>
                        </div>
                        {explicitCohortTypes && (
                            <div className="flex-1">
                                <LemonField name="cohort_type" label="Type">
=======
                <SceneContent>
                    <SceneTitleSection
                        name={cohort.name}
                        description={cohort.description}
                        resourceType={{
                            to: urls.cohorts(),
                            type: RESOURCE_TYPE,
                            typePlural: 'cohorts',
                            tooltip: 'Go to all cohorts',
                        }}
                        isLoading={cohortLoading}
                        onNameBlur={(value) => {
                            setCohortValue('name', value)
                        }}
                        onDescriptionBlur={(value) => {
                            setCohortValue('description', value)
                        }}
                        docsURL="https://posthog.com/docs/data/cohorts"
                    />

                    <SceneDivider />

                    <SceneSection
                        title="Type"
                        description="Static cohorts are created once and never updated, while dynamic cohorts are recalculated based on the latest data."
                        className={cn('max-w-200', {
                            'deprecated-space-y-2 ': !newSceneLayout,
                            'flex flex-col gap-y-2': newSceneLayout,
                        })}
                        hideTitleAndDescription
                    >
                        <div className="flex gap-4 flex-wrap">
                            {!newSceneLayout && (
                                <div className="flex-1">
                                    <LemonField name="name" label="Name">
                                        <LemonInput data-attr="cohort-name" />
                                    </LemonField>
                                </div>
                            )}
                            <div className={cn('flex-1', newSceneLayout && 'flex flex-col gap-y-4')}>
                                <LemonField name="is_static" label={newSceneLayout ? null : 'Type'}>
>>>>>>> 8c273dce
                                    {({ value, onChange }) => (
                                        <LemonSelect
                                            disabledReason={
                                                isNewCohort
                                                    ? null
                                                    : 'Create a new cohort to use a different type of cohort.'
                                            }
                                            options={COHORT_TYPE_OPTIONS}
<<<<<<< HEAD
                                            value={
                                                value ||
                                                (cohort.is_static
                                                    ? CohortTypeEnum.Static
                                                    : CohortTypeEnum.PersonProperty)
                                            }
                                            onChange={(cohortType) => {
                                                onChange(cohortType)
=======
                                            value={value ? CohortTypeEnum.Static : CohortTypeEnum.Dynamic}
                                            onChange={(cohortType) => {
                                                onChange(cohortType === CohortTypeEnum.Static)
>>>>>>> 8c273dce
                                            }}
                                            fullWidth
                                            data-attr="cohort-type"
                                        />
<<<<<<< HEAD
                                    )}
                                </LemonField>
                            </div>
                        )}
                        {!isNewCohort && !cohort?.is_static && (
                            <div className="max-w-70 w-fit">
                                <div className="flex gap-1 flex-col">
                                    <LemonLabel>Last calculated</LemonLabel>
                                    {cohort.is_calculating ? (
                                        <div className="text-s">In progress...</div>
                                    ) : cohort.last_calculation ? (
                                        <div className="flex flex-1 flex-row gap-1">
                                            <TZLabel time={cohort.last_calculation} />
                                            {cohort.errors_calculating ? (
                                                <Tooltip
                                                    title={
                                                        "The last attempted calculation failed. This means your current cohort data can be stale. This doesn't affect feature flag evaluation."
                                                    }
                                                >
                                                    <div className="text-danger">
                                                        <IconErrorOutline className="text-danger text-xl shrink-0" />
                                                    </div>
                                                </Tooltip>
                                            ) : null}
                                        </div>
                                    ) : (
                                        <div className="text-s">Not yet calculated</div>
=======
>>>>>>> 8c273dce
                                    )}
                                </LemonField>

                                {newSceneLayout && !isNewCohort && !cohort?.is_static && (
                                    <div className="max-w-70 w-fit">
                                        <p className="flex items-center gap-x-1 my-0">
                                            <strong>Last calculated:</strong>
                                            {cohort.is_calculating ? (
                                                <WrappingLoadingSkeleton>In progress...</WrappingLoadingSkeleton>
                                            ) : cohort.last_calculation ? (
                                                <TZLabel time={cohort.last_calculation} />
                                            ) : (
                                                <>Not yet calculated</>
                                            )}
                                        </p>

                                        {cohort.errors_calculating ? (
                                            <Tooltip
                                                title={
                                                    "The last attempted calculation failed. This means your current cohort data can be stale. This doesn't affect feature flag evaluation."
                                                }
                                            >
                                                <div className="text-danger">
                                                    <IconErrorOutline className="text-danger text-xl shrink-0" />
                                                </div>
                                            </Tooltip>
                                        ) : null}
                                    </div>
                                )}
                            </div>
<<<<<<< HEAD
                        )}
                    </div>
                    <div className="ph-ignore-input">
                        <LemonField name="description" label="Description" data-attr="cohort-description">
                            <LemonTextArea />
                        </LemonField>
                    </div>
                </div>
                {(explicitCohortTypes && cohort.cohort_type === CohortTypeEnum.Static) ||
                (!explicitCohortTypes && cohort.is_static) ||
                (!cohort.cohort_type && cohort.is_static) ? (
                    <div className="mt-4 ph-ignore-input">
                        <LemonField
                            name="csv"
                            label={isNewCohort ? 'Upload users' : 'Add users'}
                            data-attr="cohort-csv"
                        >
                            {({ onChange }) => (
                                <>
                                    <span>
                                        Upload a CSV file to add users to your cohort. For single-column files, include
                                        one distinct ID per row (all rows will be processed as data). For multi-column
                                        files, include a header row with a 'distinct_id' column containing the user
                                        identifiers.
                                    </span>
                                    <LemonFileInput
                                        accept=".csv"
                                        multiple={false}
                                        value={cohort.csv ? [cohort.csv] : []}
                                        onChange={(files) => onChange(files[0])}
                                        showUploadedFiles={false}
                                        callToAction={
                                            <div className="flex flex-col items-center justify-center flex-1 cohort-csv-dragger text-text-3000 deprecated-space-y-1">
                                                {cohort.csv ? (
                                                    <>
                                                        <IconUploadFile
                                                            style={{
                                                                fontSize: '3rem',
                                                                color: 'var(--color-text-secondary)',
                                                            }}
                                                        />
                                                        <div>{cohort.csv?.name ?? 'File chosen'}</div>
                                                    </>
                                                ) : (
                                                    <>
                                                        <IconUploadFile
                                                            style={{
                                                                fontSize: '3rem',
                                                                color: 'var(--color-text-secondary)',
                                                            }}
                                                        />
                                                        <div>Drag a file here or click to browse for a file</div>
                                                    </>
                                                )}
=======
                            {!newSceneLayout && !isNewCohort && !cohort?.is_static && (
                                <div className="max-w-70 w-fit">
                                    <div className="flex gap-1 flex-col">
                                        <LemonLabel>Last calculated</LemonLabel>
                                        {cohort.is_calculating ? (
                                            <div className="text-s">In progress...</div>
                                        ) : cohort.last_calculation ? (
                                            <div className="flex flex-1 flex-row gap-1">
                                                <TZLabel time={cohort.last_calculation} />
                                                {cohort.errors_calculating ? (
                                                    <Tooltip
                                                        title={
                                                            "The last attempted calculation failed. This means your current cohort data can be stale. This doesn't affect feature flag evaluation."
                                                        }
                                                    >
                                                        <div className="text-danger">
                                                            <IconErrorOutline className="text-danger text-xl shrink-0" />
                                                        </div>
                                                    </Tooltip>
                                                ) : null}
>>>>>>> 8c273dce
                                            </div>
                                        ) : (
                                            <div className="text-s">Not yet calculated</div>
                                        )}
                                        <div className="text-secondary text-xs">
                                            Cohorts are recalculated every 24 hours
                                        </div>
                                    </div>
                                </div>
                            )}
                        </div>
<<<<<<< HEAD
                        <CohortCriteriaGroups id={logicProps.id} explicitCohortTypes={explicitCohortTypes} />
                    </>
                )}
=======
                        {!newSceneLayout && (
                            <div className="ph-ignore-input">
                                <LemonField name="description" label="Description" data-attr="cohort-description">
                                    <LemonTextArea />
                                </LemonField>
                            </div>
                        )}
                    </SceneSection>
                    {cohort.is_static ? (
                        <>
                            <SceneDivider />
                            <SceneSection
                                title={isNewCohort ? 'Upload users' : 'Add users'}
                                description="Upload a CSV file to add users to your cohort. The CSV file only requires a single column with the user's distinct ID. The very first row (the header) will be skipped during import."
                                className={cn('ph-ignore-input', !newSceneLayout && 'mt-4')}
                            >
                                {/* TODO: @adamleithp Allow users to download a template CSV file */}
                                {/* TODO: @adamleithp Tell users that adding ANOTHER file will NOT(?) replace the current one */}
                                {/* TODO: @adamleithp Render the csv file and validate it */}
                                {/* TODO: @adamleithp Adding a csv file doesn't show up with cohort.csv... */}
>>>>>>> 8c273dce

                                <LemonField
                                    name="csv"
                                    label={newSceneLayout ? null : isNewCohort ? 'Upload users' : 'Add users'}
                                    data-attr="cohort-csv"
                                >
                                    {({ onChange }) => (
                                        <>
                                            {!newSceneLayout && (
                                                <span>
                                                    Upload a CSV file to add users to your cohort. The CSV file only
                                                    requires a single column with the user's distinct ID. The very first
                                                    row (the header) will be skipped during import.
                                                </span>
                                            )}
                                            <LemonFileInput
                                                accept=".csv"
                                                multiple={false}
                                                value={cohort.csv ? [cohort.csv] : []}
                                                onChange={(files) => onChange(files[0])}
                                                showUploadedFiles={false}
                                                callToAction={
                                                    <div
                                                        className={cn(
                                                            'flex flex-col items-center justify-center flex-1 cohort-csv-dragger text-text-3000 deprecated-space-y-1',
                                                            newSceneLayout &&
                                                                'text-primary mt-0 bg-transparent border border-dashed border-primary hover:border-secondary p-8',
                                                            newSceneLayout && cohort.csv?.name && 'border-success'
                                                        )}
                                                    >
                                                        {cohort.csv ? (
                                                            <>
                                                                <IconUploadFile
                                                                    style={{
                                                                        fontSize: '3rem',
                                                                        color: !newSceneLayout
                                                                            ? 'var(--color-text-secondary)'
                                                                            : 'var(--color-text-primary)',
                                                                    }}
                                                                />
                                                                <div>{cohort.csv?.name ?? 'File chosen'}</div>
                                                            </>
                                                        ) : (
                                                            <>
                                                                <IconUploadFile
                                                                    style={{
                                                                        fontSize: '3rem',
                                                                        color: !newSceneLayout
                                                                            ? 'var(--color-text-secondary)'
                                                                            : 'var(--color-text-primary)',
                                                                    }}
                                                                />
                                                                <div>
                                                                    Drag a file here or click to browse for a file
                                                                </div>
                                                                {newSceneLayout && (
                                                                    <div className="text-secondary text-xs">
                                                                        Accepts .csv files only
                                                                    </div>
                                                                )}
                                                            </>
                                                        )}
                                                    </div>
                                                }
                                            />
                                        </>
                                    )}
                                </LemonField>
                            </SceneSection>
                        </>
                    ) : (
                        <>
                            {!newSceneLayout ? <LemonDivider /> : <SceneDivider />}
                            {!isNewCohort && cohort.experiment_set && cohort.experiment_set.length > 0 && (
                                <LemonBanner type="info">
                                    This cohort manages exposure for an experiment. Editing this cohort may change
                                    experiment metrics. If unsure,{' '}
                                    <Link to={urls.experiment(cohort.experiment_set[0])}>
                                        check the experiment details.
                                    </Link>
                                </LemonBanner>
                            )}
                            <SceneSection
                                // TODO: @adamleithp Add a number of matching persons to the title "Matching criteria (100)"
                                title="Matching criteria"
                                description="Actors who match the following criteria will be part of the cohort. Continuously updated automatically."
                                className={cn('flex items-start justify-between')}
                                hideTitleAndDescription
                            >
                                {!newSceneLayout && (
                                    <div className="flex flex-col">
                                        <LemonLabel htmlFor="groups">Matching criteria</LemonLabel>
                                        <span>
                                            Actors who match the following criteria will be part of the cohort.
                                            Continuously updated automatically.
                                        </span>
                                    </div>
                                )}
                                <AndOrFilterSelect
                                    value={cohort.filters.properties.type}
                                    onChange={(value) => {
                                        setOuterGroupsType(value)
                                    }}
                                    topLevelFilter={true}
                                    suffix={['criterion', 'criteria']}
                                />
                                <div className={cn('w-full', newSceneLayout && '[&>div]:my-0 [&>div]:w-full')}>
                                    <CohortCriteriaGroups id={logicProps.id} />
                                </div>
                            </SceneSection>
                        </>
                    )}

                    {/* The typeof here is needed to pass the cohort id to the query below. Using `isNewCohort` won't work */}
                    {typeof cohort.id === 'number' && (
                        <>
                            <SceneDivider />
                            <SceneSection
                                title={
                                    <>
                                        Persons in this cohort
                                        <span className="text-secondary ml-2">
                                            {!cohort.is_calculating &&
                                                cohort.count !== undefined &&
                                                `(${cohort.count})`}
                                        </span>
                                    </>
                                }
                                description="Persons who match the following criteria will be part of the cohort."
                                hideTitleAndDescription
                            >
                                {!newSceneLayout && <LemonDivider />}
                                <div>
                                    {!newSceneLayout && (
                                        <h3 className="l3 mb-4">
                                            Persons in this cohort
                                            <span className="text-secondary ml-2">
                                                {!cohort.is_calculating &&
                                                    cohort.count !== undefined &&
                                                    `(${cohort.count} matching ${pluralize(
                                                        cohort.count,
                                                        'person',
                                                        'persons',
                                                        false
                                                    )})`}
                                            </span>
                                        </h3>
                                    )}
                                    {cohort.is_calculating ? (
                                        <div className="cohort-recalculating flex items-center">
                                            <Spinner className="mr-4" />
                                            {cohort.is_static
                                                ? "We're creating this cohort. This could take up to a couple of minutes."
                                                : "We're recalculating who belongs to this cohort. This could take up to a couple of minutes."}
                                        </div>
                                    ) : (
                                        <Query
                                            query={query}
                                            setQuery={setQuery}
                                            context={{
                                                refresh: 'force_blocking',
                                                fileNameForExport: cohort.name,
                                                dataNodeLogicKey: dataNodeLogicKey,
                                            }}
                                        />
                                    )}
                                </div>
                            </SceneSection>
                        </>
                    )}
                </SceneContent>
            </Form>
        </div>
    )
}<|MERGE_RESOLUTION|>--- conflicted
+++ resolved
@@ -5,7 +5,7 @@
 import { NotFound } from 'lib/components/NotFound'
 import { PageHeader } from 'lib/components/PageHeader'
 import { TZLabel } from 'lib/components/TZLabel'
-import { CohortTypeEnum, FEATURE_FLAGS } from 'lib/constants'
+import { CohortTypeEnum, SimpleCohortType, FEATURE_FLAGS } from 'lib/constants'
 import { IconErrorOutline, IconUploadFile } from 'lib/lemon-ui/icons'
 import { LemonButton } from 'lib/lemon-ui/LemonButton'
 import { More } from 'lib/lemon-ui/LemonButton/More'
@@ -207,18 +207,6 @@
             </ScenePanel>
 
             <Form id="cohort" logic={cohortEditLogic} props={logicProps} formKey="cohort" enableFormOnSubmit>
-<<<<<<< HEAD
-                <div className="deprecated-space-y-2 max-w-200">
-                    <div className="flex gap-4 flex-wrap">
-                        <div className="flex-1">
-                            <LemonField name="name" label="Name">
-                                <LemonInput data-attr="cohort-name" />
-                            </LemonField>
-                        </div>
-                        {explicitCohortTypes && (
-                            <div className="flex-1">
-                                <LemonField name="cohort_type" label="Type">
-=======
                 <SceneContent>
                     <SceneTitleSection
                         name={cohort.name}
@@ -259,66 +247,59 @@
                                 </div>
                             )}
                             <div className={cn('flex-1', newSceneLayout && 'flex flex-col gap-y-4')}>
-                                <LemonField name="is_static" label={newSceneLayout ? null : 'Type'}>
->>>>>>> 8c273dce
-                                    {({ value, onChange }) => (
-                                        <LemonSelect
-                                            disabledReason={
-                                                isNewCohort
-                                                    ? null
-                                                    : 'Create a new cohort to use a different type of cohort.'
-                                            }
-                                            options={COHORT_TYPE_OPTIONS}
-<<<<<<< HEAD
-                                            value={
-                                                value ||
-                                                (cohort.is_static
-                                                    ? CohortTypeEnum.Static
-                                                    : CohortTypeEnum.PersonProperty)
-                                            }
-                                            onChange={(cohortType) => {
-                                                onChange(cohortType)
-=======
-                                            value={value ? CohortTypeEnum.Static : CohortTypeEnum.Dynamic}
-                                            onChange={(cohortType) => {
-                                                onChange(cohortType === CohortTypeEnum.Static)
->>>>>>> 8c273dce
-                                            }}
-                                            fullWidth
-                                            data-attr="cohort-type"
-                                        />
-<<<<<<< HEAD
-                                    )}
-                                </LemonField>
-                            </div>
-                        )}
-                        {!isNewCohort && !cohort?.is_static && (
-                            <div className="max-w-70 w-fit">
-                                <div className="flex gap-1 flex-col">
-                                    <LemonLabel>Last calculated</LemonLabel>
-                                    {cohort.is_calculating ? (
-                                        <div className="text-s">In progress...</div>
-                                    ) : cohort.last_calculation ? (
-                                        <div className="flex flex-1 flex-row gap-1">
-                                            <TZLabel time={cohort.last_calculation} />
-                                            {cohort.errors_calculating ? (
-                                                <Tooltip
-                                                    title={
-                                                        "The last attempted calculation failed. This means your current cohort data can be stale. This doesn't affect feature flag evaluation."
-                                                    }
-                                                >
-                                                    <div className="text-danger">
-                                                        <IconErrorOutline className="text-danger text-xl shrink-0" />
-                                                    </div>
-                                                </Tooltip>
-                                            ) : null}
-                                        </div>
-                                    ) : (
-                                        <div className="text-s">Not yet calculated</div>
-=======
->>>>>>> 8c273dce
-                                    )}
-                                </LemonField>
+                                {explicitCohortTypes ? (
+                                    <LemonField name="cohort_type" label={newSceneLayout ? null : 'Type'}>
+                                        {({ value, onChange }) => (
+                                            <LemonSelect
+                                                disabledReason={
+                                                    isNewCohort
+                                                        ? null
+                                                        : 'Create a new cohort to use a different type of cohort.'
+                                                }
+                                                options={COHORT_TYPE_OPTIONS}
+                                                value={
+                                                    value ||
+                                                    (cohort.is_static
+                                                        ? CohortTypeEnum.Static
+                                                        : CohortTypeEnum.PersonProperty)
+                                                }
+                                                onChange={(cohortType) => {
+                                                    onChange(cohortType)
+                                                }}
+                                                fullWidth
+                                                data-attr="cohort-type"
+                                            />
+                                        )}
+                                    </LemonField>
+                                ) : (
+                                    <LemonField name="is_static" label={newSceneLayout ? null : 'Type'}>
+                                        {({ value, onChange }) => (
+                                            <LemonSelect
+                                                disabledReason={
+                                                    isNewCohort
+                                                        ? null
+                                                        : 'Create a new cohort to use a different type of cohort.'
+                                                }
+                                                options={[
+                                                    {
+                                                        value: SimpleCohortType.Static,
+                                                        label: 'Static · Updated manually',
+                                                    },
+                                                    {
+                                                        value: SimpleCohortType.Dynamic,
+                                                        label: 'Dynamic · Updates automatically',
+                                                    },
+                                                ]}
+                                                value={value ? SimpleCohortType.Static : SimpleCohortType.Dynamic}
+                                                onChange={(cohortType) => {
+                                                    onChange(cohortType === SimpleCohortType.Static)
+                                                }}
+                                                fullWidth
+                                                data-attr="cohort-type"
+                                            />
+                                        )}
+                                    </LemonField>
+                                )}
 
                                 {newSceneLayout && !isNewCohort && !cohort?.is_static && (
                                     <div className="max-w-70 w-fit">
@@ -347,62 +328,6 @@
                                     </div>
                                 )}
                             </div>
-<<<<<<< HEAD
-                        )}
-                    </div>
-                    <div className="ph-ignore-input">
-                        <LemonField name="description" label="Description" data-attr="cohort-description">
-                            <LemonTextArea />
-                        </LemonField>
-                    </div>
-                </div>
-                {(explicitCohortTypes && cohort.cohort_type === CohortTypeEnum.Static) ||
-                (!explicitCohortTypes && cohort.is_static) ||
-                (!cohort.cohort_type && cohort.is_static) ? (
-                    <div className="mt-4 ph-ignore-input">
-                        <LemonField
-                            name="csv"
-                            label={isNewCohort ? 'Upload users' : 'Add users'}
-                            data-attr="cohort-csv"
-                        >
-                            {({ onChange }) => (
-                                <>
-                                    <span>
-                                        Upload a CSV file to add users to your cohort. For single-column files, include
-                                        one distinct ID per row (all rows will be processed as data). For multi-column
-                                        files, include a header row with a 'distinct_id' column containing the user
-                                        identifiers.
-                                    </span>
-                                    <LemonFileInput
-                                        accept=".csv"
-                                        multiple={false}
-                                        value={cohort.csv ? [cohort.csv] : []}
-                                        onChange={(files) => onChange(files[0])}
-                                        showUploadedFiles={false}
-                                        callToAction={
-                                            <div className="flex flex-col items-center justify-center flex-1 cohort-csv-dragger text-text-3000 deprecated-space-y-1">
-                                                {cohort.csv ? (
-                                                    <>
-                                                        <IconUploadFile
-                                                            style={{
-                                                                fontSize: '3rem',
-                                                                color: 'var(--color-text-secondary)',
-                                                            }}
-                                                        />
-                                                        <div>{cohort.csv?.name ?? 'File chosen'}</div>
-                                                    </>
-                                                ) : (
-                                                    <>
-                                                        <IconUploadFile
-                                                            style={{
-                                                                fontSize: '3rem',
-                                                                color: 'var(--color-text-secondary)',
-                                                            }}
-                                                        />
-                                                        <div>Drag a file here or click to browse for a file</div>
-                                                    </>
-                                                )}
-=======
                             {!newSceneLayout && !isNewCohort && !cohort?.is_static && (
                                 <div className="max-w-70 w-fit">
                                     <div className="flex gap-1 flex-col">
@@ -423,7 +348,6 @@
                                                         </div>
                                                     </Tooltip>
                                                 ) : null}
->>>>>>> 8c273dce
                                             </div>
                                         ) : (
                                             <div className="text-s">Not yet calculated</div>
@@ -435,11 +359,6 @@
                                 </div>
                             )}
                         </div>
-<<<<<<< HEAD
-                        <CohortCriteriaGroups id={logicProps.id} explicitCohortTypes={explicitCohortTypes} />
-                    </>
-                )}
-=======
                         {!newSceneLayout && (
                             <div className="ph-ignore-input">
                                 <LemonField name="description" label="Description" data-attr="cohort-description">
@@ -448,7 +367,8 @@
                             </div>
                         )}
                     </SceneSection>
-                    {cohort.is_static ? (
+                    {(explicitCohortTypes && cohort.cohort_type === CohortTypeEnum.Static) ||
+                    (!explicitCohortTypes && cohort.is_static) ? (
                         <>
                             <SceneDivider />
                             <SceneSection
@@ -460,7 +380,6 @@
                                 {/* TODO: @adamleithp Tell users that adding ANOTHER file will NOT(?) replace the current one */}
                                 {/* TODO: @adamleithp Render the csv file and validate it */}
                                 {/* TODO: @adamleithp Adding a csv file doesn't show up with cohort.csv... */}
->>>>>>> 8c273dce
 
                                 <LemonField
                                     name="csv"
@@ -568,7 +487,10 @@
                                     suffix={['criterion', 'criteria']}
                                 />
                                 <div className={cn('w-full', newSceneLayout && '[&>div]:my-0 [&>div]:w-full')}>
-                                    <CohortCriteriaGroups id={logicProps.id} />
+                                    <CohortCriteriaGroups
+                                        id={logicProps.id}
+                                        explicitCohortTypes={explicitCohortTypes}
+                                    />
                                 </div>
                             </SceneSection>
                         </>
