import { useActions, useValues } from 'kea'
import { Form } from 'kea-forms'
import { router } from 'kea-router'

import { IconCopy, IconInfo, IconTrash } from '@posthog/icons'
import { LemonBanner, LemonDivider, LemonFileInput, LemonSkeleton, Link, Tooltip } from '@posthog/lemon-ui'

import { NotFound } from 'lib/components/NotFound'
import { PageHeader } from 'lib/components/PageHeader'
import { SceneAddToNotebookDropdownMenu } from 'lib/components/Scenes/InsightOrDashboard/SceneAddToNotebookDropdownMenu'
import { SceneFile } from 'lib/components/Scenes/SceneFile'
import { TZLabel } from 'lib/components/TZLabel'
import { CohortTypeEnum, FEATURE_FLAGS } from 'lib/constants'
import { LemonButton } from 'lib/lemon-ui/LemonButton'
import { More } from 'lib/lemon-ui/LemonButton/More'
import { LemonField } from 'lib/lemon-ui/LemonField'
import { LemonInput } from 'lib/lemon-ui/LemonInput/LemonInput'
import { LemonLabel } from 'lib/lemon-ui/LemonLabel/LemonLabel'
import { LemonSelect } from 'lib/lemon-ui/LemonSelect'
import { LemonTextArea } from 'lib/lemon-ui/LemonTextArea/LemonTextArea'
import { Spinner } from 'lib/lemon-ui/Spinner/Spinner'
import { IconErrorOutline, IconUploadFile } from 'lib/lemon-ui/icons'
import { featureFlagLogic } from 'lib/logic/featureFlagLogic'
import { ButtonPrimitive } from 'lib/ui/Button/ButtonPrimitives'
import { WrappingLoadingSkeleton } from 'lib/ui/WrappingLoadingSkeleton/WrappingLoadingSkeleton'
import { pluralize } from 'lib/utils'
import { cn } from 'lib/utils/css-classes'
import { CohortCriteriaGroups } from 'scenes/cohorts/CohortFilters/CohortCriteriaGroups'
import { COHORT_TYPE_OPTIONS } from 'scenes/cohorts/CohortFilters/constants'
import { CohortLogicProps, cohortEditLogic } from 'scenes/cohorts/cohortEditLogic'
import { NotebookSelectButton } from 'scenes/notebooks/NotebookSelectButton/NotebookSelectButton'
import { NotebookNodeType } from 'scenes/notebooks/types'
import { urls } from 'scenes/urls'

import { ScenePanel, ScenePanelActions, ScenePanelDivider, ScenePanelMetaInfo } from '~/layout/scenes/SceneLayout'
import { SceneContent } from '~/layout/scenes/components/SceneContent'
import { SceneDivider } from '~/layout/scenes/components/SceneDivider'
import { SceneSection } from '~/layout/scenes/components/SceneSection'
import { SceneTitleSection } from '~/layout/scenes/components/SceneTitleSection'
import { Query } from '~/queries/Query/Query'
<<<<<<< HEAD
import { CohortUserSearch } from './CohortUserSearch'

import { IconCopy, IconTrash } from '@posthog/icons'
import { ButtonPrimitive } from 'lib/ui/Button/ButtonPrimitives'
import { useState } from 'react'
=======
import { AndOrFilterSelect } from '~/queries/nodes/InsightViz/PropertyGroupFilters/AndOrFilterSelect'

import { AddPersonToCohortModal } from './AddPersonToCohortModal'
import { addPersonToCohortModalLogic } from './addPersonToCohortModalLogic'
import { createCohortDataNodeLogicKey } from './cohortUtils'

>>>>>>> ec02a1de
const RESOURCE_TYPE = 'cohort'

export function CohortEdit({ id }: CohortLogicProps): JSX.Element {
    const logicProps = { id }

    const logic = cohortEditLogic(logicProps)
    const { deleteCohort, setOuterGroupsType, setQuery, duplicateCohort, setCohortValue } = useActions(logic)
    const modalLogic = addPersonToCohortModalLogic(logicProps)
    const { showAddPersonToCohortModal } = useActions(modalLogic)
    const { cohort, cohortLoading, cohortMissing, query, duplicatedCohortLoading } = useValues(logic)
    const isNewCohort = cohort.id === 'new' || cohort.id === undefined
    const { featureFlags } = useValues(featureFlagLogic)
    const newSceneLayout = featureFlags[FEATURE_FLAGS.NEW_SCENE_LAYOUT]
<<<<<<< HEAD
    const [isUserSearchOpen, setIsUserSearchOpen] = useState(false)
=======
    const dataNodeLogicKey = createCohortDataNodeLogicKey(cohort.id)
>>>>>>> ec02a1de

    if (cohortMissing) {
        return <NotFound object="cohort" />
    }

    if (cohortLoading && !newSceneLayout) {
        return (
            <div className="flex flex-col gap-y-2">
                <LemonSkeleton active className="h-4 w-2/5" />
                <LemonSkeleton active className="h-4 w-full" />
                <LemonSkeleton active className="h-4 w-full" />
                <LemonSkeleton active className="h-4 w-3/5" />
            </div>
        )
    }
    return (
        <div className="cohort">
            <AddPersonToCohortModal id={id} />
            <PageHeader
                buttons={
                    <div className="flex items-center gap-2">
                        {isNewCohort ? (
                            <LemonButton
                                data-attr="cancel-cohort"
                                type="secondary"
                                onClick={() => {
                                    router.actions.push(urls.cohorts())
                                }}
                                disabled={cohortLoading}
                            >
                                Cancel
                            </LemonButton>
                        ) : (
                            <>
                                {!newSceneLayout && (
                                    <More
                                        overlay={
                                            <>
                                                {!cohort.is_static && (
                                                    <>
                                                        <LemonButton
                                                            onClick={() => duplicateCohort(false)}
                                                            fullWidth
                                                            disabledReason={
                                                                cohort.is_calculating
                                                                    ? 'Cohort is still calculating'
                                                                    : undefined
                                                            }
                                                            loading={duplicatedCohortLoading}
                                                        >
                                                            Duplicate as dynamic cohort
                                                        </LemonButton>
                                                        <LemonButton
                                                            onClick={() => duplicateCohort(true)}
                                                            fullWidth
                                                            disabledReason={
                                                                cohort.is_calculating
                                                                    ? 'Cohort is still calculating'
                                                                    : undefined
                                                            }
                                                            loading={duplicatedCohortLoading}
                                                        >
                                                            Duplicate as static cohort
                                                        </LemonButton>
                                                        <LemonDivider />
                                                    </>
                                                )}
                                                <LemonButton
                                                    data-attr="delete-cohort"
                                                    fullWidth
                                                    status="danger"
                                                    onClick={deleteCohort}
                                                >
                                                    Delete cohort
                                                </LemonButton>
                                            </>
                                        }
                                    />
                                )}
                            </>
                        )}
                        {!isNewCohort && !newSceneLayout && (
                            <NotebookSelectButton
                                type="secondary"
                                resource={{
                                    type: NotebookNodeType.Cohort,
                                    attrs: { id },
                                }}
                            />
                        )}
                        <LemonButton
                            type="primary"
                            data-attr="save-cohort"
                            htmlType="submit"
                            loading={cohortLoading || cohort.is_calculating}
                            form="cohort"
                        >
                            Save
                        </LemonButton>
                    </div>
                }
            />

            <ScenePanel>
                <ScenePanelMetaInfo>
                    <SceneFile dataAttrKey={RESOURCE_TYPE} />
                </ScenePanelMetaInfo>

                <ScenePanelDivider />

                <ScenePanelActions>
                    <SceneAddToNotebookDropdownMenu
                        dataAttrKey={RESOURCE_TYPE}
                        disabledReasons={{
                            'Save the cohort first': isNewCohort,
                        }}
                    />

                    <ButtonPrimitive
                        onClick={() => duplicateCohort(false)}
                        disabledReasons={{
                            'Save the cohort first': isNewCohort,
                            'Cohort must be static to duplicate': !cohort.is_static,
                            'Cohort is still calculating': cohort.is_calculating ?? false,
                        }}
                        menuItem
                    >
                        <IconCopy /> Duplicate as dynamic cohort
                    </ButtonPrimitive>

                    <ButtonPrimitive
                        onClick={() => duplicateCohort(true)}
                        disabledReasons={{
                            'Save the cohort first': isNewCohort,
                            'Cohort must be static to duplicate': !cohort.is_static,
                            'Cohort is still calculating': cohort.is_calculating ?? false,
                        }}
                        menuItem
                    >
                        <IconCopy /> Duplicate as static cohort
                    </ButtonPrimitive>

                    <ScenePanelDivider />

                    <ButtonPrimitive
                        onClick={() => {
                            deleteCohort()
                        }}
                        variant="danger"
                        menuItem
                        data-attr={`${RESOURCE_TYPE}-delete`}
                    >
                        <IconTrash />
                        Delete
                    </ButtonPrimitive>
                </ScenePanelActions>
            </ScenePanel>

            <Form id="cohort" logic={cohortEditLogic} props={logicProps} formKey="cohort" enableFormOnSubmit>
                <SceneContent>
                    <SceneTitleSection
                        name={cohort.name}
                        description={cohort.description || ''}
                        resourceType={{
                            to: urls.cohorts(),
                            type: RESOURCE_TYPE,
                        }}
                        isLoading={cohortLoading}
                        onNameChange={(value) => {
                            setCohortValue('name', value)
                        }}
                        onDescriptionChange={(value) => {
                            setCohortValue('description', value)
                        }}
                        docsURL="https://posthog.com/docs/data/cohorts"
                        canEdit
                        forceEdit={isNewCohort}
                    />

                    <SceneDivider />

                    <SceneSection
                        title="Type"
                        description="Static cohorts are created once and never updated, while dynamic cohorts are recalculated based on the latest data."
                        className={cn('max-w-200', {
                            'deprecated-space-y-2 ': !newSceneLayout,
                            'flex flex-col gap-y-2': newSceneLayout,
                        })}
                        hideTitleAndDescription
                    >
                        <div className="flex gap-4 flex-wrap">
                            {!newSceneLayout && (
                                <div className="flex-1">
                                    <LemonField name="name" label="Name">
                                        <LemonInput data-attr="cohort-name" />
                                    </LemonField>
                                </div>
                            )}
                            <div className={cn('flex-1', newSceneLayout && 'flex flex-col gap-y-4')}>
                                <LemonField name="is_static" label={newSceneLayout ? null : 'Type'}>
                                    {({ value, onChange }) => (
                                        <LemonSelect
                                            disabledReason={
                                                isNewCohort
                                                    ? null
                                                    : 'Create a new cohort to use a different type of cohort.'
                                            }
                                            options={COHORT_TYPE_OPTIONS}
                                            value={value ? CohortTypeEnum.Static : CohortTypeEnum.Dynamic}
                                            onChange={(cohortType) => {
                                                onChange(cohortType === CohortTypeEnum.Static)
                                            }}
                                            fullWidth
                                            data-attr="cohort-type"
                                        />
                                    )}
                                </LemonField>

                                {newSceneLayout && !isNewCohort && !cohort?.is_static && (
                                    <div className="max-w-70 w-fit">
                                        <p className="flex items-center gap-x-1 my-0">
                                            <strong>Last calculated:</strong>
                                            {cohort.is_calculating ? (
                                                <WrappingLoadingSkeleton>In progress...</WrappingLoadingSkeleton>
                                            ) : cohort.last_calculation ? (
                                                <TZLabel time={cohort.last_calculation} />
                                            ) : (
                                                <>Not yet calculated</>
                                            )}
                                        </p>

                                        {cohort.errors_calculating ? (
                                            <Tooltip
                                                title={
                                                    "The last attempted calculation failed. This means your current cohort data can be stale. This doesn't affect feature flag evaluation."
                                                }
                                            >
                                                <div className="text-danger">
                                                    <IconErrorOutline className="text-danger text-xl shrink-0" />
                                                </div>
                                            </Tooltip>
                                        ) : null}
                                    </div>
                                )}
                            </div>
                            {!newSceneLayout && !isNewCohort && !cohort?.is_static && (
                                <div className="max-w-70 w-fit">
                                    <div className="flex gap-1 flex-col">
                                        <LemonLabel>Last calculated</LemonLabel>
                                        {cohort.is_calculating ? (
                                            <div className="text-s">In progress...</div>
                                        ) : cohort.last_calculation ? (
                                            <div className="flex flex-1 flex-row gap-1">
                                                <TZLabel time={cohort.last_calculation} />
                                                {cohort.errors_calculating ? (
                                                    <Tooltip
                                                        title={
                                                            "The last attempted calculation failed. This means your current cohort data can be stale. This doesn't affect feature flag evaluation."
                                                        }
                                                    >
                                                        <div className="text-danger">
                                                            <IconErrorOutline className="text-danger text-xl shrink-0" />
                                                        </div>
                                                    </Tooltip>
                                                ) : null}
                                            </div>
                                        ) : (
                                            <div className="text-s">Not yet calculated</div>
                                        )}
                                        <div className="text-secondary text-xs">
                                            Cohorts are recalculated every 24 hours
                                        </div>
                                    </div>
                                </div>
                            )}
                        </div>
                        {!newSceneLayout && (
                            <div className="ph-ignore-input">
                                <LemonField name="description" label="Description" data-attr="cohort-description">
                                    <LemonTextArea />
                                </LemonField>
                            </div>
                        )}
<<<<<<< HEAD
                    </div>
                    <div className="ph-ignore-input">
                        <LemonField name="description" label="Description" data-attr="cohort-description">
                            <LemonTextArea />
                        </LemonField>
                    </div>
                </div>
                {cohort.is_static ? (
                    <div className="mt-4 ph-ignore-input">
                        <div className="flex items-center justify-between mb-4">
                            <div>
                                <h3 className="l3 mb-2">Add users to cohort</h3>
                                <p className="text-muted">
                                    {isNewCohort
                                        ? 'Upload a CSV file or search for users to add to your cohort.'
                                        : 'Search for users or upload a CSV file to add more users to your cohort.'}
                                </p>
                            </div>
                            {!isNewCohort && (
                                <LemonButton
                                    type="primary"
                                    onClick={() => setIsUserSearchOpen(true)}
                                    data-attr="add-users-to-cohort"
                                >
                                    Add users
                                </LemonButton>
                            )}
                        </div>

                        <LemonField name="csv" label="Upload CSV file" data-attr="cohort-csv">
                            {({ onChange }) => (
                                <>
                                    <span>
                                        Upload a CSV file to add users to your cohort. The CSV file only requires a
                                        single column with the user's distinct ID. The very first row (the header) will
                                        be skipped during import.
                                    </span>
                                    <LemonFileInput
                                        accept=".csv"
                                        multiple={false}
                                        value={cohort.csv ? [cohort.csv] : []}
                                        onChange={(files) => onChange(files[0])}
                                        showUploadedFiles={false}
                                        callToAction={
                                            <div className="flex flex-col items-center justify-center flex-1 cohort-csv-dragger text-text-3000 deprecated-space-y-1">
                                                {cohort.csv ? (
                                                    <>
                                                        <IconUploadFile
                                                            style={{ fontSize: '3rem', color: 'var(--text-secondary)' }}
                                                        />
                                                        <div>{cohort.csv?.name ?? 'File chosen'}</div>
                                                    </>
                                                ) : (
                                                    <>
                                                        <IconUploadFile
                                                            style={{ fontSize: '3rem', color: 'var(--text-secondary)' }}
                                                        />
                                                        <div>Drag a file here or click to browse for a file</div>
                                                    </>
                                                )}
                                            </div>
                                        }
                                    />
=======
                    </SceneSection>
                    {cohort.is_static ? (
                        <>
                            <SceneDivider />
                            <SceneSection
                                title={isNewCohort ? 'Upload users' : 'Add users'}
                                description={
                                    isNewCohort
                                        ? `Upload a CSV file to add users to your cohort. For single-column files, include
                                        one distinct ID per row (all rows will be processed as data). For multi-column
                                        files, include a header row with a 'distinct_id' column containing the user
                                        identifiers.`
                                        : undefined
                                }
                                className={cn('ph-ignore-input', !newSceneLayout && 'mt-4')}
                            >
                                {!isNewCohort && newSceneLayout && (
                                    <div className="flex flex-col gap-y-0 flex-1 justify-center">
                                        <h3 className="text-sm">Upload a CSV</h3>
                                        <span className="max-w-prose">
                                            Upload a CSV file to add users to your cohort. For single-column files,
                                            include one distinct ID per row (all rows will be processed as data). For
                                            multi-column files, include a header row with a 'distinct_id' column
                                            containing the user identifiers.
                                        </span>
                                    </div>
                                )}
                                {/* TODO: @adamleithp Allow users to download a template CSV file */}
                                {/* TODO: @adamleithp Tell users that adding ANOTHER file will NOT(?) replace the current one */}
                                {/* TODO: @adamleithp Render the csv file and validate it */}
                                {/* TODO: @adamleithp Adding a csv file doesn't show up with cohort.csv... */}
                                <LemonField
                                    name="csv"
                                    label={newSceneLayout ? null : isNewCohort ? null : 'Upload users'}
                                    data-attr="cohort-csv"
                                >
                                    {({ onChange }) => (
                                        <>
                                            {!newSceneLayout && !isNewCohort && (
                                                <div className="flex items-center gap-2">
                                                    <span>
                                                        Upload a CSV file to add users to your cohort using distinct IDs
                                                        or person UUIDs.
                                                    </span>
                                                    <Tooltip
                                                        title={
                                                            <>
                                                                <div className="space-y-2">
                                                                    <div>
                                                                        <strong>Distinct IDs:</strong> Use "
                                                                        <code>distinct_id</code>" (or "
                                                                        <code>distinct-id</code>") as the column header
                                                                        (for multi-column CSV uploads) or include one
                                                                        distinct ID per row (no header needed) for a
                                                                        single-column CSV.
                                                                    </div>
                                                                    <div>
                                                                        <strong>Person UUIDs:</strong> Use "
                                                                        <code>person_id</code>" (or "
                                                                        <code>person-id</code>" or "
                                                                        <code>Person .id</code>") as the column header
                                                                        (for single-column or multi-column CSV uploads).
                                                                    </div>
                                                                </div>
                                                            </>
                                                        }
                                                    >
                                                        <IconInfo className="text-secondary text-lg" />
                                                    </Tooltip>
                                                </div>
                                            )}
                                            <LemonFileInput
                                                accept=".csv"
                                                multiple={false}
                                                value={cohort.csv ? [cohort.csv] : []}
                                                onChange={(files) => onChange(files[0])}
                                                showUploadedFiles={false}
                                                callToAction={
                                                    <div
                                                        className={cn(
                                                            'flex flex-col items-center justify-center flex-1 cohort-csv-dragger text-text-3000 deprecated-space-y-1',
                                                            newSceneLayout &&
                                                                'text-primary mt-0 bg-transparent border border-dashed border-primary hover:border-secondary p-8',
                                                            newSceneLayout && cohort.csv?.name && 'border-success'
                                                        )}
                                                    >
                                                        {cohort.csv ? (
                                                            <>
                                                                <IconUploadFile
                                                                    style={{
                                                                        fontSize: '3rem',
                                                                        color: !newSceneLayout
                                                                            ? 'var(--color-text-secondary)'
                                                                            : 'var(--color-text-primary)',
                                                                    }}
                                                                />
                                                                <div>{cohort.csv?.name ?? 'File chosen'}</div>
                                                            </>
                                                        ) : (
                                                            <>
                                                                <IconUploadFile
                                                                    style={{
                                                                        fontSize: '3rem',
                                                                        color: !newSceneLayout
                                                                            ? 'var(--color-text-secondary)'
                                                                            : 'var(--color-text-primary)',
                                                                    }}
                                                                />
                                                                <div>
                                                                    Drag a file here or click to browse for a file
                                                                </div>
                                                                {newSceneLayout && (
                                                                    <div className="text-secondary text-xs">
                                                                        Accepts .csv files only
                                                                    </div>
                                                                )}
                                                            </>
                                                        )}
                                                    </div>
                                                }
                                            />
                                        </>
                                    )}
                                </LemonField>
                            </SceneSection>
                            {!isNewCohort && (
                                <>
                                    <LemonDivider label="OR" />
                                    <div>
                                        <h3 className="text-sm">Add users manually</h3>
                                        <span className="max-w-prose">
                                            Select the users that you would like to add to the cohort.
                                        </span>
                                        <LemonButton
                                            className="w-fit mt-4"
                                            type="primary"
                                            onClick={showAddPersonToCohortModal}
                                        >
                                            Add Users
                                        </LemonButton>
                                    </div>
>>>>>>> ec02a1de
                                </>
                            )}
                        </>
                    ) : (
                        <>
                            {!newSceneLayout ? <LemonDivider /> : <SceneDivider />}
                            {!isNewCohort && cohort.experiment_set && cohort.experiment_set.length > 0 && (
                                <LemonBanner type="info">
                                    This cohort manages exposure for an experiment. Editing this cohort may change
                                    experiment metrics. If unsure,{' '}
                                    <Link to={urls.experiment(cohort.experiment_set[0])}>
                                        check the experiment details.
                                    </Link>
                                </LemonBanner>
                            )}
                            <SceneSection
                                // TODO: @adamleithp Add a number of matching persons to the title "Matching criteria (100)"
                                title="Matching criteria"
                                description="Actors who match the following criteria will be part of the cohort. Continuously updated automatically."
                                className={cn('flex items-start justify-between')}
                                hideTitleAndDescription
                            >
                                {!newSceneLayout && (
                                    <div className="flex flex-col">
                                        <LemonLabel htmlFor="groups">Matching criteria</LemonLabel>
                                        <span>
                                            Actors who match the following criteria will be part of the cohort.
                                            Continuously updated automatically.
                                        </span>
                                    </div>
                                )}
                                <AndOrFilterSelect
                                    value={cohort.filters.properties.type}
                                    onChange={(value) => {
                                        setOuterGroupsType(value)
                                    }}
                                    topLevelFilter={true}
                                    suffix={['criterion', 'criteria']}
                                />
                                <div className={cn('w-full', newSceneLayout && '[&>div]:my-0 [&>div]:w-full')}>
                                    <CohortCriteriaGroups id={logicProps.id} />
                                </div>
                            </SceneSection>
                        </>
                    )}

                    {/* The typeof here is needed to pass the cohort id to the query below. Using `isNewCohort` won't work */}
                    {typeof cohort.id === 'number' && (
                        <>
                            <SceneDivider />
                            <SceneSection
                                title={
                                    <>
                                        Persons in this cohort
                                        <span className="text-secondary ml-2">
                                            {!cohort.is_calculating &&
                                                cohort.count !== undefined &&
                                                `(${cohort.count})`}
                                        </span>
                                    </>
                                }
                                description="Persons who match the following criteria will be part of the cohort."
                                hideTitleAndDescription
                            >
                                {!newSceneLayout && <LemonDivider />}
                                <div>
                                    {!newSceneLayout && (
                                        <h3 className="l3 mb-4">
                                            Persons in this cohort
                                            <span className="text-secondary ml-2">
                                                {!cohort.is_calculating &&
                                                    cohort.count !== undefined &&
                                                    `(${cohort.count} matching ${pluralize(
                                                        cohort.count,
                                                        'person',
                                                        'persons',
                                                        false
                                                    )})`}
                                            </span>
                                        </h3>
                                    )}
                                    {cohort.is_calculating ? (
                                        <div className="cohort-recalculating flex items-center">
                                            <Spinner className="mr-4" />
                                            {cohort.is_static
                                                ? "We're creating this cohort. This could take up to a couple of minutes."
                                                : "We're recalculating who belongs to this cohort. This could take up to a couple of minutes."}
                                        </div>
                                    ) : (
                                        <Query
                                            query={query}
                                            setQuery={setQuery}
                                            context={{
                                                refresh: 'force_blocking',
                                                fileNameForExport: cohort.name,
                                                dataNodeLogicKey: dataNodeLogicKey,
                                            }}
                                        />
                                    )}
                                </div>
                            </SceneSection>
                        </>
                    )}
                </SceneContent>
            </Form>

            {/* User search modal for static cohorts */}
            {!isNewCohort && cohort.is_static && (
                <CohortUserSearch
                    cohortId={cohort.id as number}
                    isOpen={isUserSearchOpen}
                    onClose={() => setIsUserSearchOpen(false)}
                />
            )}
        </div>
    )
}<|MERGE_RESOLUTION|>--- conflicted
+++ resolved
@@ -38,20 +38,7 @@
 import { SceneSection } from '~/layout/scenes/components/SceneSection'
 import { SceneTitleSection } from '~/layout/scenes/components/SceneTitleSection'
 import { Query } from '~/queries/Query/Query'
-<<<<<<< HEAD
-import { CohortUserSearch } from './CohortUserSearch'
-
-import { IconCopy, IconTrash } from '@posthog/icons'
-import { ButtonPrimitive } from 'lib/ui/Button/ButtonPrimitives'
-import { useState } from 'react'
-=======
-import { AndOrFilterSelect } from '~/queries/nodes/InsightViz/PropertyGroupFilters/AndOrFilterSelect'
-
-import { AddPersonToCohortModal } from './AddPersonToCohortModal'
-import { addPersonToCohortModalLogic } from './addPersonToCohortModalLogic'
-import { createCohortDataNodeLogicKey } from './cohortUtils'
-
->>>>>>> ec02a1de
+
 const RESOURCE_TYPE = 'cohort'
 
 export function CohortEdit({ id }: CohortLogicProps): JSX.Element {
@@ -65,11 +52,7 @@
     const isNewCohort = cohort.id === 'new' || cohort.id === undefined
     const { featureFlags } = useValues(featureFlagLogic)
     const newSceneLayout = featureFlags[FEATURE_FLAGS.NEW_SCENE_LAYOUT]
-<<<<<<< HEAD
-    const [isUserSearchOpen, setIsUserSearchOpen] = useState(false)
-=======
-    const dataNodeLogicKey = createCohortDataNodeLogicKey(cohort.id)
->>>>>>> ec02a1de
+
 
     if (cohortMissing) {
         return <NotFound object="cohort" />
@@ -353,213 +336,7 @@
                                 </LemonField>
                             </div>
                         )}
-<<<<<<< HEAD
-                    </div>
-                    <div className="ph-ignore-input">
-                        <LemonField name="description" label="Description" data-attr="cohort-description">
-                            <LemonTextArea />
-                        </LemonField>
-                    </div>
-                </div>
-                {cohort.is_static ? (
-                    <div className="mt-4 ph-ignore-input">
-                        <div className="flex items-center justify-between mb-4">
-                            <div>
-                                <h3 className="l3 mb-2">Add users to cohort</h3>
-                                <p className="text-muted">
-                                    {isNewCohort
-                                        ? 'Upload a CSV file or search for users to add to your cohort.'
-                                        : 'Search for users or upload a CSV file to add more users to your cohort.'}
-                                </p>
-                            </div>
-                            {!isNewCohort && (
-                                <LemonButton
-                                    type="primary"
-                                    onClick={() => setIsUserSearchOpen(true)}
-                                    data-attr="add-users-to-cohort"
-                                >
-                                    Add users
-                                </LemonButton>
-                            )}
-                        </div>
-
-                        <LemonField name="csv" label="Upload CSV file" data-attr="cohort-csv">
-                            {({ onChange }) => (
-                                <>
-                                    <span>
-                                        Upload a CSV file to add users to your cohort. The CSV file only requires a
-                                        single column with the user's distinct ID. The very first row (the header) will
-                                        be skipped during import.
-                                    </span>
-                                    <LemonFileInput
-                                        accept=".csv"
-                                        multiple={false}
-                                        value={cohort.csv ? [cohort.csv] : []}
-                                        onChange={(files) => onChange(files[0])}
-                                        showUploadedFiles={false}
-                                        callToAction={
-                                            <div className="flex flex-col items-center justify-center flex-1 cohort-csv-dragger text-text-3000 deprecated-space-y-1">
-                                                {cohort.csv ? (
-                                                    <>
-                                                        <IconUploadFile
-                                                            style={{ fontSize: '3rem', color: 'var(--text-secondary)' }}
-                                                        />
-                                                        <div>{cohort.csv?.name ?? 'File chosen'}</div>
-                                                    </>
-                                                ) : (
-                                                    <>
-                                                        <IconUploadFile
-                                                            style={{ fontSize: '3rem', color: 'var(--text-secondary)' }}
-                                                        />
-                                                        <div>Drag a file here or click to browse for a file</div>
-                                                    </>
-                                                )}
-                                            </div>
-                                        }
-                                    />
-=======
-                    </SceneSection>
-                    {cohort.is_static ? (
-                        <>
-                            <SceneDivider />
-                            <SceneSection
-                                title={isNewCohort ? 'Upload users' : 'Add users'}
-                                description={
-                                    isNewCohort
-                                        ? `Upload a CSV file to add users to your cohort. For single-column files, include
-                                        one distinct ID per row (all rows will be processed as data). For multi-column
-                                        files, include a header row with a 'distinct_id' column containing the user
-                                        identifiers.`
-                                        : undefined
-                                }
-                                className={cn('ph-ignore-input', !newSceneLayout && 'mt-4')}
-                            >
-                                {!isNewCohort && newSceneLayout && (
-                                    <div className="flex flex-col gap-y-0 flex-1 justify-center">
-                                        <h3 className="text-sm">Upload a CSV</h3>
-                                        <span className="max-w-prose">
-                                            Upload a CSV file to add users to your cohort. For single-column files,
-                                            include one distinct ID per row (all rows will be processed as data). For
-                                            multi-column files, include a header row with a 'distinct_id' column
-                                            containing the user identifiers.
-                                        </span>
-                                    </div>
-                                )}
-                                {/* TODO: @adamleithp Allow users to download a template CSV file */}
-                                {/* TODO: @adamleithp Tell users that adding ANOTHER file will NOT(?) replace the current one */}
-                                {/* TODO: @adamleithp Render the csv file and validate it */}
-                                {/* TODO: @adamleithp Adding a csv file doesn't show up with cohort.csv... */}
-                                <LemonField
-                                    name="csv"
-                                    label={newSceneLayout ? null : isNewCohort ? null : 'Upload users'}
-                                    data-attr="cohort-csv"
-                                >
-                                    {({ onChange }) => (
-                                        <>
-                                            {!newSceneLayout && !isNewCohort && (
-                                                <div className="flex items-center gap-2">
-                                                    <span>
-                                                        Upload a CSV file to add users to your cohort using distinct IDs
-                                                        or person UUIDs.
-                                                    </span>
-                                                    <Tooltip
-                                                        title={
-                                                            <>
-                                                                <div className="space-y-2">
-                                                                    <div>
-                                                                        <strong>Distinct IDs:</strong> Use "
-                                                                        <code>distinct_id</code>" (or "
-                                                                        <code>distinct-id</code>") as the column header
-                                                                        (for multi-column CSV uploads) or include one
-                                                                        distinct ID per row (no header needed) for a
-                                                                        single-column CSV.
-                                                                    </div>
-                                                                    <div>
-                                                                        <strong>Person UUIDs:</strong> Use "
-                                                                        <code>person_id</code>" (or "
-                                                                        <code>person-id</code>" or "
-                                                                        <code>Person .id</code>") as the column header
-                                                                        (for single-column or multi-column CSV uploads).
-                                                                    </div>
-                                                                </div>
-                                                            </>
-                                                        }
-                                                    >
-                                                        <IconInfo className="text-secondary text-lg" />
-                                                    </Tooltip>
-                                                </div>
-                                            )}
-                                            <LemonFileInput
-                                                accept=".csv"
-                                                multiple={false}
-                                                value={cohort.csv ? [cohort.csv] : []}
-                                                onChange={(files) => onChange(files[0])}
-                                                showUploadedFiles={false}
-                                                callToAction={
-                                                    <div
-                                                        className={cn(
-                                                            'flex flex-col items-center justify-center flex-1 cohort-csv-dragger text-text-3000 deprecated-space-y-1',
-                                                            newSceneLayout &&
-                                                                'text-primary mt-0 bg-transparent border border-dashed border-primary hover:border-secondary p-8',
-                                                            newSceneLayout && cohort.csv?.name && 'border-success'
-                                                        )}
-                                                    >
-                                                        {cohort.csv ? (
-                                                            <>
-                                                                <IconUploadFile
-                                                                    style={{
-                                                                        fontSize: '3rem',
-                                                                        color: !newSceneLayout
-                                                                            ? 'var(--color-text-secondary)'
-                                                                            : 'var(--color-text-primary)',
-                                                                    }}
-                                                                />
-                                                                <div>{cohort.csv?.name ?? 'File chosen'}</div>
-                                                            </>
-                                                        ) : (
-                                                            <>
-                                                                <IconUploadFile
-                                                                    style={{
-                                                                        fontSize: '3rem',
-                                                                        color: !newSceneLayout
-                                                                            ? 'var(--color-text-secondary)'
-                                                                            : 'var(--color-text-primary)',
-                                                                    }}
-                                                                />
-                                                                <div>
-                                                                    Drag a file here or click to browse for a file
-                                                                </div>
-                                                                {newSceneLayout && (
-                                                                    <div className="text-secondary text-xs">
-                                                                        Accepts .csv files only
-                                                                    </div>
-                                                                )}
-                                                            </>
-                                                        )}
-                                                    </div>
-                                                }
-                                            />
-                                        </>
-                                    )}
-                                </LemonField>
-                            </SceneSection>
-                            {!isNewCohort && (
-                                <>
-                                    <LemonDivider label="OR" />
-                                    <div>
-                                        <h3 className="text-sm">Add users manually</h3>
-                                        <span className="max-w-prose">
-                                            Select the users that you would like to add to the cohort.
-                                        </span>
-                                        <LemonButton
-                                            className="w-fit mt-4"
-                                            type="primary"
-                                            onClick={showAddPersonToCohortModal}
-                                        >
-                                            Add Users
-                                        </LemonButton>
-                                    </div>
->>>>>>> ec02a1de
+
                                 </>
                             )}
                         </>
