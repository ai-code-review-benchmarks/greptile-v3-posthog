import React from 'react'
import { kea } from 'kea'
import { toast } from 'react-toastify'
import api from 'lib/api'
import { cohortsModel } from '~/models/cohortsModel'
import { ENTITY_MATCH_TYPE, PROPERTY_MATCH_TYPE } from 'lib/constants'

import { cohortLogicType } from './cohortLogicType'
import { CohortGroupType, CohortType, MatchType } from '~/types'
import { errorToast } from 'lib/utils'

function formatGroupPayload(group: CohortGroupType): Partial<CohortGroupType> {
    return { ...group, id: undefined, matchType: undefined }
}

function addLocalCohortGroupId(group: Partial<CohortGroupType>): CohortGroupType {
    return {
        matchType: determineMatchType(group),
        id: Math.random().toString().substr(2, 5),
        ...group,
    }
}

function determineMatchType(group: Partial<CohortGroupType>): MatchType {
    if (group.action_id || group.event_id) {
        return ENTITY_MATCH_TYPE
    } else {
        return PROPERTY_MATCH_TYPE
    }
}

function processCohortOnSet(cohort: CohortType): CohortType {
    if (cohort.groups) {
        cohort.groups = cohort.groups.map((group) => addLocalCohortGroupId(group))
    }
    return cohort
}

export const cohortLogic = kea<cohortLogicType>({
    props: {} as {
        cohort: CohortType
    },
    key: (props) => props.cohort.id || 'new',
    connect: [cohortsModel],

    actions: () => ({
        saveCohort: (cohortParams = {}, filterParams = null) => ({ cohortParams, filterParams }),
        setCohort: (cohort: CohortType) => ({ cohort }),
        onCriteriaChange: (newGroup: Partial<CohortGroupType>, id: string) => ({ newGroup, id }),
        fetchCohort: (cohort: CohortType) => ({ cohort }),
        setPollTimeout: (pollTimeout: NodeJS.Timeout | null) => ({ pollTimeout }),
        setLastSavedAt: (lastSavedAt: string | false) => ({ lastSavedAt }),
        checkIfFinishedCalculating: (cohort: CohortType) => ({ cohort }),
        setSubmitted: (submitted: boolean) => ({ submitted }),
    }),

    reducers: ({ props }) => ({
        pollTimeout: [
            null as NodeJS.Timeout | null,
            {
                setPollTimeout: (_, { pollTimeout }) => pollTimeout,
            },
        ],
        cohort: [
            processCohortOnSet(props.cohort),
            {
                setCohort: (_, { cohort }) => {
                    return processCohortOnSet(cohort)
                },
                onCriteriaChange: (state, { newGroup, id }) => {
                    const cohort = { ...state }
                    const index = cohort.groups.findIndex((group: CohortGroupType) => group.id === id)
                    if (newGroup.matchType) {
                        cohort.groups[index] = {
                            id: cohort.groups[index].id,
                            matchType: ENTITY_MATCH_TYPE, // default
                            ...newGroup,
                        }
                    } else {
                        cohort.groups[index] = {
                            ...cohort.groups[index],
                            ...newGroup,
                        }
                    }
                    return processCohortOnSet(cohort)
                },
            },
        ],
        lastSavedAt: [
            false as string | false,
            {
                setLastSavedAt: (_, { lastSavedAt }) => lastSavedAt,
            },
        ],
        submitted: [
            // Indicates the form has been submitted at least once. Used to display validation errors if applicable.
            false,
            {
                setSubmitted: (_, { submitted }) => submitted,
            },
        ],
    }),

    listeners: ({ actions, values, key }) => ({
        saveCohort: async ({ cohortParams, filterParams }, breakpoint) => {
            let cohort = { ...values.cohort, ...cohortParams } as CohortType
            const cohortFormData = new FormData()

            for (const [itemKey, value] of Object.entries(cohort as CohortType)) {
                if (itemKey === 'groups') {
                    if (cohort.is_static) {
                        if (!cohort.csv && cohort.id === 'new') {
                            actions.setSubmitted(true)
                            return
                        }
                    } else {
                        for (const _group of value) {
                            if (_group.matchType === PROPERTY_MATCH_TYPE && !_group.properties?.length) {
                                // Match group should have at least one property
                                actions.setSubmitted(true)
                                return
                            }

                            if (_group.matchType === ENTITY_MATCH_TYPE && !(_group.action_id || _group.event_id)) {
                                // Match group should have an event or action set
                                actions.setSubmitted(true)
                                return
                            }
                        }
                    }

                    const formattedGroups = value.map((group: CohortGroupType) => formatGroupPayload(group))

                    if (!cohort.csv) {
                        cohortFormData.append(itemKey, JSON.stringify(formattedGroups))
                    } else {
                        // If we have a static cohort uploaded by CSV we don't need to send groups
                        cohortFormData.append(itemKey, '[]')
                    }
                } else {
                    cohortFormData.append(itemKey, value)
                }
            }

            try {
<<<<<<< HEAD
                if (cohort.id !== 'new' && cohort.id !== 'personsModalNew') {
                    cohort = await api.update(
                        'api/cohort/' + cohort.id + (filterParams ? '?' + filterParams : ''),
                        cohortFormData
                    )

                    cohortsModel.actions.updateCohort(cohort)
                } else {
                    cohort = await api.create('api/cohort' + (filterParams ? '?' + filterParams : ''), cohortFormData)
                    cohortsModel.actions.cohortCreated(cohort)
=======
                if (cohort.id !== 'new') {
                    cohort = await api.cohorts.update(cohort.id, cohortFormData as Partial<CohortType>, filterParams)
                    cohortsModel.actions.updateCohort(cohort)
                } else {
                    cohort = await api.cohorts.create(cohortFormData as Partial<CohortType>, filterParams)
                    cohortsModel.actions.createCohort(cohort)
>>>>>>> 718a17fd
                }
            } catch (error) {
                errorToast(
                    'Error saving your cohort',
                    'Attempting to save this cohort returned an error:',
                    error.status !== 0
                        ? error.detail
                        : "Check your internet connection and make sure you don't have an extension blocking our requests.",
                    error.code
                )
                return
            }

            actions.setSubmitted(false)
            cohort.is_calculating = true // this will ensure there is always a polling period to allow for backend calculation task to run
            breakpoint()
            delete cohort['csv']
            actions.setCohort(cohort)
            toast.success(
                <div data-attr="success-toast">
                    <h1>Cohort saved successfully!</h1>
                    <p>Please wait up to a few minutes for the cohort to be calculated.</p>
                </div>,
                {
                    toastId: `cohort-saved-${key}`,
                }
            )
            actions.checkIfFinishedCalculating(cohort)
        },
        fetchCohort: async ({ cohort }, breakpoint) => {
            cohort = await api.cohorts.get(cohort.id)
            breakpoint()
            actions.checkIfFinishedCalculating(cohort)
        },
        checkIfFinishedCalculating: async ({ cohort }, breakpoint) => {
            breakpoint()
            if (cohort.is_calculating) {
                actions.setPollTimeout(setTimeout(() => actions.fetchCohort(cohort), 1000))
            } else {
                actions.setLastSavedAt(new Date().toISOString())
                actions.setCohort(cohort)
                cohortsModel.actions.updateCohort(cohort)
                if (values.pollTimeout) {
                    clearTimeout(values.pollTimeout)
                    actions.setPollTimeout(null)
                }
            }
        },
    }),

    events: ({ values, actions, props }) => ({
        afterMount: async () => {
            if (!props.cohort.id) {
                actions.setCohort({ groups: [], id: 'new' })
            }
        },
        beforeUnmount: () => {
            if (values.pollTimeout) {
                clearTimeout(values.pollTimeout)
            }
        },
    }),
})<|MERGE_RESOLUTION|>--- conflicted
+++ resolved
@@ -143,25 +143,12 @@
             }
 
             try {
-<<<<<<< HEAD
-                if (cohort.id !== 'new' && cohort.id !== 'personsModalNew') {
-                    cohort = await api.update(
-                        'api/cohort/' + cohort.id + (filterParams ? '?' + filterParams : ''),
-                        cohortFormData
-                    )
-
-                    cohortsModel.actions.updateCohort(cohort)
-                } else {
-                    cohort = await api.create('api/cohort' + (filterParams ? '?' + filterParams : ''), cohortFormData)
-                    cohortsModel.actions.cohortCreated(cohort)
-=======
                 if (cohort.id !== 'new') {
                     cohort = await api.cohorts.update(cohort.id, cohortFormData as Partial<CohortType>, filterParams)
                     cohortsModel.actions.updateCohort(cohort)
                 } else {
                     cohort = await api.cohorts.create(cohortFormData as Partial<CohortType>, filterParams)
-                    cohortsModel.actions.createCohort(cohort)
->>>>>>> 718a17fd
+                    cohortsModel.actions.cohortCreated(cohort)
                 }
             } catch (error) {
                 errorToast(
