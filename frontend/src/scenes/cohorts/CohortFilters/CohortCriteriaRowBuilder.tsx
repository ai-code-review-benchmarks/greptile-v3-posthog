import './CohortCriteriaRowBuilder.scss'

import { Divider } from 'antd'
import clsx from 'clsx'
import { useActions } from 'kea'
import { Field as KeaField } from 'kea-forms'
import { IconCopy, IconDelete } from 'lib/lemon-ui/icons'
import { LemonBanner } from 'lib/lemon-ui/LemonBanner'
<<<<<<< HEAD
import { useActions } from 'kea'
import { cleanCriteria, useIsReadonlyCohort } from 'scenes/cohorts/cohortUtils'
import { CohortLogicProps, cohortEditLogic } from 'scenes/cohorts/cohortEditLogic'
=======
import { LemonButton } from 'lib/lemon-ui/LemonButton'
import { cohortEditLogic, CohortLogicProps } from 'scenes/cohorts/cohortEditLogic'
import { renderField, ROWS } from 'scenes/cohorts/CohortFilters/constants'
import { BehavioralFilterType, CohortFieldProps, Field, FilterType } from 'scenes/cohorts/CohortFilters/types'
import { cleanCriteria } from 'scenes/cohorts/cohortUtils'

import { AnyCohortCriteriaType, BehavioralEventType, FilterLogicalOperator } from '~/types'
>>>>>>> 4ad3928c

export interface CohortCriteriaRowBuilderProps {
    id: CohortLogicProps['id']
    criteria: AnyCohortCriteriaType
    type: BehavioralFilterType
    groupIndex: number
    index: number
    logicalOperator: FilterLogicalOperator
    hideDeleteIcon?: boolean
    onChangeType?: (nextType: BehavioralFilterType) => void
}

export function CohortCriteriaRowBuilder({
    id,
    type,
    groupIndex,
    index,
    logicalOperator,
    criteria,
    hideDeleteIcon = false,
    onChangeType,
}: CohortCriteriaRowBuilderProps): JSX.Element {
    const { setCriteria, duplicateFilter, removeFilter } = useActions(cohortEditLogic({ id }))
    const rowShape = ROWS[type]
    const readOnly = useIsReadonlyCohort({ id })

    const renderFieldComponent = (_field: Field, i: number): JSX.Element => {
        return (
            <div key={_field.fieldKey ?? i}>
                {renderField[_field.type]({
                    cohortId: id,
                    fieldKey: _field.fieldKey,
                    criteria,
                    ...(_field.type === FilterType.Text ? { value: _field.defaultValue } : {}),
                    ...(_field.groupTypeFieldKey ? { groupTypeFieldKey: _field.groupTypeFieldKey } : {}),
                    onChange: (newCriteria) => setCriteria(newCriteria, groupIndex, index),
                } as CohortFieldProps)}
            </div>
        )
    }

    return (
        <div className="CohortCriteriaRow">
            {index !== 0 && <LogicalRowDivider logicalOperator={logicalOperator} />}
            <KeaField
                name="id"
                template={({ error, kids }) => {
                    return (
                        <>
                            <div
                                className={clsx(
                                    'CohortCriteriaRow__Criteria',
                                    error && `CohortCriteriaRow__Criteria--error`
                                )}
                            >
                                {kids}
                                {error && (
                                    <LemonBanner className="my-2" type="error">
                                        {error}
                                    </LemonBanner>
                                )}
                            </div>
                        </>
                    )
                }}
            >
                <>
                    <div className="flex flex-nowrap items-center mb-1">
                        <KeaField
                            name="value"
                            template={({ error, kids }) => {
                                return (
                                    <>
                                        <div
                                            className={clsx(
                                                'CohortCriteriaRow__Criteria__Field',
                                                error && `CohortCriteriaRow__Criteria__Field--error`
                                            )}
                                        >
                                            {kids}
                                        </div>
                                    </>
                                )
                            }}
                        >
                            <>
                                <div>
                                    {renderField[FilterType.Behavioral]({
                                        cohortId: id,
                                        fieldKey: 'value',
                                        criteria,
                                        onChange: (newCriteria) => {
                                            setCriteria(cleanCriteria(newCriteria, true), groupIndex, index)
                                            onChangeType?.(newCriteria['value'] ?? BehavioralEventType.PerformEvent)
                                        },
                                    })}
                                </div>
                            </>
                        </KeaField>
                        <div className="CohortCriteriaRow__inline-divider" />
                        {!readOnly && (
                            <>
                                <LemonButton
                                    icon={<IconCopy />}
                                    status="primary-alt"
                                    onClick={() => duplicateFilter(groupIndex, index)}
                                />
                                {!hideDeleteIcon && (
                                    <LemonButton
                                        icon={<IconDelete />}
                                        status="primary-alt"
                                        onClick={() => removeFilter(groupIndex, index)}
                                    />
                                )}
                            </>
                        )}
                    </div>
                    <div className="flex">
                        <div>
                            <span className="CohortCriteriaRow__Criteria__arrow">&#8627;</span>
                        </div>
                        <div>
                            <div className="flex items-center">
                                {rowShape.fields.map((field, i) => {
                                    return (
                                        !field.hide &&
                                        (field.fieldKey ? (
                                            <KeaField
                                                key={i}
                                                name={field.fieldKey}
                                                template={({ error, kids }) => {
                                                    return (
                                                        <>
                                                            <div
                                                                className={clsx(
                                                                    'CohortCriteriaRow__Criteria__Field',
                                                                    error && `CohortCriteriaRow__Criteria__Field--error`
                                                                )}
                                                            >
                                                                {kids}
                                                            </div>
                                                        </>
                                                    )
                                                }}
                                            >
                                                <>{renderFieldComponent(field, i)}</>
                                            </KeaField>
                                        ) : (
                                            <div key={i} className="CohortCriteriaRow__Criteria__Field">
                                                {renderFieldComponent(field, i)}
                                            </div>
                                        ))
                                    )
                                })}
                            </div>
                        </div>
                    </div>
                </>
            </KeaField>
        </div>
    )
}

export interface LogicalRowDividerProps {
    logicalOperator: FilterLogicalOperator
}

export function LogicalRowDivider({ logicalOperator }: LogicalRowDividerProps): JSX.Element {
    return (
        <Divider className="logical-row-divider" orientation="left">
            <span className="text-xs text-primary-alt font-semibold">{logicalOperator}</span>
        </Divider>
    )
}<|MERGE_RESOLUTION|>--- conflicted
+++ resolved
@@ -6,19 +6,13 @@
 import { Field as KeaField } from 'kea-forms'
 import { IconCopy, IconDelete } from 'lib/lemon-ui/icons'
 import { LemonBanner } from 'lib/lemon-ui/LemonBanner'
-<<<<<<< HEAD
-import { useActions } from 'kea'
-import { cleanCriteria, useIsReadonlyCohort } from 'scenes/cohorts/cohortUtils'
-import { CohortLogicProps, cohortEditLogic } from 'scenes/cohorts/cohortEditLogic'
-=======
 import { LemonButton } from 'lib/lemon-ui/LemonButton'
 import { cohortEditLogic, CohortLogicProps } from 'scenes/cohorts/cohortEditLogic'
 import { renderField, ROWS } from 'scenes/cohorts/CohortFilters/constants'
 import { BehavioralFilterType, CohortFieldProps, Field, FilterType } from 'scenes/cohorts/CohortFilters/types'
-import { cleanCriteria } from 'scenes/cohorts/cohortUtils'
+import { cleanCriteria, useIsReadonlyCohort } from 'scenes/cohorts/cohortUtils'
 
 import { AnyCohortCriteriaType, BehavioralEventType, FilterLogicalOperator } from '~/types'
->>>>>>> 4ad3928c
 
 export interface CohortCriteriaRowBuilderProps {
     id: CohortLogicProps['id']
