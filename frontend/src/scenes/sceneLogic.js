--- conflicted
+++ resolved
@@ -3,11 +3,8 @@
 import { delay } from 'lib/utils'
 import { Error404 } from '~/layout/Error404'
 import { ErrorNetwork } from '~/layout/ErrorNetwork'
-<<<<<<< HEAD
 import posthog from 'posthog-js'
-=======
 import { userLogic } from './userLogic'
->>>>>>> 76307429
 
 export const scenes = {
     // NB! also update sceneOverride in layout/Sidebar.js if adding new scenes that belong to an old sidebar link
@@ -163,11 +160,7 @@
             window.posthog?.capture('upgrade modal pricing interaction')
         },
         setScene: () => {
-<<<<<<< HEAD
             posthog.capture('$pageview')
-=======
-            window.posthog?.capture('$pageview')
->>>>>>> 76307429
         },
         loadScene: async ({ scene, params = {} }, breakpoint) => {
             if (values.scene === scene) {
