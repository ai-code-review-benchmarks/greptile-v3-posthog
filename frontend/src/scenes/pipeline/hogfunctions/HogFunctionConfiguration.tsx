--- conflicted
+++ resolved
@@ -159,8 +159,6 @@
                     }
                 />
 
-<<<<<<< HEAD
-=======
                 <LemonBanner type="info">
                     Hog Functions are in <b>alpha</b> and are the next generation of our data pipeline destinations. You
                     can use pre-existing templates or modify the source Hog code to create your own custom functions.
@@ -174,7 +172,6 @@
                     </div>
                 ) : null}
 
->>>>>>> 190ecf82
                 <Form
                     logic={hogFunctionConfigurationLogic}
                     props={logicProps}
