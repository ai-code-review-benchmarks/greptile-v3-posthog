import { IconPlus } from '@posthog/icons'
import {
    LemonBanner,
    LemonButton,
    LemonDivider,
    LemonDropdown,
    LemonInput,
    LemonLabel,
    LemonSelect,
    LemonSwitch,
    LemonTag,
    LemonTextArea,
    Link,
    SpinnerOverlay,
} from '@posthog/lemon-ui'
import clsx from 'clsx'
import { BindLogic, useActions, useValues } from 'kea'
import { Form } from 'kea-forms'
import { combineUrl } from 'kea-router'
import { NotFound } from 'lib/components/NotFound'
import { PageHeader } from 'lib/components/PageHeader'
import { PayGateMini } from 'lib/components/PayGateMini/PayGateMini'
import { Sparkline } from 'lib/components/Sparkline'
import { More } from 'lib/lemon-ui/LemonButton/More'
import { LemonField } from 'lib/lemon-ui/LemonField'
import { CodeEditorResizeable } from 'lib/monaco/CodeEditorResizable'
import { urls } from 'scenes/urls'

import { AvailableFeature } from '~/types'

import { DestinationTag } from '../destinations/DestinationTag'
import { HogFunctionFilters } from './filters/HogFunctionFilters'
import { hogFunctionConfigurationLogic } from './hogFunctionConfigurationLogic'
import { HogFunctionIconEditable } from './HogFunctionIcon'
import { HogFunctionInputs } from './HogFunctionInputs'
import { HogFunctionStatusIndicator } from './HogFunctionStatusIndicator'
import { HogFunctionTest, HogFunctionTestPlaceholder } from './HogFunctionTest'
import { HogFunctionMapping } from './mapping/HogFunctionMapping'

const EVENT_THRESHOLD_ALERT_LEVEL = 8000

export interface HogFunctionConfigurationProps {
    templateId?: string | null
    id?: string | null
}

export function HogFunctionConfiguration({ templateId, id }: HogFunctionConfigurationProps): JSX.Element {
    const logicProps = { templateId, id }
    const logic = hogFunctionConfigurationLogic(logicProps)
    const {
        isConfigurationSubmitting,
        configurationChanged,
        showSource,
        configuration,
        loading,
        loaded,
        hogFunction,
        willReEnableOnSave,
        willChangeEnabledOnSave,
        globalsWithInputs,
        showPaygate,
        hasAddon,
        sparkline,
        sparklineLoading,
        personsCount,
        personsCountLoading,
        personsListQuery,
        template,
        subTemplate,
        templateHasChanged,
        forcedSubTemplateId,
        type,
    } = useValues(logic)
    const {
        submitConfiguration,
        resetForm,
        setShowSource,
        duplicate,
        resetToTemplate,
        duplicateFromTemplate,
        setConfigurationValue,
        deleteHogFunction,
        setSubTemplateId,
    } = useActions(logic)

    if (loading && !loaded) {
        return <SpinnerOverlay />
    }

    if (!loaded) {
        return <NotFound object="Hog function" />
    }

    const headerButtons = (
        <>
            {!templateId && (
                <>
                    <More
                        overlay={
                            <>
                                <LemonButton fullWidth onClick={() => duplicate()}>
                                    Duplicate
                                </LemonButton>
                                <LemonDivider />
                                <LemonButton status="danger" fullWidth onClick={() => deleteHogFunction()}>
                                    Delete
                                </LemonButton>
                            </>
                        }
                    />
                    <LemonDivider vertical />
                </>
            )}
        </>
    )

    const saveButtons = (
        <>
            {configurationChanged ? (
                <LemonButton
                    type="secondary"
                    htmlType="reset"
                    onClick={() => resetForm()}
                    disabledReason={
                        !configurationChanged
                            ? 'No changes'
                            : isConfigurationSubmitting
                            ? 'Saving in progress…'
                            : undefined
                    }
                >
                    Clear changes
                </LemonButton>
            ) : null}
            <LemonButton
                type="primary"
                htmlType="submit"
                onClick={submitConfiguration}
                loading={isConfigurationSubmitting}
            >
                {templateId ? 'Create' : 'Save'}
                {willReEnableOnSave
                    ? ' & re-enable'
                    : willChangeEnabledOnSave
                    ? ` & ${configuration.enabled ? 'enable' : 'disable'}`
                    : ''}
            </LemonButton>
        </>
    )

    if (showPaygate) {
        return <PayGateMini feature={AvailableFeature.DATA_PIPELINES} />
    }

    const showFilters = ['destination', 'site_destination', 'broadcast', 'transformation'].includes(type)
    const showExpectedVolume = ['destination', 'site_destination'].includes(type)
    const showStatus = ['destination', 'email', 'transformation'].includes(type)
    const showEnabled = ['destination', 'email', 'site_destination', 'site_app', 'transformation'].includes(type)
    const canEditSource = ['destination', 'email', 'site_destination', 'site_app', 'transformation'].includes(type)
    const showPersonsCount = ['broadcast'].includes(type)
    const showTesting = ['destination', 'transformation', 'broadcast', 'email'].includes(type)

    return (
        <div className="space-y-3">
            <BindLogic logic={hogFunctionConfigurationLogic} props={logicProps}>
                <PageHeader
                    buttons={
                        <>
                            {headerButtons}
                            {saveButtons}
                        </>
                    }
                />

                {type === 'destination' ? (
                    <LemonBanner type="info">
                        Hog Functions are in <b>beta</b> and are the next generation of our data pipeline destinations.
                        You can use pre-existing templates or modify the source Hog code to create your own custom
                        functions.
                    </LemonBanner>
                ) : null}

                {hogFunction?.filters?.bytecode_error ? (
                    <div>
                        <LemonBanner type="error">
                            <b>Error saving filters:</b> {hogFunction.filters.bytecode_error}
                        </LemonBanner>
                    </div>
                ) : null}

                <Form
                    logic={hogFunctionConfigurationLogic}
                    props={logicProps}
                    formKey="configuration"
                    className="space-y-3"
                >
<<<<<<< HEAD
                    <div className="flex flex-wrap gap-4 items-start">
                        <div className="flex flex-col gap-4 flex-1 min-w-100">
                            <div className="border background-primary rounded p-3 space-y-2">
                                <div className="flex flex-row gap-2 min-h-16 items-center">
=======
                    <div className="flex flex-wrap items-start gap-4">
                        <div className="flex flex-col flex-1 gap-4 min-w-100">
                            <div className="p-3 space-y-2 border rounded bg-bg-light">
                                <div className="flex flex-row items-center gap-2 min-h-16">
>>>>>>> b21e5da1
                                    <LemonField name="icon_url">
                                        {({ value, onChange }) => (
                                            <HogFunctionIconEditable
                                                logicKey={id ?? templateId ?? 'new'}
                                                src={value}
                                                onChange={(val) => onChange(val)}
                                            />
                                        )}
                                    </LemonField>

                                    <div className="flex flex-col items-start justify-start flex-1 py-1">
                                        <span className="font-semibold">{configuration.name}</span>
                                        {template && <DestinationTag status={template.status} />}
                                    </div>

                                    {showStatus && <HogFunctionStatusIndicator hogFunction={hogFunction} />}
                                    {showEnabled && (
                                        <LemonField name="enabled">
                                            {({ value, onChange }) => (
                                                <LemonSwitch
                                                    label="Enabled"
                                                    onChange={() => onChange(!value)}
                                                    checked={value}
                                                    disabled={loading}
                                                    bordered
                                                />
                                            )}
                                        </LemonField>
                                    )}
                                </div>
                                <LemonField name="name" label="Name">
                                    <LemonInput type="text" disabled={loading} />
                                </LemonField>
                                <LemonField
                                    name="description"
                                    label="Description"
                                    info="Add a description to share context with other team members"
                                >
                                    <LemonTextArea disabled={loading} />
                                </LemonField>

                                {hogFunction?.template && !hogFunction.template.id.startsWith('template-blank-') ? (
                                    <LemonDropdown
                                        showArrow
                                        overlay={
                                            <div className="p-1 max-w-120">
                                                <p>
                                                    This function was built from the template{' '}
                                                    <b>{hogFunction.template.name}</b>. If the template is updated, this
                                                    function is not affected unless you choose to update it.
                                                </p>

                                                <div className="flex items-center flex-1 gap-2 pt-2 border-t">
                                                    <div className="flex-1">
                                                        <LemonButton>Close</LemonButton>
                                                    </div>

                                                    <LemonButton
                                                        type="secondary"
                                                        onClick={() => duplicateFromTemplate()}
                                                    >
                                                        New function from template
                                                    </LemonButton>

                                                    {templateHasChanged ? (
                                                        <LemonButton type="primary" onClick={() => resetToTemplate()}>
                                                            Update
                                                        </LemonButton>
                                                    ) : null}
                                                </div>
                                            </div>
                                        }
                                    >
<<<<<<< HEAD
                                        <div className="border border-dashed rounded content-tertiary text-xs">
                                            <Link subtle className="flex items-center gap-1 flex-wrap p-2">
=======
                                        <div className="text-xs border border-dashed rounded text-muted-alt">
                                            <Link subtle className="flex flex-wrap items-center gap-1 p-2">
>>>>>>> b21e5da1
                                                Built from template:
                                                <span className="font-semibold">{hogFunction?.template.name}</span>
                                                <DestinationTag status={hogFunction.template.status} />
                                                {templateHasChanged ? (
                                                    <LemonTag type="success">Update available!</LemonTag>
                                                ) : null}
                                            </Link>
                                        </div>
                                    </LemonDropdown>
                                ) : null}
                            </div>

                            {showFilters && <HogFunctionFilters />}

                            {showPersonsCount && (
<<<<<<< HEAD
                                <div className="relative border background-primary rounded p-3 space-y-2">
=======
                                <div className="relative p-3 space-y-2 border rounded bg-bg-light">
>>>>>>> b21e5da1
                                    <div>
                                        <LemonLabel>Matching persons</LemonLabel>
                                    </div>
                                    {personsCount && !personsCountLoading ? (
                                        <>
                                            Found{' '}
                                            <Link
                                                to={
                                                    // TODO: swap for a link to the persons page
                                                    combineUrl(urls.activity(), {}, { q: personsListQuery }).url
                                                }
                                            >
                                                <strong>
                                                    {personsCount ?? 0} {personsCount !== 1 ? 'people' : 'person'}
                                                </strong>
                                            </Link>{' '}
                                            to send to.
                                        </>
                                    ) : personsCountLoading ? (
                                        <div className="min-h-20">
                                            <SpinnerOverlay />
                                        </div>
                                    ) : (
                                        <p>The expected volume could not be calculated</p>
                                    )}
                                </div>
                            )}

                            {showExpectedVolume && (
<<<<<<< HEAD
                                <div className="relative border background-primary rounded p-3 space-y-2">
=======
                                <div className="relative p-3 space-y-2 border rounded bg-bg-light">
>>>>>>> b21e5da1
                                    <LemonLabel>Expected volume</LemonLabel>
                                    {sparkline && !sparklineLoading ? (
                                        <>
                                            {sparkline.count > EVENT_THRESHOLD_ALERT_LEVEL ? (
                                                <LemonBanner type="warning">
                                                    <b>Warning:</b> This destination would have triggered{' '}
                                                    <strong>
                                                        {sparkline.count ?? 0} time{sparkline.count !== 1 ? 's' : ''}
                                                    </strong>{' '}
                                                    in the last 7 days. Consider the impact of this function on your
                                                    destination.
                                                </LemonBanner>
                                            ) : (
                                                <p>
                                                    This destination would have triggered{' '}
                                                    <strong>
                                                        {sparkline.count ?? 0} time{sparkline.count !== 1 ? 's' : ''}
                                                    </strong>{' '}
                                                    in the last 7 days.
                                                </p>
                                            )}
                                            <Sparkline
                                                type="bar"
                                                className="w-full h-20"
                                                data={sparkline.data}
                                                labels={sparkline.labels}
                                            />
                                        </>
                                    ) : sparklineLoading ? (
                                        <div className="min-h-20">
                                            <SpinnerOverlay />
                                        </div>
                                    ) : (
                                        <p>The expected volume could not be calculated</p>
                                    )}
                                </div>
                            )}
                        </div>

                        <div className="space-y-4 flex-2 min-w-100">
                            {!forcedSubTemplateId && template?.sub_templates && (
                                <>
<<<<<<< HEAD
                                    <div className="border background-primary rounded p-3 space-y-2">
=======
                                    <div className="p-3 space-y-2 border rounded bg-bg-light">
>>>>>>> b21e5da1
                                        <div className="flex items-center gap-2">
                                            <LemonLabel className="flex-1">Choose template</LemonLabel>
                                            <LemonSelect
                                                size="small"
                                                options={[
                                                    {
                                                        value: null,
                                                        label: 'Default',
                                                    },
                                                    ...template.sub_templates.map((subTemplate) => ({
                                                        value: subTemplate.id,
                                                        label: subTemplate.name,
                                                        labelInMenu: (
                                                            <div className="my-1 space-y-1 max-w-120">
                                                                <div className="font-semibold">{subTemplate.name}</div>
                                                                <div className="font-sans text-xs text-muted">
                                                                    {subTemplate.description}
                                                                </div>
                                                            </div>
                                                        ),
                                                    })),
                                                ]}
                                                value={subTemplate?.id}
                                                onChange={(value) => {
                                                    setSubTemplateId(value)
                                                }}
                                            />
                                        </div>
                                    </div>
                                </>
                            )}

<<<<<<< HEAD
                            <div className="border background-primary rounded p-3 space-y-2">
=======
                            <div className="p-3 space-y-2 border rounded bg-bg-light">
>>>>>>> b21e5da1
                                <div className="space-y-2">
                                    <HogFunctionInputs
                                        configuration={configuration}
                                        setConfigurationValue={setConfigurationValue}
                                    />
                                    {showSource && canEditSource ? (
                                        <LemonButton
                                            icon={<IconPlus />}
                                            size="small"
                                            type="secondary"
                                            className="my-4"
                                            onClick={() => {
                                                setConfigurationValue('inputs_schema', [
                                                    ...(configuration.inputs_schema ?? []),
                                                    {
                                                        type: 'string',
                                                        key: `input_${(configuration.inputs_schema?.length ?? 0) + 1}`,
                                                        label: '',
                                                        required: false,
                                                    },
                                                ])
                                            }}
                                        >
                                            Add input variable
                                        </LemonButton>
                                    ) : null}
                                </div>
                            </div>

                            <HogFunctionMapping />

                            {canEditSource && (
                                <div
                                    className={clsx(
                                        'border rounded p-3 space-y-2',
                                        showSource ? 'background-primary' : 'bg-accent-3000'
                                    )}
                                >
                                    <div className="flex items-center justify-end gap-2">
                                        <div className="flex-1 space-y-2">
                                            <h2 className="mb-0">Edit source</h2>
                                            {!showSource ? <p>Click here to edit the function's source code</p> : null}
                                        </div>

                                        {!showSource ? (
                                            <LemonButton
                                                type="secondary"
                                                onClick={() => setShowSource(true)}
                                                disabledReason={
                                                    !hasAddon
                                                        ? 'Editing the source code requires the Data Pipelines addon'
                                                        : undefined
                                                }
                                            >
                                                Edit source code
                                            </LemonButton>
                                        ) : (
                                            <LemonButton
                                                size="xsmall"
                                                type="secondary"
                                                onClick={() => setShowSource(false)}
                                            >
                                                Hide source code
                                            </LemonButton>
                                        )}
                                    </div>

                                    {showSource ? (
                                        <LemonField name="hog">
                                            {({ value, onChange }) => (
                                                <>
                                                    {!type.startsWith('site_') ? (
                                                        <span className="text-xs content-tertiary">
                                                            This is the underlying Hog code that will run whenever the
                                                            filters match.{' '}
                                                            <Link to="https://posthog.com/docs/hog">See the docs</Link>{' '}
                                                            for more info
                                                        </span>
                                                    ) : null}
                                                    <CodeEditorResizeable
                                                        language={type.startsWith('site_') ? 'typescript' : 'hog'}
                                                        value={value ?? ''}
                                                        onChange={(v) => onChange(v ?? '')}
                                                        globals={globalsWithInputs}
                                                        options={{
                                                            minimap: {
                                                                enabled: false,
                                                            },
                                                            wordWrap: 'on',
                                                            scrollBeyondLastLine: false,
                                                            automaticLayout: true,
                                                            fixedOverflowWidgets: true,
                                                            suggest: {
                                                                showInlineDetails: true,
                                                            },
                                                            quickSuggestionsDelay: 300,
                                                        }}
                                                    />
                                                </>
                                            )}
                                        </LemonField>
                                    ) : null}
                                </div>
                            )}
                            {showTesting ? (
                                !id || id === 'new' ? (
                                    <HogFunctionTestPlaceholder />
                                ) : (
                                    <HogFunctionTest id={id} />
                                )
                            ) : null}
                            <div className="flex justify-end gap-2">{saveButtons}</div>
                        </div>
                    </div>
                </Form>
            </BindLogic>
        </div>
    )
}<|MERGE_RESOLUTION|>--- conflicted
+++ resolved
@@ -194,17 +194,10 @@
                     formKey="configuration"
                     className="space-y-3"
                 >
-<<<<<<< HEAD
-                    <div className="flex flex-wrap gap-4 items-start">
-                        <div className="flex flex-col gap-4 flex-1 min-w-100">
-                            <div className="border background-primary rounded p-3 space-y-2">
-                                <div className="flex flex-row gap-2 min-h-16 items-center">
-=======
                     <div className="flex flex-wrap items-start gap-4">
                         <div className="flex flex-col flex-1 gap-4 min-w-100">
-                            <div className="p-3 space-y-2 border rounded bg-bg-light">
+                            <div className="p-3 space-y-2 border rounded background-primary">
                                 <div className="flex flex-row items-center gap-2 min-h-16">
->>>>>>> b21e5da1
                                     <LemonField name="icon_url">
                                         {({ value, onChange }) => (
                                             <HogFunctionIconEditable
@@ -278,13 +271,8 @@
                                             </div>
                                         }
                                     >
-<<<<<<< HEAD
-                                        <div className="border border-dashed rounded content-tertiary text-xs">
-                                            <Link subtle className="flex items-center gap-1 flex-wrap p-2">
-=======
-                                        <div className="text-xs border border-dashed rounded text-muted-alt">
+                                        <div className="text-xs border border-dashed rounded content-tertiary">
                                             <Link subtle className="flex flex-wrap items-center gap-1 p-2">
->>>>>>> b21e5da1
                                                 Built from template:
                                                 <span className="font-semibold">{hogFunction?.template.name}</span>
                                                 <DestinationTag status={hogFunction.template.status} />
@@ -300,11 +288,7 @@
                             {showFilters && <HogFunctionFilters />}
 
                             {showPersonsCount && (
-<<<<<<< HEAD
-                                <div className="relative border background-primary rounded p-3 space-y-2">
-=======
-                                <div className="relative p-3 space-y-2 border rounded bg-bg-light">
->>>>>>> b21e5da1
+                                <div className="relative p-3 space-y-2 border rounded background-primary">
                                     <div>
                                         <LemonLabel>Matching persons</LemonLabel>
                                     </div>
@@ -334,11 +318,7 @@
                             )}
 
                             {showExpectedVolume && (
-<<<<<<< HEAD
-                                <div className="relative border background-primary rounded p-3 space-y-2">
-=======
-                                <div className="relative p-3 space-y-2 border rounded bg-bg-light">
->>>>>>> b21e5da1
+                                <div className="relative p-3 space-y-2 border rounded background-primary">
                                     <LemonLabel>Expected volume</LemonLabel>
                                     {sparkline && !sparklineLoading ? (
                                         <>
@@ -381,11 +361,7 @@
                         <div className="space-y-4 flex-2 min-w-100">
                             {!forcedSubTemplateId && template?.sub_templates && (
                                 <>
-<<<<<<< HEAD
-                                    <div className="border background-primary rounded p-3 space-y-2">
-=======
-                                    <div className="p-3 space-y-2 border rounded bg-bg-light">
->>>>>>> b21e5da1
+                                    <div className="p-3 space-y-2 border rounded background-primary">
                                         <div className="flex items-center gap-2">
                                             <LemonLabel className="flex-1">Choose template</LemonLabel>
                                             <LemonSelect
@@ -418,11 +394,7 @@
                                 </>
                             )}
 
-<<<<<<< HEAD
-                            <div className="border background-primary rounded p-3 space-y-2">
-=======
-                            <div className="p-3 space-y-2 border rounded bg-bg-light">
->>>>>>> b21e5da1
+                            <div className="p-3 space-y-2 border rounded background-primary">
                                 <div className="space-y-2">
                                     <HogFunctionInputs
                                         configuration={configuration}
