import { urls } from 'scenes/urls'

import { HogFunctionKind, HogFunctionTypeType, PipelineNodeTab, PipelineStage, PipelineTab } from '~/types'

export function hogFunctionNewUrl(type: HogFunctionTypeType, template?: string): string {
    return type === 'broadcast'
        ? urls.messagingBroadcastNew()
        : type === 'internal_destination' && template?.includes('error-tracking')
        ? urls.errorTrackingAlert(template)
<<<<<<< HEAD
        : type === 'internal_destination' && template?.includes('insight-alert-firing')
        ? urls.insightAlertDestination(template)
        : urls.pipelineNodeNew(hogFunctionTypeToPipelineStage(type), template ? `hog-${template}` : undefined)
=======
        : urls.pipelineNodeNew(hogFunctionTypeToPipelineStage(type), { id: template ? `hog-${template}` : undefined })
>>>>>>> 107f69be
}

export function hogFunctionUrl(
    type: HogFunctionTypeType | PipelineStage,
    id?: string,
    template?: string,
    kind?: HogFunctionKind
): string {
    if (type === 'broadcast') {
        return id ? urls.messagingBroadcast(id) : urls.messagingBroadcasts()
    } else if (kind === 'messaging_campaign') {
        return id ? urls.messagingCampaign(id) : urls.messagingCampaigns()
    } else if (type === 'internal_destination' && template?.includes('error-tracking')) {
        return id ? urls.errorTrackingAlert(id) : urls.errorTrackingConfiguration()
    } else if (type === 'internal_destination' && template?.includes('insight-alert-firing')) {
        return id ? urls.insightAlertDestination(id) : urls.insights()
    }
    return id
        ? urls.pipelineNode(
              hogFunctionTypeToPipelineStage(type),
              id.startsWith('hog-') ? id : `hog-${id}`,
              PipelineNodeTab.Configuration
          )
        : urls.pipeline(PipelineTab.Destinations)
}

// Supports both hog function types and pipeline stages themselves as input
export function hogFunctionTypeToPipelineStage(
    type: string
): PipelineStage.Destination | PipelineStage.Transformation | PipelineStage.SiteApp {
    switch (type) {
        case 'site_destination':
            return PipelineStage.Destination
        case 'site-destination':
            return PipelineStage.Destination
        case 'destination':
            return PipelineStage.Destination
        case 'site_app':
            return PipelineStage.SiteApp
        case 'site-app':
            return PipelineStage.SiteApp
        case 'transformation':
            return PipelineStage.Transformation
        default:
            return PipelineStage.Destination
    }
}<|MERGE_RESOLUTION|>--- conflicted
+++ resolved
@@ -7,13 +7,9 @@
         ? urls.messagingBroadcastNew()
         : type === 'internal_destination' && template?.includes('error-tracking')
         ? urls.errorTrackingAlert(template)
-<<<<<<< HEAD
         : type === 'internal_destination' && template?.includes('insight-alert-firing')
         ? urls.insightAlertDestination(template)
-        : urls.pipelineNodeNew(hogFunctionTypeToPipelineStage(type), template ? `hog-${template}` : undefined)
-=======
         : urls.pipelineNodeNew(hogFunctionTypeToPipelineStage(type), { id: template ? `hog-${template}` : undefined })
->>>>>>> 107f69be
 }
 
 export function hogFunctionUrl(
