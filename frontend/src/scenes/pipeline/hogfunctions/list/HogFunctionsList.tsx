--- conflicted
+++ resolved
@@ -38,7 +38,15 @@
                     />
                 )}
                 <div className="flex-1" />
-<<<<<<< HEAD
+                {typeof props.forceFilters?.showPaused !== 'boolean' && (
+                    <LemonCheckbox
+                        label="Show paused"
+                        bordered
+                        size="small"
+                        checked={filters.showPaused}
+                        onChange={(e) => setFilters({ showPaused: e ?? undefined })}
+                    />
+                )}
                 {(user?.is_staff || user?.is_impersonated) && typeof props.forceFilters?.showHidden !== 'boolean' && (
                     <LemonCheckbox
                         label="Show hidden"
@@ -46,18 +54,6 @@
                         size="small"
                         checked={filters.showHidden}
                         onChange={(e) => setFilters({ showHidden: e ?? undefined })}
-                    />
-                )}
-                {typeof props.forceFilters?.onlyActive !== 'boolean' && (
-=======
-                {typeof props.forceFilters?.showPaused !== 'boolean' && (
->>>>>>> cf61ed73
-                    <LemonCheckbox
-                        label="Show paused"
-                        bordered
-                        size="small"
-                        checked={filters.showPaused}
-                        onChange={(e) => setFilters({ showPaused: e ?? undefined })}
                     />
                 )}
                 {extraControls}
