--- conflicted
+++ resolved
@@ -20,12 +20,8 @@
 
 export type HogFunctionListFilters = {
     search?: string
-<<<<<<< HEAD
-    onlyActive?: boolean
+    showPaused?: boolean
     showHidden?: boolean
-=======
-    showPaused?: boolean
->>>>>>> cf61ed73
     filters?: Record<string, any>
 }
 
