import { lemonToast } from '@posthog/lemon-ui'
import { actions, afterMount, kea, key, listeners, path, props, reducers, selectors } from 'kea'
import { forms } from 'kea-forms'
import { loaders } from 'kea-loaders'
import { router } from 'kea-router'
import { subscriptions } from 'kea-subscriptions'
import api from 'lib/api'
import { createExampleEvent } from 'scenes/pipeline/hogfunctions/utils/event-conversion'
import { urls } from 'scenes/urls'

import {
    FilterType,
    HogFunctionConfigurationType,
    HogFunctionTemplateType,
    HogFunctionType,
    PipelineNodeTab,
    PipelineStage,
    PluginConfigFilters,
    PluginConfigTypeNew,
} from '~/types'

import type { pipelineHogFunctionConfigurationLogicType } from './pipelineHogFunctionConfigurationLogicType'

export interface PipelineHogFunctionConfigurationLogicProps {
    templateId?: string
    id?: string
}

const NEW_FUNCTION_TEMPLATE: HogFunctionTemplateType = {
    id: 'new',
    name: '',
    description: '',
    inputs_schema: [],
    hog: "print('Hello, world!');",
    status: 'stable',
}

function sanitizeFilters(filters?: FilterType): PluginConfigTypeNew['filters'] {
    if (!filters) {
        return null
    }
    const sanitized: PluginConfigFilters = {}

    if (filters.events) {
        sanitized.events = filters.events.map((f) => ({
            id: f.id,
            type: 'events',
            name: f.name,
            order: f.order,
            properties: f.properties,
        }))
    }

    if (filters.actions) {
        sanitized.actions = filters.actions.map((f) => ({
            id: f.id,
            type: 'actions',
            name: f.name,
            order: f.order,
            properties: f.properties,
        }))
    }

    if (filters.filter_test_accounts) {
        sanitized.filter_test_accounts = filters.filter_test_accounts
    }

    return Object.keys(sanitized).length > 0 ? sanitized : undefined
}

export function sanitizeConfiguration(data: HogFunctionConfigurationType): HogFunctionConfigurationType {
    const sanitizedInputs = {}

    data.inputs_schema?.forEach((input) => {
        const value = data.inputs?.[input.key]?.value

        if (input.type === 'json' && typeof value === 'string') {
            try {
                sanitizedInputs[input.key] = {
                    value: JSON.parse(value),
                }
            } catch (e) {
                // Ignore
            }
        } else {
            sanitizedInputs[input.key] = {
                value: value,
            }
        }
    })

    const payload: HogFunctionConfigurationType = {
        ...data,
        filters: data.filters ? sanitizeFilters(data.filters) : null,
        inputs: sanitizedInputs,
        icon_url: data.icon_url?.replace('&temp=true', ''), // Remove temp=true so it doesn't try and suggest new options next time
    }

    return payload
}

export const pipelineHogFunctionConfigurationLogic = kea<pipelineHogFunctionConfigurationLogicType>([
    props({} as PipelineHogFunctionConfigurationLogicProps),
    key(({ id, templateId }: PipelineHogFunctionConfigurationLogicProps) => {
        return id ?? templateId ?? 'new'
    }),
    path((id) => ['scenes', 'pipeline', 'pipelineHogFunctionConfigurationLogic', id]),
    actions({
        setShowSource: (showSource: boolean) => ({ showSource }),
        resetForm: (configuration?: HogFunctionConfigurationType) => ({ configuration }),
        upsertHogFunction: (configuration: HogFunctionConfigurationType) => ({ configuration }),
        duplicate: true,
        duplicateFromTemplate: true,
        resetToTemplate: true,
    }),
    reducers({
        showSource: [
            false,
            {
                setShowSource: (_, { showSource }) => showSource,
            },
        ],
    }),
    loaders(({ props }) => ({
        template: [
            null as HogFunctionTemplateType | null,
            {
                loadTemplate: async () => {
                    if (!props.templateId) {
                        return null
                    }

                    if (props.templateId === 'new') {
                        return {
                            ...NEW_FUNCTION_TEMPLATE,
                        }
                    }

                    const res = await api.hogFunctions.getTemplate(props.templateId)

                    if (!res) {
                        throw new Error('Template not found')
                    }
                    return res
                },
            },
        ],

        hogFunction: [
            null as HogFunctionType | null,
            {
                loadHogFunction: async () => {
                    if (!props.id) {
                        return null
                    }

                    return await api.hogFunctions.get(props.id)
                },

                upsertHogFunction: async ({ configuration }) => {
                    const res = props.id
                        ? await api.hogFunctions.update(props.id, configuration)
                        : await api.hogFunctions.create(configuration)

                    lemonToast.success('Configuration saved')

                    return res
                },
            },
        ],
    })),
    forms(({ values, props, asyncActions }) => ({
        configuration: {
            defaults: {} as HogFunctionConfigurationType,
            alwaysShowErrors: true,
            errors: (data) => {
                return {
                    name: !data.name ? 'Name is required' : undefined,
                    ...values.inputFormErrors,
                }
            },
            submit: async (data) => {
                const payload = sanitizeConfiguration(data)

                if (props.templateId) {
                    // Only sent on create
                    ;(payload as any).template_id = props.templateId
                }

                await asyncActions.upsertHogFunction(payload)
            },
        },
    })),
    selectors(() => ({
        defaultFormState: [
            (s) => [s.template, s.hogFunction],
            (template, hogFunction): HogFunctionConfigurationType => {
                if (template) {
                    // Fill defaults from template
                    const inputs = {}

                    template.inputs_schema?.forEach((schema) => {
                        if (schema.default) {
                            inputs[schema.key] = { value: schema.default }
                        }
                    })

                    return {
                        ...template,
                        inputs,
                        enabled: false,
                    }
                } else if (hogFunction) {
                    return hogFunction
                }
                return {} as HogFunctionConfigurationType
            },
        ],

        loading: [
            (s) => [s.hogFunctionLoading, s.templateLoading],
            (hogFunctionLoading, templateLoading) => hogFunctionLoading || templateLoading,
        ],
        loaded: [(s) => [s.hogFunction, s.template], (hogFunction, template) => !!hogFunction || !!template],
        inputFormErrors: [
            (s) => [s.configuration],
            (configuration) => {
                const inputs = configuration.inputs ?? {}
                const inputErrors = {}

                configuration.inputs_schema?.forEach((input) => {
                    const key = input.key
                    const value = inputs[key]?.value
                    if (input.required && !value) {
                        inputErrors[key] = 'This field is required'
                    }

                    if (input.type === 'json' && typeof value === 'string') {
                        try {
                            JSON.parse(value)
                        } catch (e) {
                            inputErrors[key] = 'Invalid JSON'
                        }
                    }
                })

                return Object.keys(inputErrors).length > 0
                    ? {
                          inputs: inputErrors,
                      }
                    : null
            },
        ],
<<<<<<< HEAD
        // TODO: connect to the actual globals
        globalVars: [(s) => [s.hogFunction], (): Record<string, any> => createExampleEvent()],
=======

        willReEnableOnSave: [
            (s) => [s.configuration, s.hogFunction],
            (configuration, hogFunction) => {
                return configuration?.enabled && (hogFunction?.status?.state ?? 0) >= 3
            },
        ],
>>>>>>> 807ba424
    })),

    listeners(({ actions, values, cache, props }) => ({
        loadTemplateSuccess: () => actions.resetForm(),
        loadHogFunctionSuccess: () => actions.resetForm(),
        upsertHogFunctionSuccess: () => actions.resetForm(),

        upsertHogFunctionFailure: ({ errorObject }) => {
            const maybeValidationError = errorObject.data

            if (maybeValidationError?.type === 'validation_error') {
                setTimeout(() => {
                    // TRICKY: We want to run on the next tick otherwise the errors don't show (possibly because of the async wait in the submit)
                    if (maybeValidationError.attr.includes('inputs__')) {
                        actions.setConfigurationManualErrors({
                            inputs: {
                                [maybeValidationError.attr.split('__')[1]]: maybeValidationError.detail,
                            },
                        })
                    } else {
                        actions.setConfigurationManualErrors({
                            [maybeValidationError.attr]: maybeValidationError.detail,
                        })
                    }
                }, 1)
            } else {
                console.error(errorObject)
                lemonToast.error('Error submitting configuration')
            }
        },

        resetForm: () => {
            actions.resetConfiguration({
                ...values.defaultFormState,
                ...(cache.configFromUrl || {}),
            })
        },

        submitConfigurationSuccess: ({ configuration }) => {
            if (!props.id) {
                router.actions.replace(
                    urls.pipelineNode(
                        PipelineStage.Destination,
                        `hog-${configuration.id}`,
                        PipelineNodeTab.Configuration
                    )
                )
            }
        },

        duplicate: async () => {
            if (values.hogFunction) {
                const newConfig = {
                    ...values.configuration,
                    name: `${values.configuration.name} (copy)`,
                }
                router.actions.push(
                    urls.pipelineNodeNew(PipelineStage.Destination, `hog-template-helloworld`),
                    undefined,
                    {
                        configuration: newConfig,
                    }
                )
            }
        },
        duplicateFromTemplate: async () => {
            if (values.hogFunction?.template) {
                const newConfig = {
                    ...values.hogFunction.template,
                }
                router.actions.push(
                    urls.pipelineNodeNew(PipelineStage.Destination, `hog-${values.hogFunction.template.id}`),
                    undefined,
                    {
                        configuration: newConfig,
                    }
                )
            }
        },
        resetToTemplate: async () => {
            if (values.hogFunction?.template) {
                const template = values.hogFunction.template
                // Fill defaults from template
                const inputs = {}

                template.inputs_schema?.forEach((schema) => {
                    if (schema.default) {
                        inputs[schema.key] = { value: schema.default }
                    }
                })

                actions.setConfigurationValues({
                    ...values.hogFunction.template,
                    filters: values.configuration.filters ?? template.filters,
                    // Keep some existing things
                    name: values.configuration.name,
                    description: values.configuration.description,
                    inputs,
                    enabled: false,
                })
            }
        },
        setConfigurationValue: () => {
            // Clear the manually set errors otherwise the submission won't work
            actions.setConfigurationManualErrors({})
        },
    })),
    afterMount(({ props, actions, cache }) => {
        if (props.templateId) {
            cache.configFromUrl = router.values.hashParams.configuration
            actions.loadTemplate() // comes with plugin info
        } else if (props.id) {
            actions.loadHogFunction()
        }
    }),

    subscriptions(({ props, cache }) => ({
        configuration: (configuration) => {
            if (props.templateId) {
                // Sync state to the URL bar if new
                cache.ignoreUrlChange = true
                router.actions.replace(router.values.location.pathname, undefined, {
                    configuration,
                })
            }
        },
    })),
])<|MERGE_RESOLUTION|>--- conflicted
+++ resolved
@@ -251,10 +251,6 @@
                     : null
             },
         ],
-<<<<<<< HEAD
-        // TODO: connect to the actual globals
-        globalVars: [(s) => [s.hogFunction], (): Record<string, any> => createExampleEvent()],
-=======
 
         willReEnableOnSave: [
             (s) => [s.configuration, s.hogFunction],
@@ -262,7 +258,8 @@
                 return configuration?.enabled && (hogFunction?.status?.state ?? 0) >= 3
             },
         ],
->>>>>>> 807ba424
+        // TODO: connect to the actual globals
+        globalVars: [(s) => [s.hogFunction], (): Record<string, any> => createExampleEvent()],
     })),
 
     listeners(({ actions, values, cache, props }) => ({
