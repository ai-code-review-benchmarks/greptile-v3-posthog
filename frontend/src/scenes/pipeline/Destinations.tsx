--- conflicted
+++ resolved
@@ -13,12 +13,7 @@
 import { AppMetricSparkLine } from './AppMetricSparkLine'
 import { DestinationType, pipelineDestinationsLogic } from './destinationsLogic'
 import { NewButton } from './NewButton'
-<<<<<<< HEAD
-import { pipelineAppMetricsLogic } from './pipelineAppMetricsLogic'
 import { RenderApp, RenderBatchExportIcon } from './utils'
-=======
-import { RenderApp } from './utils'
->>>>>>> 770b5aa3
 
 export function Destinations(): JSX.Element {
     const { featureFlags } = useValues(featureFlagLogic)
