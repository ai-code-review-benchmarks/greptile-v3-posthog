--- conflicted
+++ resolved
@@ -19,8 +19,8 @@
 import { More } from 'lib/lemon-ui/LemonButton/More'
 import { LemonMarkdown } from 'lib/lemon-ui/LemonMarkdown/LemonMarkdown'
 import { updatedAtColumn } from 'lib/lemon-ui/LemonTable/columnUtils'
-<<<<<<< HEAD
-import { deleteWithUndo, humanFriendlyDetailedTime } from 'lib/utils'
+import { humanFriendlyDetailedTime } from 'lib/utils'
+import { deleteWithUndo } from 'lib/utils/deleteWithUndo'
 import { PluginImage } from 'scenes/plugins/plugin/PluginImage'
 import { urls } from 'scenes/urls'
 
@@ -28,14 +28,6 @@
 
 import { NewButton } from './NewButton'
 import { pipelineTransformationsLogic } from './transformationsLogic'
-=======
-import { humanFriendlyDetailedTime } from 'lib/utils'
-import { LemonMarkdown } from 'lib/lemon-ui/LemonMarkdown/LemonMarkdown'
-import { dayjs } from 'lib/dayjs'
-import { ProductIntroduction } from 'lib/components/ProductIntroduction/ProductIntroduction'
-import { NewButton } from './NewButton'
-import { deleteWithUndo } from 'lib/utils/deleteWithUndo'
->>>>>>> 897a4584
 
 export function Transformations(): JSX.Element {
     const {
