--- conflicted
+++ resolved
@@ -43,14 +43,9 @@
             isCompare={!!filters.compare}
             onClick={
                 dashboardItemId || isMultiSeriesFormula(filters.formula) || !showPersonsModal
-<<<<<<< HEAD
-                    ? null
-                    : (point) => {
-                          const { dataset, day, value: pointValue, index, crossDataset, seriesId } = point
-=======
                     ? undefined
                     : (payload) => {
-                          const { index, points } = payload
+                          const { index, points, crossDataset, seriesId } = payload
 
                           // For now, take first point when clicking a specific point.
                           // TODO: Implement case when if the entire line was clicked, show people for that entire day across actions.
@@ -63,7 +58,6 @@
                           if (!dataset) {
                               return
                           }
->>>>>>> 2177908c
 
                           const params = {
                               action: (dataset.action || 'session') as ActionFilter | 'session',
@@ -75,13 +69,9 @@
                                   ? dataset.breakdown_value || dataset.status
                                   : undefined,
                               saveOriginal: true,
-<<<<<<< HEAD
-                              pointValue,
                               crossDataset,
                               seriesId,
-=======
                               pointValue: dataset?.data?.[index] ?? undefined,
->>>>>>> 2177908c
                           }
                           if (dataset.persons_urls?.[index].url) {
                               loadPeopleFromUrl({
