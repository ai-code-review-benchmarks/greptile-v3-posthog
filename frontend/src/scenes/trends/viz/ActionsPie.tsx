--- conflicted
+++ resolved
@@ -70,20 +70,12 @@
                         insightId={insight.id}
                         onClick={
                             dashboardItemId || filtersParam.formula || !showPersonsModal
-<<<<<<< HEAD
-                                ? null
-                                : (point) => {
-                                      const { dataset, index, seriesId } = point
-                                      const action = dataset.actions[point.index]
-                                      const label = dataset.labels[point.index]
-=======
                                 ? undefined
                                 : (payload) => {
-                                      const { points, index } = payload
+                                      const { points, index, seriesId } = payload
                                       const dataset = points.pointsIntersectingClick?.[0]?.dataset
                                       const action = dataset.actions?.[index]
                                       const label = dataset.labels?.[index]
->>>>>>> 2177908c
                                       const date_from = filtersParam.date_from || ''
                                       const date_to = filtersParam.date_to || ''
                                       const breakdown_value = dataset.breakdownValues?.[index]
@@ -95,12 +87,8 @@
                                           date_from,
                                           date_to,
                                           filters: filtersParam,
-<<<<<<< HEAD
-                                          breakdown_value,
                                           seriesId,
-=======
                                           breakdown_value: breakdown_value ?? '',
->>>>>>> 2177908c
                                       }
                                       if (dataset.persons_urls?.[index].url) {
                                           loadPeopleFromUrl({
