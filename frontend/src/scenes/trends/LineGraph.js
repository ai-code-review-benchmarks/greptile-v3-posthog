--- conflicted
+++ resolved
@@ -106,14 +106,9 @@
         }
     }
 
-<<<<<<< HEAD
     buildChart = () => {
         const myChartRef = this.chartRef.current.getContext('2d')
         let { datasets, labels, isStacked } = this.props
-=======
-    function buildChart() {
-        const myChartRef = chartRef.current.getContext('2d')
->>>>>>> 34939f7e
 
         const axisLabelColor = color === 'white' ? '#333' : 'rgba(255,255,255,0.8)'
         const axisLineColor = color === 'white' ? '#ddd' : 'rgba(255,255,255,0.2)'
