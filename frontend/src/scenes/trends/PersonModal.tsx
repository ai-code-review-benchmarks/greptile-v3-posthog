import React, { useState } from 'react'
import { useActions, useValues } from 'kea'
import dayjs from 'dayjs'
import { TrendPeople, parsePeopleParams } from 'scenes/trends/trendsLogic'
import { DownloadOutlined, UsergroupAddOutlined } from '@ant-design/icons'
import { Modal, Button, Spin, Input, Row, Col, Skeleton } from 'antd'
import { deepLinkToPersonSessions } from 'scenes/persons/PersonsTable'
import { featureFlagLogic } from 'lib/logic/featureFlagLogic'
import { ViewType } from 'scenes/insights/insightLogic'
import { ActionFilter, EntityTypes, EventPropertyFilter, FilterType, SessionsPropertyFilter } from '~/types'
import { ACTION_TYPE, EVENT_TYPE, FEATURE_FLAGS } from 'lib/constants'
import { personsModalLogic } from './personsModalLogic'
import { CopyToClipboardInline } from 'lib/components/CopyToClipboard'
import { midEllipsis } from 'lib/utils'
import { Link } from 'lib/components/Link'
import './PersonModal.scss'
import { PropertiesTable } from 'lib/components/PropertiesTable'
import { ExpandIcon, ExpandIconProps } from 'lib/components/ExpandIcon'
// Utility function to handle filter conversion required for deeplinking to person -> sessions
const convertToSessionFilters = (people: TrendPeople, filters: Partial<FilterType>): SessionsPropertyFilter[] => {
    if (!people?.action) {
        return []
    }
    const actions: ActionFilter[] = people.action === 'session' ? (filters.events as ActionFilter[]) : [people.action]
    return actions.map((a) => ({
        key: 'id',
        value: a.id,
        label: a.name as string,
        type: a.type === EntityTypes.ACTIONS ? ACTION_TYPE : EVENT_TYPE,
        properties: [...(a.properties || []), ...(filters.properties || [])] as EventPropertyFilter[], // combine global properties into action/event filter
    }))
}

interface Props {
    visible: boolean
    view: ViewType
    filters: Partial<FilterType>
    onSaveCohort: () => void
}

<<<<<<< HEAD
export function PersonModal({ visible, view, filters, onSaveCohort }: Props): JSX.Element {
    const { people, loadingMorePeople, firstLoadedPeople, searchTerm } = useValues(personsModalLogic)
    const {
        setShowingPeople,
        loadMorePeople,
        setFirstLoadedPeople,
        setPersonsModalFilters,
        setSearchTerm,
    } = useActions(personsModalLogic)
=======
export function PersonModal({ visible, view, onSaveCohort }: Props): JSX.Element {
    const { people, filters, loadingMorePeople, firstLoadedPeople, peopleLoading } = useValues(
        trendsLogic({ dashboardItemId: null, view })
    )
    const { setPersonsModalFilters } = useActions(trendsLogic({ dashboardItemId: null, view }))
    const { setShowingPeople, loadMorePeople, setFirstLoadedPeople } = useActions(
        trendsLogic({ dashboardItemId: null, view })
    )
    const { searchTerm } = useValues(personsModalLogic)
    const { setSearchTerm } = useActions(personsModalLogic)
>>>>>>> a5842dca
    const { featureFlags } = useValues(featureFlagLogic)
    const title =
        filters.shown_as === 'Stickiness'
            ? `"${people?.label}" stickiness ${people?.day} day${people?.day === 1 ? '' : 's'}`
            : filters.display === 'ActionsBarValue' || filters.display === 'ActionsPie'
            ? `"${people?.label}"`
            : filters.insight === ViewType.FUNNELS
            ? `${people?.label}`
            : `"${people?.label}" on ${people?.day ? dayjs(people.day).format('ll') : '...'}`

    const closeModal = (): void => {
        setShowingPeople(false)
        setSearchTerm('')
    }

    return (
        <Modal
            title={<strong>{title}</strong>}
            visible={visible}
            onOk={closeModal}
            onCancel={closeModal}
            footer={
                <Row style={{ justifyContent: 'space-between', alignItems: 'center', padding: '6px 0px' }}>
                    <Row style={{ alignItems: 'center' }}>
                        {featureFlags['save-cohort-on-modal'] &&
                            (view === ViewType.TRENDS || view === ViewType.STICKINESS || view === ViewType.FUNNELS) && (
                                <div style={{ paddingRight: 8 }}>
                                    <Button onClick={onSaveCohort}>
                                        <UsergroupAddOutlined />
                                        Save as cohort
                                    </Button>
                                </div>
                            )}
                        {!peopleLoading && people && (
                            <>
                                <Button
                                    icon={<DownloadOutlined />}
                                    href={`/api/action/people.csv?/?${parsePeopleParams(
                                        {
                                            label: people.label,
                                            action: people.action,
                                            date_from: people.day,
                                            date_to: people.day,
                                            breakdown_value: people.breakdown_value,
                                        },
                                        filters
                                    )})}`}
                                    title="Download CSV"
                                >
                                    Download CSV
                                </Button>
                            </>
                        )}
                    </Row>
                    <Button onClick={closeModal}>Close</Button>
                </Row>
            }
            width={600}
            bodyStyle={{ padding: 0, maxHeight: 500, overflowY: 'scroll' }}
            className="person-modal"
        >
            {peopleLoading && (
                <div style={{ padding: 16 }}>
                    <Skeleton active />
                </div>
            )}
            {!peopleLoading && people && (
                <>
                    <div
                        style={{
                            marginBottom: 16,
                            display: 'flex',
                            alignItems: 'center',
                            justifyContent: 'space-between',
                        }}
                    >
                        <div
                            style={{
                                display: 'flex',
                                flexDirection: 'column',
                                width: '100%',
                                alignItems: 'flex-start',
                                padding: '0px 16px',
                            }}
                        >
                            {featureFlags[FEATURE_FLAGS.PERSONS_MODAL_SEARCH] && (
                                <Input.Search
                                    allowClear
                                    enterButton
                                    placeholder="Search person by email, name, or ID"
                                    style={{ width: '100%', flexGrow: 1 }}
                                    onChange={(e) => {
                                        setSearchTerm(e.target.value)
                                        if (!e.target.value) {
                                            setFirstLoadedPeople(firstLoadedPeople)
                                        }
                                    }}
                                    value={searchTerm}
                                    onSearch={(term) =>
                                        term
                                            ? setPersonsModalFilters(term, people, filters)
                                            : setFirstLoadedPeople(firstLoadedPeople)
                                    }
                                />
                            )}
                            <span style={{ paddingTop: 9 }}>
                                Showing{' '}
                                <b>
                                    {people.count > 99 ? '99' : people.count} of {people.count}
                                </b>{' '}
                                persons
                            </span>
                        </div>
                    </div>
                    <Col style={{ background: '#FAFAFA' }}>
                        {people?.people.map((person) => (
                            <div key={person.id}>
                                <PersonRow person={person} people={people} filters={filters} />
                            </div>
                        ))}
                    </Col>
                    <div
                        style={{
                            margin: '1rem',
                            textAlign: 'center',
                        }}
                    >
                        {people?.next && (
                            <Button type="primary" style={{ color: 'white' }} onClick={loadMorePeople}>
                                {loadingMorePeople ? <Spin /> : 'Load more people'}
                            </Button>
                        )}
                    </div>
                </>
            )}
        </Modal>
    )
}

interface PersonRowProps {
    person: any
    people: any
    filters: any
}

export function PersonRow({ person, people, filters }: PersonRowProps): JSX.Element {
    const [showProperties, setShowProperties] = useState(false)
    const expandProps = {
        record: '',
        onExpand: () => setShowProperties(!showProperties),
        expanded: showProperties,
        expandable: Object.keys(person.properties).length > 0,
        prefixCls: 'ant-table',
    } as ExpandIconProps

    return (
        <Col
            key={person.id}
            style={{
                alignItems: 'center',
                padding: '14px 8px',
                borderBottom: '1px solid #D9D9D9',
            }}
        >
            <Row style={{ justifyContent: 'space-between' }}>
                <Row>
                    <ExpandIcon {...expandProps}>{undefined}</ExpandIcon>
                    <Col>
                        <span className="text-default">
                            <strong>{person.properties.email}</strong>
                        </span>
                        <div className="text-small text-muted-alt">
                            <CopyToClipboardInline
                                explicitValue={person.distinct_ids[0]}
                                tooltipMessage=""
                                iconStyle={{ color: 'var(--primary)' }}
                                iconPosition="end"
                            >
                                {midEllipsis(person.distinct_ids[0], 32)}
                            </CopyToClipboardInline>
                        </div>
                    </Col>
                </Row>
                <Button>
                    <Link
                        to={deepLinkToPersonSessions(
                            person,
                            convertToSessionFilters(people, filters),
                            people?.day ? dayjs(people.day).format('YYYY-MM-DD') : '',
                            'Insights'
                        )}
                    >
                        View details
                    </Link>
                </Button>
            </Row>
            {showProperties && (
                <Row className="person-modal-properties" style={{ paddingTop: 16 }}>
                    <PropertiesTable properties={person.properties} />
                </Row>
            )}
        </Col>
    )
}<|MERGE_RESOLUTION|>--- conflicted
+++ resolved
@@ -38,9 +38,8 @@
     onSaveCohort: () => void
 }
 
-<<<<<<< HEAD
 export function PersonModal({ visible, view, filters, onSaveCohort }: Props): JSX.Element {
-    const { people, loadingMorePeople, firstLoadedPeople, searchTerm } = useValues(personsModalLogic)
+    const { people, loadingMorePeople, firstLoadedPeople, searchTerm, peopleLoading } = useValues(personsModalLogic)
     const {
         setShowingPeople,
         loadMorePeople,
@@ -48,18 +47,6 @@
         setPersonsModalFilters,
         setSearchTerm,
     } = useActions(personsModalLogic)
-=======
-export function PersonModal({ visible, view, onSaveCohort }: Props): JSX.Element {
-    const { people, filters, loadingMorePeople, firstLoadedPeople, peopleLoading } = useValues(
-        trendsLogic({ dashboardItemId: null, view })
-    )
-    const { setPersonsModalFilters } = useActions(trendsLogic({ dashboardItemId: null, view }))
-    const { setShowingPeople, loadMorePeople, setFirstLoadedPeople } = useActions(
-        trendsLogic({ dashboardItemId: null, view })
-    )
-    const { searchTerm } = useValues(personsModalLogic)
-    const { setSearchTerm } = useActions(personsModalLogic)
->>>>>>> a5842dca
     const { featureFlags } = useValues(featureFlagLogic)
     const title =
         filters.shown_as === 'Stickiness'
