import { kea } from 'kea'

import api from 'lib/api'
import { objectsEqual, toParams as toAPIParams } from 'lib/utils'
import { actionsModel } from '~/models/actionsModel'
import { userLogic } from 'scenes/userLogic'
import { router } from 'kea-router'

export const EntityTypes = {
    ACTIONS: 'actions',
    EVENTS: 'events',
    NEW_ENTITY: 'new_entity',
}

export const disableMinuteFor = {
    dStart: false,
    '-1d': false,
    '-7d': true,
    '-14d': true,
    '-30d': true,
    '-90d': true,
    mStart: true,
    '-1mStart': true,
    yStart: true,
    all: true,
}

export const disableHourFor = {
    dStart: false,
    '-1d': false,
    '-7d': false,
    '-14d': false,
    '-30d': false,
    '-90d': true,
    mStart: false,
    '-1mStart': false,
    yStart: true,
    all: true,
}

export const ViewType = {
    FILTERS: 'FILTERS',
    SESSIONS: 'SESSIONS',
}

function cleanFilters(filters) {
    return {
        ...filters,
        interval: autocorrectInterval(filters),
        display: filters.session && filters.session === 'dist' ? 'ActionsTable' : filters.display,
        actions: Array.isArray(filters.actions) ? filters.actions : undefined,
        events: Array.isArray(filters.events) ? filters.events : undefined,
        properties: filters.properties || [],
    }
}

function filterClientSideParams(filters) {
    const {
        people_day: _skip_this_one,
        people_action: _skip_this_too,
        stickiness_days: __and_this,
        ...newFilters
    } = filters

    return newFilters
}

function autocorrectInterval({ date_from, interval }) {
    if (!interval) return 'day' // undefined/uninitialized

    const minute_disabled = disableMinuteFor[date_from] && interval === 'minute'
    const hour_disabled = disableHourFor[date_from] && interval === 'hour'

    if (minute_disabled) {
        return 'hour'
    } else if (hour_disabled) {
        return 'day'
    } else {
        return interval
    }
}

// props:
// - dashboardItemId
// - filters
export const trendsLogic = kea({
    key: props => props.dashboardItemId || 'all_trends',

    connect: {
        values: [userLogic, ['eventNames'], actionsModel, ['actions']],
    },

    loaders: ({ values }) => ({
        results: {
            loadResults: async () => {
                if (values.activeView === ViewType.SESSIONS) {
                    return await api.get('api/event/sessions/?' + toAPIParams(filterClientSideParams(values.filters)))
                }
                return await api.get('api/action/trends/?' + toAPIParams(filterClientSideParams(values.filters)))
            },
        },
    }),

    actions: () => ({
        setFilters: (filters, mergeFilters = true, fromUrl = false) => ({ filters, mergeFilters, fromUrl }),
        setDisplay: display => ({ display }),

        loadPeople: (action, label, day, breakdown_value) => ({ action, label, day, breakdown_value }),
        setShowingPeople: isShowing => ({ isShowing }),
        setPeople: (people, count, action, label, day, breakdown_value) => ({
            people,
            count,
            action,
            label,
            day,
            breakdown_value,
        }),
        setActiveView: type => ({ type }),
        setCachedUrl: (type, url) => ({ type, url }),
    }),

    reducers: ({ actions, props }) => ({
        filters: [
            props.dashboardItemId ? props.filters : state => cleanFilters(router.selectors.searchParams(state)),
            {
                [actions.setFilters]: (state, { filters, mergeFilters }) => {
                    return cleanFilters({
                        ...(mergeFilters ? state : {}),
                        ...filters,
                    })
                },
            },
        ],
        people: [
            null,
            {
                [actions.setFilters]: () => null,
                [actions.setPeople]: (_, people) => people,
            },
        ],
        cachedUrls: [
            {},
            {
                [actions.setCachedUrl]: (state, { type, url }) => ({ ...state, [type]: url }),
            },
        ],
        showingPeople: [
            false,
            {
                [actions.loadPeople]: () => true,
                [actions.setShowingPeople]: (_, { isShowing }) => isShowing,
            },
        ],
    }),

    selectors: ({ selectors }) => ({
        activeView: [() => [selectors.filters], filters => (filters.session ? ViewType.SESSIONS : ViewType.FILTERS)],
        peopleAction: [
            () => [selectors.filters, selectors.actions],
            (filters, actions) =>
                filters.people_action ? actions.find(a => a.id === parseInt(filters.people_action)) : null,
        ],
        peopleDay: [() => [selectors.filters], filters => filters.people_day],
    }),

    listeners: ({ actions, values }) => ({
        [actions.setDisplay]: async ({ display }) => {
            actions.setFilters({ display })
        },
        [actions.loadPeople]: async ({ label, action, day, breakdown_value }, breakpoint) => {
            const params = filterClientSideParams({
                ...values.filters,
                entityId: action.id,
                type: action.type,
                breakdown_value,
            })

            if (values.filters.shown_as === 'Stickiness') {
                params.stickiness_days = day
            } else {
                params.date_from = day
                params.date_to = day
            }
<<<<<<< HEAD
            if (breakdown_value) {
                params.properties = [
                    ...params.properties,
                    { key: params.breakdown, value: breakdown_value, type: 'event' },
                ]
=======
            if (breakdown_value && values.filters.breakdown_type != 'cohort') {
                params.properties = { ...params.properties, [params.breakdown]: breakdown_value }
>>>>>>> 8e6b4f56
            }

            const filterParams = toAPIParams(params)
            actions.setPeople(null, null, action, label, day, breakdown_value)
            const people = await api.get(`api/action/people/?include_last_event=1&${filterParams}`)
            breakpoint()
            actions.setPeople(people[0]?.people, people[0]?.count, action, label, day, breakdown_value)
        },
    }),

    actionToUrl: ({ actions, values, props }) => ({
        [actions.setFilters]: ({ fromUrl }) => {
            if (props.dashboardItemId) {
                return // don't use the URL if on the dashboard
            }
            if (!fromUrl) {
                return ['/trends', values.filters]
            }
        },
        [actions.setActiveView]: ({ type }) => {
            if (props.dashboardItemId) {
                return // don't use the URL if on the dashboard
            }
            actions.setCachedUrl(values.activeView, window.location.pathname + window.location.search)
            const cachedUrl = values.cachedUrls[type]
            if (cachedUrl) {
                return cachedUrl
            }
            return ['/trends', type === ViewType.SESSIONS ? { session: 'avg' } : {}]
        },
    }),

    urlToAction: ({ actions, values, props }) => ({
        '/trends': (_, searchParams) => {
            if (props.dashboardItemId) {
                return // don't use the URL if on the dashboard
            }

            const cleanSearchParams = cleanFilters(searchParams)

            // opening /trends without any params, just open $pageview, $screen or the first random event
            if (Object.keys(searchParams).length === 0 && values.eventNames && values.eventNames[0]) {
                const event = values.eventNames.includes('$pageview')
                    ? '$pageview'
                    : values.eventNames.includes('$screen')
                    ? '$screen'
                    : values.eventNames[0]

                cleanSearchParams[EntityTypes.EVENTS] = [
                    {
                        id: event,
                        name: event,
                        type: EntityTypes.EVENTS,
                        order: 0,
                    },
                ]
            }

            if (!objectsEqual(cleanSearchParams, values.filters)) {
                actions.setFilters(cleanSearchParams, false, true)
            }
        },
    }),
})<|MERGE_RESOLUTION|>--- conflicted
+++ resolved
@@ -181,16 +181,13 @@
                 params.date_from = day
                 params.date_to = day
             }
-<<<<<<< HEAD
-            if (breakdown_value) {
+            // If breakdown type is cohort, we use breakdown_value
+            // If breakdown type is event, we just set another filter
+            if (breakdown_value && values.filters.breakdown_type != 'cohort') {
                 params.properties = [
                     ...params.properties,
                     { key: params.breakdown, value: breakdown_value, type: 'event' },
                 ]
-=======
-            if (breakdown_value && values.filters.breakdown_type != 'cohort') {
-                params.properties = { ...params.properties, [params.breakdown]: breakdown_value }
->>>>>>> 8e6b4f56
             }
 
             const filterParams = toAPIParams(params)
