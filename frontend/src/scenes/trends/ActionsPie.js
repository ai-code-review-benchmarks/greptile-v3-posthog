--- conflicted
+++ resolved
@@ -7,23 +7,12 @@
 import { useValues, useActions } from 'kea'
 import { trendsLogic } from 'scenes/trends/trendsLogic'
 
-<<<<<<< HEAD
-export function ActionsPie({ dashboardItemId, filters: filtersParam, color, view }) {
+export function ActionsPie({ dashboardItemId, view, filters: filtersParam, color, cachedResults }) {
     const [data, setData] = useState(null)
     const [total, setTotal] = useState(0)
-
-    const { filters, results, resultsLoading } = useValues(
-        trendsLogic({ dashboardItemId, view, filters: filtersParam })
-    )
-    const { loadResults } = useActions(trendsLogic({ dashboardItemId, view, filters: filtersParam }))
-=======
-export function ActionsPie({ dashboardItemId, filters: filtersParam, color, cachedResults }) {
-    const [data, setData] = useState(null)
-    const [total, setTotal] = useState(0)
-    const logic = trendsLogic({ dashboardItemId, filters: filtersParam, cachedResults })
+    const logic = trendsLogic({ dashboardItemId, view, filters: filtersParam, cachedResults })
     const { filters, results, resultsLoading } = useValues(logic)
     const { loadResults } = useActions(logic)
->>>>>>> b75a46d5
 
     function updateData() {
         const data = results
