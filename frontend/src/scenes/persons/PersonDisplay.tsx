import './PersonDisplay.scss'

import clsx from 'clsx'
import { router } from 'kea-router'
import { Link } from 'lib/lemon-ui/Link'
import { Popover } from 'lib/lemon-ui/Popover'
import { ProfilePicture, ProfilePictureProps } from 'lib/lemon-ui/ProfilePicture'
import React, { useMemo, useState } from 'react'
import { useNotebookNode } from 'scenes/notebooks/Nodes/NotebookNodeContext'

import { asDisplay, asLink } from './person-utils'
import { PersonPreview } from './PersonPreview'

type PersonPropType =
    | { properties?: Record<string, any>; distinct_ids?: string[]; distinct_id?: never }
    | { properties?: Record<string, any>; distinct_ids?: never; distinct_id?: string }

export interface PersonDisplayProps {
    person?: PersonPropType | null
    withIcon?: boolean | ProfilePictureProps['size']
    href?: string
    noLink?: boolean
    noEllipsis?: boolean
    noPopover?: boolean
    isCentered?: boolean
<<<<<<< HEAD
    children?: React.ReactNode
=======
    children?: React.ReactChild
>>>>>>> de3d95af
}

export function PersonIcon({
    person,
    ...props
}: Pick<PersonDisplayProps, 'person'> & Omit<ProfilePictureProps, 'user' | 'name' | 'email'>): JSX.Element {
    const display = asDisplay(person)

    const email: string | undefined = useMemo(() => {
        // The email property could be correct but it could also be set strangely such as an array or not even a string
        const possibleEmail = Array.isArray(person?.properties?.email)
            ? person?.properties?.email[0]
            : person?.properties?.email
        return typeof possibleEmail === 'string' ? possibleEmail : undefined
    }, [person?.properties?.email])

    return (
        <ProfilePicture
            {...props}
            user={{
                first_name: display,
                email,
            }}
        />
    )
}

export function PersonDisplay({
    person,
    withIcon,
    noEllipsis,
    noPopover,
    noLink,
    isCentered,
    href = asLink(person),
    children,
}: PersonDisplayProps): JSX.Element {
    const display = asDisplay(person)
    const [visible, setVisible] = useState(false)

    const notebookNode = useNotebookNode()

    const handleClick = (e: React.MouseEvent): void => {
        if (visible && href && !noLink && person?.properties) {
            router.actions.push(href)
        } else if (visible && !person?.properties) {
            e.preventDefault()
        } else {
            setVisible(true)
        }
        return
    }

    let content = children || (
        <span className={clsx('flex items-center', isCentered && 'justify-center')}>
            {withIcon && <PersonIcon person={person} size={typeof withIcon === 'string' ? withIcon : 'md'} />}
            <span className={clsx('ph-no-capture', !noEllipsis && 'truncate')}>{display}</span>
        </span>
    )

    content = (
        <span className="PersonDisplay" onClick={!noPopover ? handleClick : undefined}>
            {noLink || !href || (visible && !person?.properties) ? (
                content
            ) : (
                <Link
                    to={href}
                    onClick={(e: React.MouseEvent): void => {
                        if (!noPopover && !notebookNode) {
                            e.preventDefault()
                            return
                        }
                    }}
                    subtle
                    data-attr={`goto-person-email-${person?.distinct_id || person?.distinct_ids?.[0]}`}
                >
                    {content}
                </Link>
            )}
        </span>
    )

    content =
        noPopover || notebookNode ? (
            content
        ) : (
            <Popover
                overlay={
                    <PersonPreview
                        distinctId={person?.distinct_id || person?.distinct_ids?.[0]}
                        onClose={() => setVisible(false)}
                    />
                }
                visible={visible}
                onClickOutside={() => setVisible(false)}
                placement="top"
                fallbackPlacements={['bottom', 'right']}
                showArrow
            >
                {content}
            </Popover>
        )

    return content
}<|MERGE_RESOLUTION|>--- conflicted
+++ resolved
@@ -23,11 +23,7 @@
     noEllipsis?: boolean
     noPopover?: boolean
     isCentered?: boolean
-<<<<<<< HEAD
-    children?: React.ReactNode
-=======
     children?: React.ReactChild
->>>>>>> de3d95af
 }
 
 export function PersonIcon({
