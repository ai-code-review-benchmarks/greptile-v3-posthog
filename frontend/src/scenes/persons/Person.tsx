--- conflicted
+++ resolved
@@ -25,11 +25,8 @@
 import { LemonButton, Link } from '@posthog/lemon-ui'
 import { teamLogic } from 'scenes/teamLogic'
 import { AlertMessage } from 'lib/components/AlertMessage'
-<<<<<<< HEAD
+import { PersonDeleteModal } from 'scenes/persons/PersonDeleteModal'
 import { SpinnerOverlay } from 'lib/components/Spinner/Spinner'
-=======
-import { PersonDeleteModal } from 'scenes/persons/PersonDeleteModal'
->>>>>>> 3a339190
 
 const { TabPane } = Tabs
 
