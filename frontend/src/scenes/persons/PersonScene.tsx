--- conflicted
+++ resolved
@@ -1,12 +1,5 @@
-<<<<<<< HEAD
-import './PersonScene.scss'
-
-import { IconCopy, IconInfo } from '@posthog/icons'
-import { LemonButton, LemonDivider, LemonMenu, LemonSelect, Link } from '@posthog/lemon-ui'
-=======
 import { IconChevronDown, IconCopy, IconInfo } from '@posthog/icons'
 import { LemonButton, LemonDivider, LemonMenu, LemonSelect, LemonTag, Link } from '@posthog/lemon-ui'
->>>>>>> 909e7a96
 import { useActions, useValues } from 'kea'
 import { ActivityLog } from 'lib/components/ActivityLog/ActivityLog'
 import { CopyToClipboardInline } from 'lib/components/CopyToClipboard'
@@ -53,17 +46,6 @@
 function PersonCaption({ person }: { person: PersonType }): JSX.Element {
     return (
         <div className="flex flex-wrap items-center gap-2">
-<<<<<<< HEAD
-            <div>
-                <span className="text-muted">IDs:</span>{' '}
-                <CopyToClipboardInline
-                    tooltipMessage={null}
-                    description="person distinct ID"
-                    style={{ justifyContent: 'flex-end' }}
-                >
-                    {person.distinct_ids[0]}
-                </CopyToClipboardInline>
-=======
             <div className="flex space-x-1">
                 <div>
                     <span className="text-muted">IDs:</span>{' '}
@@ -89,21 +71,7 @@
                         </LemonTag>
                     </LemonMenu>
                 )}
->>>>>>> 909e7a96
             </div>
-            {person.distinct_ids.length > 1 && (
-                <LemonMenu
-                    items={person.distinct_ids.slice(1).map((distinct_id: string) => ({
-                        label: distinct_id,
-                        icon: <IconCopy />,
-                        onClick: async () => await copyToClipboard(distinct_id, 'person distinct ID'),
-                    }))}
-                >
-                    <LemonButton size="small" data-attr="copy-id">
-                        + {person.distinct_ids.length - 1}
-                    </LemonButton>
-                </LemonMenu>
-            )}
             <div>
                 <span className="text-muted">First seen:</span>{' '}
                 {person.created_at ? <TZLabel time={person.created_at} /> : 'unknown'}
@@ -292,7 +260,7 @@
                               label: <span data-attr="persons-related-flags-tab">Feature flags</span>,
                               content: (
                                   <>
-                                      <div className="flex items-center mb-2 space-x-2">
+                                      <div className="flex space-x-2 items-center mb-2">
                                           <div className="flex items-center">
                                               Choose ID:
                                               <Tooltip title="Feature flags values can depend on person distincts IDs. Turn on persistence in feature flag settings if you'd like these to be constant always.">
