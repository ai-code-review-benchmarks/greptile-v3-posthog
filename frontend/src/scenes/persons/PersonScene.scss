.extra-ids {
    display: inline-flex;
    align-items: center;
    height: 1.25rem;
    padding: 0 0.25rem 0 0.375rem;
<<<<<<< HEAD
    margin: 0 0 0 0.25rem;
    line-height: 1.125rem;
    color: var(--primary);
=======
    color: var(--primary-3000);
>>>>>>> 266c3ff5
    cursor: pointer;

    svg {
        margin-left: 0.25rem;
    }
}<|MERGE_RESOLUTION|>--- conflicted
+++ resolved
@@ -3,13 +3,9 @@
     align-items: center;
     height: 1.25rem;
     padding: 0 0.25rem 0 0.375rem;
-<<<<<<< HEAD
     margin: 0 0 0 0.25rem;
     line-height: 1.125rem;
-    color: var(--primary);
-=======
     color: var(--primary-3000);
->>>>>>> 266c3ff5
     cursor: pointer;
 
     svg {
