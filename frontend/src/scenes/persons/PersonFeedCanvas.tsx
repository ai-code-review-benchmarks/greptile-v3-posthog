import { PersonType } from '~/types'
import { Notebook } from 'scenes/notebooks/Notebook/Notebook'
import { uuid } from 'lib/utils'

type PersonFeedCanvasProps = {
    person: PersonType
}

const PersonFeedCanvas = ({ person }: PersonFeedCanvasProps): JSX.Element => {
    const id = person.id

    const personId = person.distinct_ids[0]

    return (
        <Notebook
            editable={false}
            shortId={`canvas-${id}`}
            mode="canvas"
            initialContent={{
                type: 'doc',
                content: [
                    {
                        type: 'ph-person-feed',
                        attrs: {
                            height: null,
                            title: null,
                            nodeId: uuid(),
                            id: personId,
                            __init: null,
                            children: [
                                {
                                    type: 'ph-person',
                                    attrs: { id: personId, nodeId: uuid(), title: 'Info' },
                                },
<<<<<<< HEAD
                                {
                                    type: 'ph-map',
                                    attrs: { id: personId, nodeId: uuid() },
                                },
                                // {
                                //     type: 'ph-properties',
                                //     attrs: { id: personId, nodeId: uuid() },
                                // },
=======
>>>>>>> 99e0f276
                            ],
                        },
                    },
                ],
            }}
        />
    )
}

export default PersonFeedCanvas<|MERGE_RESOLUTION|>--- conflicted
+++ resolved
@@ -32,17 +32,10 @@
                                     type: 'ph-person',
                                     attrs: { id: personId, nodeId: uuid(), title: 'Info' },
                                 },
-<<<<<<< HEAD
                                 {
                                     type: 'ph-map',
                                     attrs: { id: personId, nodeId: uuid() },
                                 },
-                                // {
-                                //     type: 'ph-properties',
-                                //     attrs: { id: personId, nodeId: uuid() },
-                                // },
-=======
->>>>>>> 99e0f276
                             ],
                         },
                     },
