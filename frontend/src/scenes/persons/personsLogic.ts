import { kea } from 'kea'
import { router } from 'kea-router'
import api from 'lib/api'
import { personsLogicType } from 'types/scenes/persons/personsLogicType'
import { PersonType } from '~/types'

interface PersonPaginatedResponse {
    next: string | null
    previous: string | null
    results: PersonType[]
}

const FILTER_WHITELIST: string[] = ['is_identified', 'search', 'cohort']

export const personsLogic = kea<personsLogicType<PersonPaginatedResponse>>({
    actions: {
        setListFilters: (payload) => ({ payload }),
    },
    reducers: {
        listFilters: [
            {} as Record<string, string>,
            {
                setListFilters: (state, { payload }) => ({ ...state, ...payload }),
            },
        ],
    },
    selectors: {
        exampleEmail: [
            (s) => [s.persons],
            (persons: PersonPaginatedResponse): string => {
                const match = persons && persons.results.find((person) => person.properties?.email)
                return match?.properties?.email || 'example@gmail.com'
            },
        ],
    },
    loaders: ({ values }) => ({
        persons: [
            { next: null, previous: null, results: [] } as PersonPaginatedResponse,
            {
                loadPersons: async (url: string | null = '') => {
                    const qs = Object.keys(values.listFilters)
                        .filter((key) => FILTER_WHITELIST.includes(key))
                        .reduce(function (result, key) {
                            const value = values.listFilters[key]
                            if (value !== undefined && value !== null) {
                                result.push(`${key}=${value}`)
                            }
                            return result
                        }, [] as string[])
                    const dest = `${url || 'api/person/'}${qs.length ? '?' + qs.join('&') : ''}`
                    return await api.get(dest)
                },
            },
        ],
    }),
    actionToUrl: ({ values, props }) => ({
        setListFilters: () => {
<<<<<<< HEAD
            if (!props.updateURL) {
                return
            }
            return ['/persons', values.listFilters]
=======
            if (router.values.location.pathname.indexOf('/persons') > -1) {
                return ['/persons', values.listFilters]
            }
>>>>>>> b03d4da7
        },
    }),
    urlToAction: ({ actions, values, props }) => ({
        '/persons': (_, searchParams: Record<string, string>) => {
            if (!props.updateURL) {
                return
            }
            actions.setListFilters(searchParams)
            if (!values.persons.results.length && !values.personsLoading) {
                // Initial load
                actions.loadPersons()
            }
        },
    }),
})<|MERGE_RESOLUTION|>--- conflicted
+++ resolved
@@ -55,16 +55,9 @@
     }),
     actionToUrl: ({ values, props }) => ({
         setListFilters: () => {
-<<<<<<< HEAD
-            if (!props.updateURL) {
-                return
-            }
-            return ['/persons', values.listFilters]
-=======
-            if (router.values.location.pathname.indexOf('/persons') > -1) {
+            if (props.updateURL && router.values.location.pathname.indexOf('/persons') > -1) {
                 return ['/persons', values.listFilters]
             }
->>>>>>> b03d4da7
         },
     }),
     urlToAction: ({ actions, values, props }) => ({
