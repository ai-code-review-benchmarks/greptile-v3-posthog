import React, { useState, useRef, useCallback } from 'react'
import { useActions, useValues } from 'kea'
import { router } from 'kea-router'
import { invitesLogic } from './logic'
import { Input, Alert, Button } from 'antd'
import Modal from 'antd/lib/modal/Modal'
import { isEmail } from 'lib/utils'
import { userLogic } from 'scenes/userLogic'

export function CreateOrgInviteModalWithButton(): JSX.Element {
    const { createInvite } = useActions(invitesLogic)
    const { push } = useActions(router)
    const { location } = useValues(router)
    const { user } = useValues(userLogic)

    const [isVisible, setIsVisible] = useState(false)
    const [errorMessage, setErrorMessage] = useState<string | null>(null)
    const emailRef = useRef<Input | null>(null)

    const closeModal: () => void = useCallback(() => {
        setErrorMessage(null)
        setIsVisible(false)
        if (emailRef.current) emailRef.current.setValue('')
    }, [setIsVisible, setErrorMessage])

    return (
        <>
            <Button
                type="primary"
                data-attr="invite-teammate-button"
                onClick={() => {
                    setIsVisible(true)
                }}
            >
                + Invite Teammate
            </Button>
            <Modal
                title="Inviting Teammate"
                okText="Create Invite Link"
                cancelText="Cancel"
                onOk={() => {
                    setErrorMessage(null)
                    const potentialEmail = emailRef.current?.state.value
                    if (!potentialEmail?.length) {
                        setErrorMessage('You must specify the email address this invite is intended for.')
                    } else if (!isEmail(potentialEmail)) {
                        setErrorMessage("This doesn't look like a valid email address.")
                    } else {
                        createInvite({ targetEmail: potentialEmail })
                        closeModal()
                        if (location.pathname !== '/organization/invites') push('/organization/invites')
                    }
                }}
                onCancel={closeModal}
                visible={isVisible}
            >
                <p>
<<<<<<< HEAD
                    Create an invite for a teammate with a specific email address.
                    <br />
                    {user?.are_invite_emails_available
                        ? 'PostHog will then email it to the address.'
                        : "Since this PostHog instance isn't configured for emailing invites, remember to share the link!"}
=======
                    Create an invite link for a teammate with a specific email address.
                    <br />
                    Remember to send the link to the teammate.
                    <br />
                    <i>Invites emailed by PostHog coming soon.</i>
>>>>>>> a5d9f98e
                </p>
                <Input
                    data-attr="invite-email-input"
                    addonBefore="Email address"
                    ref={emailRef}
                    maxLength={254}
                    type="email"
                />
                {errorMessage && <Alert message={errorMessage} type="error" style={{ marginTop: '1rem' }} />}
            </Modal>
        </>
    )
}<|MERGE_RESOLUTION|>--- conflicted
+++ resolved
@@ -55,19 +55,11 @@
                 visible={isVisible}
             >
                 <p>
-<<<<<<< HEAD
                     Create an invite for a teammate with a specific email address.
                     <br />
                     {user?.are_invite_emails_available
                         ? 'PostHog will then email it to the address.'
                         : "Since this PostHog instance isn't configured for emailing invites, remember to share the link!"}
-=======
-                    Create an invite link for a teammate with a specific email address.
-                    <br />
-                    Remember to send the link to the teammate.
-                    <br />
-                    <i>Invites emailed by PostHog coming soon.</i>
->>>>>>> a5d9f98e
                 </p>
                 <Input
                     data-attr="invite-email-input"
