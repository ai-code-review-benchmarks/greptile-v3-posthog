--- conflicted
+++ resolved
@@ -27,12 +27,7 @@
     return (
         <>
             <div className="flex items-center">
-<<<<<<< HEAD
                 <div className="grow">
-                    <div id="domain-whitelist" /> {/** For backwards link compatibility. Remove after 2022-06-01. */}
-=======
-                <div style={{ flexGrow: 1 }}>
->>>>>>> 91cadb88
                     <h2 id="authentication-domains" className="subtitle">
                         Authentication domains
                     </h2>
