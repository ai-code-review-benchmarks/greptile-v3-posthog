--- conflicted
+++ resolved
@@ -43,23 +43,6 @@
         : false
 }
 
-<<<<<<< HEAD
-export const Members = hot(_Members)
-function _Members({ user }: MembersProps): JSX.Element {
-    const { members, membersLoading } = useValues(membersLogic)
-    const { removeMember } = useActions(membersLogic)
-    const { confirm } = Modal
-
-    const ActionsComponent = useCallback(
-        (_text, member) => {
-            function handleClick(): void {
-                confirm({
-                    title: `${member.user_id == user.id ? 'Leave' : `Remove ${member.user_name} from`} organization ${
-                        user.organization.name
-                    }?`,
-                    icon: <ExclamationCircleOutlined />,
-                    okText: 'Delete',
-=======
 function LevelComponent(level: OrganizationMembershipLevel, member: OrganizationMemberType): JSX.Element | null {
     const { user } = useValues(userLogic)
     const { currentOrganization } = useValues(organizationLogic)
@@ -73,10 +56,9 @@
             if (listLevel === OrganizationMembershipLevel.Owner) {
                 Modal.confirm({
                     centered: true,
-                    title: `Pass on organization ownership to ${member.user_first_name}?`,
+                    title: `Pass on organization ownership to ${member.user_name}?`,
                     content: `You won't be ${user.organization?.name} owner anymore - you'll become just an administrator.`,
                     icon: <SwapOutlined />,
->>>>>>> 4251e544
                     okType: 'danger',
                     okText: 'Pass Ownership',
                     onOk() {
@@ -149,7 +131,7 @@
     function handleClick(): void {
         if (!user) throw Error
         Modal.confirm({
-            title: `${member.user_id == user.id ? 'Leave' : `Remove ${member.user_first_name} from`} organization ${
+            title: `${member.user_id == user.id ? 'Leave' : `Remove ${member.user_name} from`} organization ${
                 user.organization?.name
             }?`,
             icon: <ExclamationCircleOutlined />,
