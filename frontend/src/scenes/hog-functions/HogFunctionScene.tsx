--- conflicted
+++ resolved
@@ -29,6 +29,7 @@
     destination: PipelineTab.Destinations,
     site_destination: PipelineTab.Destinations,
     site_app: PipelineTab.SiteApps,
+    source_webhook: PipelineTab.Sources,
 }
 
 export const hogFunctionSceneLogic = kea<hogFunctionSceneLogicType>([
@@ -72,19 +73,9 @@
                     name: configuration?.name || '(Untitled)',
                 }
 
-<<<<<<< HEAD
-                if (
-                    type === 'transformation' ||
-                    type === 'destination' ||
-                    type === 'site_destination' ||
-                    type === 'site_app' ||
-                    type === 'source_webhook'
-                ) {
-=======
                 const pipelineTab = DataPipelinesSceneMapping[type]
 
                 if (pipelineTab) {
->>>>>>> b0ba6e98
                     return [
                         {
                             key: Scene.Pipeline,
@@ -94,19 +85,7 @@
                         {
                             key: Scene.HogFunction,
                             name: `${capitalizeFirstLetter(type).replace('_', ' ')}s`,
-<<<<<<< HEAD
-                            path: urls.pipeline(
-                                type === 'destination' || type === 'site_destination'
-                                    ? PipelineTab.Destinations
-                                    : type === 'site_app'
-                                    ? PipelineTab.SiteApps
-                                    : type === 'source_webhook'
-                                    ? PipelineTab.Sources
-                                    : PipelineTab.Transformations
-                            ),
-=======
                             path: urls.pipeline(pipelineTab),
->>>>>>> b0ba6e98
                         },
                         finalCrumb,
                     ]
