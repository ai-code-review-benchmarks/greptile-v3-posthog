import { lemonToast } from '@posthog/lemon-ui'
import equal from 'fast-deep-equal'
import { actions, afterMount, connect, isBreakpoint, kea, key, listeners, path, props, reducers, selectors } from 'kea'
import { forms } from 'kea-forms'
import { loaders } from 'kea-loaders'
import { beforeUnload, router } from 'kea-router'
import { CombinedLocation } from 'kea-router/lib/utils'
import { subscriptions } from 'kea-subscriptions'
import api from 'lib/api'
import { asyncSaveToModal } from 'lib/components/SaveTo/saveToLogic'
import { FEATURE_FLAGS } from 'lib/constants'
import { dayjs } from 'lib/dayjs'
import { featureFlagLogic } from 'lib/logic/featureFlagLogic'
import { uuid } from 'lib/utils'
import { deleteWithUndo } from 'lib/utils/deleteWithUndo'
import { LiquidRenderer } from 'lib/utils/liquid'
import posthog from 'posthog-js'
import { asDisplay } from 'scenes/persons/person-utils'
import { pipelineNodeLogic } from 'scenes/pipeline/pipelineNodeLogic'
import { projectLogic } from 'scenes/projectLogic'
import { teamLogic } from 'scenes/teamLogic'
import { urls } from 'scenes/urls'
import { userLogic } from 'scenes/userLogic'

import { deleteFromTree, refreshTreeItem } from '~/layout/panel-layout/ProjectTree/projectTreeLogic'
import { groupsModel } from '~/models/groupsModel'
import { defaultDataTableColumns } from '~/queries/nodes/DataTable/utils'
import { performQuery } from '~/queries/query'
import {
    ActorsQuery,
    DataTableNode,
    EventsNode,
    EventsQuery,
    NodeKind,
    TrendsQuery,
} from '~/queries/schema/schema-general'
import { escapePropertyAsHogQlIdentifier, hogql } from '~/queries/utils'
import {
    AnyPersonScopeFilter,
    AnyPropertyFilter,
    AvailableFeature,
    BaseMathType,
    ChartDisplayType,
    EventType,
    FilterLogicalOperator,
    HogFunctionConfigurationContextId,
    HogFunctionConfigurationType,
    HogFunctionInputSchemaType,
    HogFunctionInputType,
    HogFunctionInvocationGlobals,
    HogFunctionMappingType,
    HogFunctionTemplateType,
    HogFunctionType,
    HogFunctionTypeType,
    PersonType,
    PipelineNodeTab,
    PipelineStage,
    PropertyFilterType,
    PropertyGroupFilter,
    PropertyGroupFilterValue,
} from '~/types'

import { EmailTemplate } from '../email-templater/emailTemplaterLogic'
import { eventToHogFunctionContextId } from '../sub-templates/sub-templates'
import type { hogFunctionConfigurationLogicType } from './hogFunctionConfigurationLogicType'

export interface HogFunctionConfigurationLogicProps {
    logicKey?: string
    templateId?: string | null
    id?: string | null
}

export const EVENT_VOLUME_DAILY_WARNING_THRESHOLD = 1000
const UNSAVED_CONFIGURATION_TTL = 1000 * 60 * 5
export const HOG_CODE_SIZE_LIMIT = 100 * 1024 // 100KB to match backend limit

const VALIDATION_RULES = {
    SITE_DESTINATION_REQUIRES_MAPPINGS: (data: HogFunctionConfigurationType) =>
        data.type === 'site_destination' && (!data.mappings || data.mappings.length === 0)
            ? 'You must add at least one mapping'
            : undefined,
    INTERNAL_DESTINATION_REQUIRES_FILTERS: (data: HogFunctionConfigurationType) =>
        data.type === 'internal_destination' && data.filters?.events?.length === 0
            ? 'You must choose a filter'
            : undefined,
} as const

const NEW_FUNCTION_TEMPLATE: HogFunctionTemplateType = {
    id: 'new',
    free: false,
    type: 'destination',
    name: '',
    description: '',
    inputs_schema: [],
    hog: "print('Hello, world!');",
    status: 'stable',
}

export const TYPES_WITH_GLOBALS: HogFunctionTypeType[] = ['transformation', 'destination']
export const TYPES_WITH_SPARKLINE: HogFunctionTypeType[] = ['destination', 'site_destination', 'transformation']
export const TYPES_WITH_VOLUME_WARNING: HogFunctionTypeType[] = ['destination', 'site_destination']

export function sanitizeConfiguration(data: HogFunctionConfigurationType): HogFunctionConfigurationType {
    function sanitizeInputs(
        data: HogFunctionConfigurationType | HogFunctionMappingType
    ): Record<string, HogFunctionInputType> {
        const sanitizedInputs: Record<string, HogFunctionInputType> = {}
        data.inputs_schema?.forEach((inputSchema) => {
            const templatingEnabled = inputSchema.templating ?? true
            const input = data.inputs?.[inputSchema.key]
            const secret = input?.secret
            let value = input?.value

            if (secret) {
                // If set this means we haven't changed the value
                sanitizedInputs[inputSchema.key] = {
                    value: '********', // Don't send the actual value
                    secret: true,
                }
                return
            }

            if (inputSchema.type === 'json' && typeof value === 'string') {
                try {
                    value = JSON.parse(value)
                } catch (e) {
                    // Ignore
                }
            }

            sanitizedInputs[inputSchema.key] = {
                value: value,
                templating: templatingEnabled ? input?.templating ?? 'hog' : undefined,
            }
        })

        return sanitizedInputs
    }

    const payload: HogFunctionConfigurationType = {
        ...data,
        filters: data.filters,
        mappings: data.mappings?.map((mapping) => ({
            ...mapping,
            inputs: sanitizeInputs(mapping),
        })),
        inputs: sanitizeInputs(data),
        masking: data.masking?.hash ? data.masking : null,
        icon_url: data.icon_url,
    }

    return payload
}

const templateToConfiguration = (template: HogFunctionTemplateType): HogFunctionConfigurationType => {
    function getInputs(inputs_schema?: HogFunctionInputSchemaType[] | null): Record<string, HogFunctionInputType> {
        const inputs: Record<string, HogFunctionInputType> = {}
        inputs_schema?.forEach((schema) => {
            if (schema.default !== undefined) {
                inputs[schema.key] = { value: schema.default }
            }
        })
        return inputs
    }

    function getMappingInputs(
        inputs_schema?: HogFunctionInputSchemaType[] | null
    ): Record<string, HogFunctionInputType> {
        const inputs: Record<string, HogFunctionInputType> = {}
        inputs_schema?.forEach((schema) => {
            if (schema.default !== undefined) {
                inputs[schema.key] = { value: schema.default }
            }
        })
        return inputs
    }

    return {
        type: template.type ?? 'destination',
        kind: template.kind,
        name: template.name,
        description: template.description,
        inputs_schema: template.inputs_schema,
        filters: template.filters,
        mappings: template.mappings?.map(
            (mapping): HogFunctionMappingType => ({
                ...mapping,
                inputs: getMappingInputs(mapping.inputs_schema),
            })
        ),
        hog: template.hog,
        icon_url: template.icon_url,
        inputs: getInputs(template.inputs_schema),
        enabled: true,
    }
}

export function convertToHogFunctionInvocationGlobals(
    event: EventType,
    person: PersonType
): HogFunctionInvocationGlobals {
    const team = teamLogic.findMounted()?.values?.currentTeam
    const projectUrl = `${window.location.origin}/project/${team?.id}`
    return {
        project: {
            id: team?.id ?? 0,
            name: team?.name ?? 'Default project',
            url: projectUrl,
        },
        event: {
            uuid: event.uuid ?? '',
            event: event.event,
            distinct_id: event.distinct_id,
            elements_chain: event.elements_chain ?? '',
            properties: event.properties,
            timestamp: event.timestamp,

            url: `${projectUrl}/events/${encodeURIComponent(event.uuid ?? '')}/${encodeURIComponent(event.timestamp)}`,
        },
        person: {
            id: person.uuid ?? '',
            properties: person.properties,

            name: asDisplay(person),
            url: `${projectUrl}/person/${encodeURIComponent(event.distinct_id)}`,
        },
        groups: {},
    }
}

export type SparklineData = {
    data: { name: string; values: number[]; color: string }[]
    count: number
    labels: string[]
    warning?: string
}

// Helper function to check if code might return null/undefined
export function mightDropEvents(code: string): boolean {
    const sanitizedCode = code
        .replace(/\/\*[\s\S]*?\*\/|\/\/.*/g, '') // Remove comments
        .replace(/\s+/g, ' ') // Collapse whitespace
        .trim()

    if (!sanitizedCode) {
        return false
    }

    // Direct null/undefined returns
    if (
        sanitizedCode.includes('return null') ||
        sanitizedCode.includes('return undefined') ||
        /\breturn\b\s*;/.test(sanitizedCode) ||
        /\breturn\b\s*$/.test(sanitizedCode) ||
        /\bif\s*\([^)]*\)\s*\{\s*\breturn\s+(null|undefined)\b/.test(sanitizedCode)
    ) {
        return true
    }

    // Check for variables set to null/undefined that are also returned
    const nullVarMatch = code.match(/\blet\s+(\w+)\s*:?=\s*(null|undefined)/g)
    if (nullVarMatch) {
        // Extract variable names
        const nullVars = nullVarMatch
            .map((match) => {
                return match.match(/\blet\s+(\w+)/)?.[1]
            })
            .filter(Boolean)

        // Check if any of these variables are returned
        for (const varName of nullVars) {
            if (new RegExp(`\\breturn\\s+${varName}\\b`).test(code)) {
                return true
            }
        }
    }

    return false
}

export const hogFunctionConfigurationLogic = kea<hogFunctionConfigurationLogicType>([
    path((id) => ['scenes', 'pipeline', 'hogFunctionConfigurationLogic', id]),
    props({} as HogFunctionConfigurationLogicProps),
    key(({ id, templateId, logicKey }: HogFunctionConfigurationLogicProps) => {
        const baseKey = id ?? templateId ?? 'new'
        return logicKey ? `${logicKey}_${baseKey}` : baseKey
    }),
    connect(({ id }: HogFunctionConfigurationLogicProps) => ({
        values: [
            projectLogic,
            ['currentProjectId', 'currentProject'],
            groupsModel,
            ['groupTypes'],
            userLogic,
            ['hasAvailableFeature'],
            featureFlagLogic,
            ['featureFlags'],
        ],
        actions: [pipelineNodeLogic({ id: `hog-${id}`, stage: PipelineStage.Destination }), ['setBreadcrumbTitle']],
    })),
    actions({
        setShowSource: (showSource: boolean) => ({ showSource }),
        resetForm: true,
        upsertHogFunction: (configuration: HogFunctionConfigurationType) => ({ configuration }),
        duplicate: true,
        duplicateFromTemplate: true,
        resetToTemplate: true,
        deleteHogFunction: true,
        sparklineQueryChanged: (sparklineQuery: TrendsQuery) => ({ sparklineQuery } as { sparklineQuery: TrendsQuery }),
        personsCountQueryChanged: (personsCountQuery: ActorsQuery) =>
            ({ personsCountQuery } as { personsCountQuery: ActorsQuery }),
        loadSampleGlobals: (payload?: { eventId?: string }) => ({ eventId: payload?.eventId }),
        setUnsavedConfiguration: (configuration: HogFunctionConfigurationType | null) => ({ configuration }),
        persistForUnload: true,
        setSampleGlobalsError: (error) => ({ error }),
        setSampleGlobals: (sampleGlobals: HogFunctionInvocationGlobals | null) => ({ sampleGlobals }),
        setShowEventsList: (showEventsList: boolean) => ({ showEventsList }),
        sendBroadcast: true,
        setOldHogCode: (oldHogCode: string) => ({ oldHogCode }),
        setNewHogCode: (newHogCode: string) => ({ newHogCode }),
        clearHogCodeDiff: true,
        reportAIHogFunctionPrompted: true,
        reportAIHogFunctionAccepted: true,
        reportAIHogFunctionRejected: true,
        reportAIHogFunctionPromptOpen: true,
    }),
    reducers(({ props }) => ({
        sampleGlobals: [
            null as HogFunctionInvocationGlobals | null,
            {
                setSampleGlobals: (_, { sampleGlobals }) => sampleGlobals,
            },
        ],
        showSource: [
            // Show source by default for blank templates when creating a new function
            !!(!props.id && props.templateId?.startsWith('template-blank-')),
            {
                setShowSource: (_, { showSource }) => showSource,
            },
        ],

        hasHadSubmissionErrors: [
            false,
            {
                upsertHogFunctionFailure: () => true,
            },
        ],

        unsavedConfiguration: [
            null as { timestamp: number; configuration: HogFunctionConfigurationType } | null,
            { persist: true },
            {
                setUnsavedConfiguration: (_, { configuration }) =>
                    configuration ? { timestamp: Date.now(), configuration } : null,
            },
        ],

        sampleGlobalsError: [
            null as null | string,
            {
                loadSampleGlobals: () => null,
                setSampleGlobalsError: (_, { error }) => error,
            },
        ],
        showEventsList: [
            false,
            {
                setShowEventsList: (_, { showEventsList }) => showEventsList,
            },
        ],
        oldHogCode: [
            null as string | null,
            {
                setOldHogCode: (_, { oldHogCode }) => oldHogCode,
                clearHogCodeDiff: () => null,
            },
        ],
        newHogCode: [
            null as string | null,
            {
                setNewHogCode: (_, { newHogCode }) => newHogCode,
                clearHogCodeDiff: () => null,
            },
        ],
    })),
    loaders(({ actions, props, values }) => ({
        template: [
            null as HogFunctionTemplateType | null,
            {
                loadTemplate: async () => {
                    if (!props.templateId) {
                        return null
                    }

                    if (props.templateId === 'new') {
                        return {
                            ...NEW_FUNCTION_TEMPLATE,
                        }
                    }

                    const dbTemplates = !!values.featureFlags[FEATURE_FLAGS.GET_HOG_TEMPLATES_FROM_DB]
                    const res = await api.hogFunctions.getTemplate(props.templateId, dbTemplates)

                    if (!res) {
                        throw new Error('Template not found')
                    }
                    return res
                },
            },
        ],

        hogFunction: [
            null as HogFunctionType | null,
            {
                loadHogFunction: async () => {
                    if (!props.id || props.id === 'new') {
                        return null
                    }

                    return await api.hogFunctions.get(props.id)
                },

                upsertHogFunction: async ({ configuration }) => {
                    const res =
                        props.id && props.id !== 'new'
                            ? await api.hogFunctions.update(props.id, configuration)
                            : await api.hogFunctions.create(configuration)

                    posthog.capture('hog function saved', {
                        id: res.id,
                        template_id: res.template?.id,
                        template_name: res.template?.name,
                        type: res.type,
                        enabled: res.enabled,
                    })

                    lemonToast.success('Configuration saved')
                    refreshTreeItem('hog_function/', res.id)

                    return res
                },
            },
        ],

        sparkline: [
            null as null | SparklineData,
            {
                sparklineQueryChanged: async ({ sparklineQuery }, breakpoint) => {
                    if (!TYPES_WITH_SPARKLINE.includes(values.type)) {
                        return null
                    }
                    if (values.sparkline === null) {
                        await breakpoint(100)
                    } else {
                        await breakpoint(1000)
                    }
                    const result = await performQuery(sparklineQuery)
                    breakpoint()

                    const dataValues: number[] = result?.results?.[0]?.data ?? []
                    const showVolumeWarning = TYPES_WITH_VOLUME_WARNING.includes(values.type)

                    if (showVolumeWarning) {
                        const [underThreshold, overThreshold] = dataValues.reduce(
                            (acc, val: number) => {
                                acc[0].push(Math.min(val, EVENT_VOLUME_DAILY_WARNING_THRESHOLD))
                                acc[1].push(Math.max(0, val - EVENT_VOLUME_DAILY_WARNING_THRESHOLD))
                                return acc
                            },
                            [[], []] as [number[], number[]]
                        )
                        const data = [
                            {
                                name: 'Low volume',
                                values: underThreshold,
                                color: 'success',
                            },
                            {
                                name: 'High volume',
                                values: overThreshold,
                                color: 'warning',
                            },
                        ]
                        return { data, count: result?.results?.[0]?.count, labels: result?.results?.[0]?.labels }
                    }
                    // For transformations, just show the raw values without warning thresholds
                    const data = [
                        {
                            name: 'Volume',
                            values: dataValues,
                            color: 'success',
                        },
                    ]
                    return {
                        data,
                        count: result?.results?.[0]?.count,
                        labels: result?.results?.[0]?.labels,
                        warning:
                            values.type === 'transformation'
                                ? 'Historical volume may not reflect future volume after transformation is applied.'
                                : undefined,
                    }
                },
            },
        ],

        personsCount: [
            null as number | null,
            {
                personsCountQueryChanged: async ({ personsCountQuery }, breakpoint) => {
                    if (values.type !== 'broadcast') {
                        return null
                    }
                    if (values.personsCount === null) {
                        await breakpoint(100)
                    } else {
                        await breakpoint(1000)
                    }
                    const result = await performQuery(personsCountQuery)
                    breakpoint()
                    return result?.results?.[0]?.[0] ?? null
                },
            },
        ],

        sampleGlobals: [
            null as HogFunctionInvocationGlobals | null,
            {
                loadSampleGlobals: async ({ eventId }, breakpoint) => {
                    if (!values.lastEventQuery) {
                        return values.sampleGlobals
                    }
                    const errorMessage =
                        'No events match these filters in the last 30 days. Showing an example $pageview event instead.'
                    try {
                        await breakpoint(values.sampleGlobals === null ? 10 : 1000)
                        let response = await performQuery({
                            ...values.lastEventQuery,
                            properties: eventId
                                ? [
                                      {
                                          type: PropertyFilterType.HogQL,
                                          key: `uuid = '${eventId}'`,
                                      },
                                  ]
                                : undefined,
                        })
                        if (!response?.results?.[0] && values.lastEventSecondQuery) {
                            response = await performQuery({
                                ...values.lastEventSecondQuery,
                                properties: eventId
                                    ? [
                                          {
                                              type: PropertyFilterType.HogQL,
                                              key: `uuid = '${eventId}'`,
                                          },
                                      ]
                                    : undefined,
                            })
                        }
                        if (!response?.results?.[0]) {
                            throw new Error(errorMessage)
                        }
                        const event: EventType = response?.results?.[0]?.[0]
                        const person: PersonType = response?.results?.[0]?.[1]
                        const globals = convertToHogFunctionInvocationGlobals(event, person)
                        globals.groups = {}
                        values.groupTypes.forEach((groupType, index) => {
                            const tuple = response?.results?.[0]?.[2 + index]
                            if (tuple && Array.isArray(tuple) && tuple[2]) {
                                let properties = {}
                                try {
                                    properties = JSON.parse(tuple[3])
                                } catch (e) {
                                    // Ignore
                                }
                                globals.groups![groupType.group_type] = {
                                    type: groupType.group_type,
                                    index: tuple[1],
                                    id: tuple[2], // TODO: rename to "key"?
                                    url: `${window.location.origin}/groups/${tuple[1]}/${encodeURIComponent(tuple[2])}`,
                                    properties,
                                }
                            }
                        })
                        globals.source = {
                            name: values.configuration?.name ?? 'Unnamed',
                            url: window.location.href.split('#')[0],
                        }
                        return globals
                    } catch (e: any) {
                        if (!isBreakpoint(e)) {
                            actions.setSampleGlobalsError(e.message ?? errorMessage)
                        }
                        return values.exampleInvocationGlobals
                    }
                },
            },
        ],
        broadcast: [
            false,
            {
                sendBroadcast: async () => {
                    const id = values.hogFunction?.id
                    if (!id) {
                        lemonToast.error('No broadcast to send')
                        return false
                    }
                    await api.hogFunctions.sendBroadcast(id)
                    lemonToast.success('Broadcast sent!')
                    return true
                },
            },
        ],
    })),
    forms(({ values, props, asyncActions }) => ({
        configuration: {
            defaults: {} as HogFunctionConfigurationType,
            alwaysShowErrors: true,
            errors: (data) => {
                return {
                    name: !data.name ? 'Name is required' : undefined,
                    mappings: VALIDATION_RULES.SITE_DESTINATION_REQUIRES_MAPPINGS(data),
                    filters: VALIDATION_RULES.INTERNAL_DESTINATION_REQUIRES_FILTERS(data),
                    ...(values.inputFormErrors as any),
                }
            },
            submit: async (data) => {
                // Check HOG code size immediately before submission
                if (data.hog) {
                    const hogSize = new Blob([data.hog]).size
                    if (hogSize > HOG_CODE_SIZE_LIMIT) {
                        lemonToast.error(
                            `Hog code exceeds maximum size of ${
                                HOG_CODE_SIZE_LIMIT / 1024
                            }KB. Please simplify your code or contact support to increase the limit.`
                        )
                        return
                    }
                }

                const payload: Record<string, any> = sanitizeConfiguration(data)
                // Only sent on create
                payload.template_id = props.templateId || values.hogFunction?.template?.id

                if (!values.hasAddon && values.type !== 'transformation') {
                    // Remove the source field if the user doesn't have the addon (except for transformations)
                    delete payload.hog
                }

                if (!props.id || props.id === 'new') {
                    const folder = await asyncSaveToModal({})
                    if (typeof folder === 'string') {
                        payload._create_in_folder = folder
                    }
                }
                await asyncActions.upsertHogFunction(payload as HogFunctionConfigurationType)
            },
        },
    })),
    selectors(() => ({
        logicProps: [() => [(_, props) => props], (props): HogFunctionConfigurationLogicProps => props],
        type: [
            (s) => [s.configuration, s.hogFunction],
            (configuration, hogFunction) => configuration?.type ?? hogFunction?.type ?? 'loading',
        ],
        hasAddon: [
            (s) => [s.hasAvailableFeature],
            (hasAvailableFeature) => {
                return hasAvailableFeature(AvailableFeature.DATA_PIPELINES)
            },
        ],
        hasGroupsAddon: [
            (s) => [s.hasAvailableFeature],
            (hasAvailableFeature) => {
                return hasAvailableFeature(AvailableFeature.GROUP_ANALYTICS)
            },
        ],
        showPaygate: [
            (s) => [s.template, s.hasAddon],
            (template, hasAddon) => {
                return template && !template.free && !hasAddon
            },
        ],
        useMapping: [
            (s) => [s.hogFunction, s.template],
            // If the function has mappings, or the template has mapping templates, we use mappings
            (hogFunction, template) => Array.isArray(hogFunction?.mappings) || template?.mapping_templates?.length,
        ],
        defaultFormState: [
            (s) => [s.template, s.hogFunction],
            (template, hogFunction): HogFunctionConfigurationType | null => {
                if (template) {
                    return templateToConfiguration(template)
                }
                return hogFunction ?? null
            },
        ],

        templateId: [
            (s) => [s.template, s.hogFunction],
            (template, hogFunction) => template?.id || hogFunction?.template?.id,
        ],

        loading: [
            (s) => [s.hogFunctionLoading, s.templateLoading],
            (hogFunctionLoading, templateLoading) => hogFunctionLoading || templateLoading,
        ],
        loaded: [(s) => [s.hogFunction, s.template], (hogFunction, template) => !!hogFunction || !!template],

        contextId: [
            (s) => [s.configuration],
            (configuration): HogFunctionConfigurationContextId => {
                return eventToHogFunctionContextId(configuration.filters?.events?.[0]?.id)
            },
        ],

        inputFormErrors: [
            (s) => [s.configuration],
            (configuration) => {
                const inputs = configuration.inputs ?? {}
                const inputErrors: Record<string, string> = {}

                configuration.inputs_schema?.forEach((inputSchema) => {
                    const key = inputSchema.key
                    const input = inputs[key]
                    const language = input?.templating ?? 'hog'
                    const value = input?.value
                    if (input?.secret) {
                        // We leave unmodified secret values alone
                        return
                    }

                    const getTemplatingError = (value: string): string | undefined => {
                        if (language === 'liquid' && typeof value === 'string') {
                            try {
                                LiquidRenderer.parse(value)
                            } catch (e: any) {
                                return `Liquid template error: ${e.message}`
                            }
                        }
                    }

                    const addTemplatingError = (value: string): void => {
                        const templatingError = getTemplatingError(value)
                        if (templatingError) {
                            inputErrors[key] = templatingError
                        }
                    }

                    const missing = value === undefined || value === null || value === ''
                    if (inputSchema.required && missing) {
                        inputErrors[key] = 'This field is required'
                    }

                    if (inputSchema.type === 'json' && typeof value === 'string') {
                        try {
                            JSON.parse(value)
                        } catch (e) {
                            inputErrors[key] = 'Invalid JSON'
                        }

                        addTemplatingError(value)
                    }

                    if (inputSchema.type === 'email' && value) {
                        const emailTemplateErrors: Partial<EmailTemplate> = {
                            html: !value.html ? 'HTML is required' : getTemplatingError(value.html),
                            subject: !value.subject ? 'Subject is required' : getTemplatingError(value.subject),
                            // text: !value.text ? 'Text is required' : getTemplatingError(value.text),
                            from: !value.from ? 'From is required' : getTemplatingError(value.from),
                            to: !value.to ? 'To is required' : getTemplatingError(value.to),
<<<<<<< HEAD
                        }

                        const combinedErrors = Object.values(emailTemplateErrors)
                            .filter((v) => !!v)
                            .join(', ')

                        if (combinedErrors) {
                            inputErrors[key] = combinedErrors
=======
>>>>>>> ac3dab99
                        }
                    }

                    if (inputSchema.type === 'string' && typeof value === 'string') {
                        addTemplatingError(value)
                    }

<<<<<<< HEAD
=======
                        const combinedErrors = Object.values(emailTemplateErrors)
                            .filter((v) => !!v)
                            .join(', ')

                        if (combinedErrors) {
                            inputErrors[key] = combinedErrors
                        }
                    }

                    if (inputSchema.type === 'string' && typeof value === 'string') {
                        addTemplatingError(value)
                    }

>>>>>>> ac3dab99
                    if (inputSchema.type === 'dictionary') {
                        for (const val of Object.values(value ?? {})) {
                            if (typeof val === 'string') {
                                addTemplatingError(val)
                            }
                        }
                    }
                })

                return Object.keys(inputErrors).length > 0
                    ? {
                          inputs: inputErrors,
                      }
                    : null
            },
        ],
        willReEnableOnSave: [
            (s) => [s.configuration, s.hogFunction],
            (configuration, hogFunction) => {
                return configuration?.enabled && (hogFunction?.status?.state ?? 0) >= 3
            },
        ],

        willChangeEnabledOnSave: [
            (s) => [s.configuration, s.hogFunction],
            (configuration, hogFunction) => {
                return configuration?.enabled !== (hogFunction?.enabled ?? false)
            },
        ],
        exampleInvocationGlobals: [
            (s) => [s.configuration, s.currentProject, s.groupTypes, s.contextId],
            (configuration, currentProject, groupTypes, contextId): HogFunctionInvocationGlobals => {
                const currentUrl = window.location.href.split('#')[0]
                const eventId = uuid()
                const personId = uuid()
                const event = {
                    uuid: eventId,
                    distinct_id: uuid(),
                    timestamp: dayjs().toISOString(),
                    elements_chain: '',
                    url: `${window.location.origin}/project/${currentProject?.id}/events/`,
                    ...(contextId === 'error-tracking'
                        ? {
                              event: configuration?.filters?.events?.[0].id || '$error_tracking_issue_created',
                              properties: {
                                  name: 'Test issue',
                                  description: 'This is the issue description',
                              },
                          }
                        : contextId === 'activity-log'
                        ? {
                              event: '$activity_log_entry_created',
                              properties: {
                                  activity: 'created',
                                  scope: 'Insight',
                                  item_id: 'abcdef',
                              },
                          }
                        : {
                              event: '$pageview',
                              properties: {
                                  $current_url: currentUrl,
                                  $browser: 'Chrome',
                                  this_is_an_example_event: true,
                              },
                          }),
                }
                const globals: HogFunctionInvocationGlobals = {
                    event,
                    person:
                        contextId !== 'error-tracking'
                            ? {
                                  id: personId,
                                  properties: {
                                      email: 'example@posthog.com',
                                  },
                                  name: 'Example person',
                                  url: `${window.location.origin}/person/${personId}`,
                              }
                            : undefined,
                    groups: {},
                    project: {
                        id: currentProject?.id || 0,
                        name: currentProject?.name || '',
                        url: `${window.location.origin}/project/${currentProject?.id}`,
                    },
                    source: {
                        name: configuration?.name ?? 'Unnamed',
                        url: currentUrl,
                    },
                }

                if (contextId !== 'error-tracking') {
                    groupTypes.forEach((groupType) => {
                        const id = uuid()
                        globals.groups![groupType.group_type] = {
                            id: id,
                            type: groupType.group_type,
                            index: groupType.group_type_index,
                            url: `${window.location.origin}/groups/${groupType.group_type_index}/${encodeURIComponent(
                                id
                            )}`,
                            properties: {},
                        }
                    })
                }

                return globals
            },
        ],
        sampleGlobalsWithInputs: [
            (s) => [s.sampleGlobals, s.exampleInvocationGlobals, s.configuration],
            (
                sampleGlobals,
                exampleInvocationGlobals,
                configuration
            ): Partial<HogFunctionInvocationGlobals> & { inputs?: Record<string, any> } => {
                const inputs: Record<string, any> = {}
                for (const input of configuration?.inputs_schema || []) {
                    inputs[input.key] = input.type
                }

                if (configuration.type === 'source_webhook') {
                    return {
                        request: {
                            body: {},
                            headers: {},
                            ip: '127.0.0.1',
                        },
                        inputs,
                    }
                }

                return {
                    ...(sampleGlobals ?? exampleInvocationGlobals),
                    inputs,
                }
            },
        ],
        matchingFilters: [
            (s) => [s.configuration, s.useMapping],
            (configuration, useMapping): PropertyGroupFilter => {
                // We're using mappings, but none are provided, so match zero events.
                if (useMapping && !configuration.mappings?.length) {
                    return {
                        type: FilterLogicalOperator.And,
                        values: [
                            {
                                type: FilterLogicalOperator.And,
                                values: [
                                    {
                                        type: PropertyFilterType.HogQL,
                                        key: 'false',
                                    },
                                ],
                            },
                        ],
                    }
                }

                const seriesProperties: PropertyGroupFilterValue = {
                    type: FilterLogicalOperator.Or,
                    values: [],
                }
                const properties: PropertyGroupFilter = {
                    type: FilterLogicalOperator.And,
                    values: [seriesProperties],
                }
                const allPossibleEventFilters = configuration.filters?.events ?? []
                const allPossibleActionFilters = configuration.filters?.actions ?? []

                if (Array.isArray(configuration.mappings)) {
                    for (const mapping of configuration.mappings) {
                        if (mapping.filters?.events) {
                            allPossibleEventFilters.push(...mapping.filters.events)
                        }
                        if (mapping.filters?.actions) {
                            allPossibleActionFilters.push(...mapping.filters.actions)
                        }
                    }
                }

                for (const event of allPossibleEventFilters) {
                    const eventProperties: AnyPropertyFilter[] = [...(event.properties ?? [])]
                    if (event.id) {
                        eventProperties.push({
                            type: PropertyFilterType.HogQL,
                            key: hogql`event = ${event.id}`,
                        })
                    }
                    if (eventProperties.length === 0) {
                        eventProperties.push({
                            type: PropertyFilterType.HogQL,
                            key: 'true',
                        })
                    }
                    seriesProperties.values.push({
                        type: FilterLogicalOperator.And,
                        values: eventProperties,
                    })
                }
                for (const action of allPossibleActionFilters) {
                    const actionProperties: AnyPropertyFilter[] = [...(action.properties ?? [])]
                    if (action.id) {
                        actionProperties.push({
                            type: PropertyFilterType.HogQL,
                            key: hogql`matchesAction(${parseInt(action.id)})`,
                        })
                    }
                    seriesProperties.values.push({
                        type: FilterLogicalOperator.And,
                        values: actionProperties,
                    })
                }
                if ((configuration.filters?.properties?.length ?? 0) > 0) {
                    const globalProperties: PropertyGroupFilterValue = {
                        type: FilterLogicalOperator.And,
                        values: [],
                    }
                    for (const property of configuration.filters?.properties ?? []) {
                        globalProperties.values.push(property as AnyPropertyFilter)
                    }
                    properties.values.push(globalProperties)
                }
                return properties
            },
            { resultEqualityCheck: equal },
        ],

        filtersContainPersonProperties: [
            (s) => [s.configuration],
            (configuration) => {
                const filters = configuration.filters
                let containsPersonProperties = false
                if (filters?.properties && !containsPersonProperties) {
                    containsPersonProperties = filters.properties.some((p) => p.type === 'person')
                }
                if (filters?.actions && !containsPersonProperties) {
                    containsPersonProperties = filters.actions.some((a) =>
                        a.properties?.some((p) => p.type === 'person')
                    )
                }
                if (filters?.events && !containsPersonProperties) {
                    containsPersonProperties = filters.events.some((e) =>
                        e.properties?.some((p) => p.type === 'person')
                    )
                }
                return containsPersonProperties
            },
        ],

        sparklineQuery: [
            (s) => [s.configuration, s.matchingFilters, s.type],
            (configuration, matchingFilters, type): TrendsQuery | null => {
                if (!TYPES_WITH_SPARKLINE.includes(type)) {
                    return null
                }
                return {
                    kind: NodeKind.TrendsQuery,
                    filterTestAccounts: configuration.filters?.filter_test_accounts,
                    series: [
                        {
                            kind: NodeKind.EventsNode,
                            event: null,
                            name: 'All Events',
                            math: BaseMathType.TotalCount,
                        } satisfies EventsNode,
                    ],
                    properties: matchingFilters,
                    interval: 'day',
                    dateRange: {
                        date_from: '-7d',
                    },
                    trendsFilter: {
                        display: ChartDisplayType.ActionsBar,
                    },
                    modifiers: {
                        personsOnEventsMode: 'person_id_no_override_properties_on_events',
                    },
                }
            },
            { resultEqualityCheck: equal },
        ],

        personsCountQuery: [
            (s) => [s.configuration, s.type],
            (configuration, type): ActorsQuery | null => {
                if (type !== 'broadcast') {
                    return null
                }
                return {
                    kind: NodeKind.ActorsQuery,
                    properties: configuration.filters?.properties as AnyPersonScopeFilter[] | undefined,
                    select: ['count()'],
                }
            },
            { resultEqualityCheck: equal },
        ],

        personsListQuery: [
            (s) => [s.configuration, s.type],
            (configuration, type): DataTableNode | null => {
                if (type !== 'broadcast') {
                    return null
                }
                return {
                    kind: NodeKind.DataTableNode,
                    source: {
                        kind: NodeKind.ActorsQuery,
                        properties: configuration.filters?.properties as AnyPersonScopeFilter[] | undefined,
                        select: ['person', 'properties.email', 'created_at'],
                    },
                    full: true,
                }
            },
            { resultEqualityCheck: equal },
        ],

        baseEventsQuery: [
            (s) => [s.configuration, s.matchingFilters, s.groupTypes, s.type],
            (configuration, matchingFilters, groupTypes, type): EventsQuery | null => {
                if (!TYPES_WITH_GLOBALS.includes(type)) {
                    return null
                }
                const query: EventsQuery = {
                    kind: NodeKind.EventsQuery,
                    filterTestAccounts: configuration.filters?.filter_test_accounts,
                    fixedProperties: [matchingFilters],
                    select: ['*', 'person'],
                    after: '-7d',
                    orderBy: ['timestamp DESC'],
                    modifiers: {
                        // NOTE: We always want to show events with the person properties at the time the event was created as that is what the function will see
                        personsOnEventsMode: 'person_id_no_override_properties_on_events',
                    },
                }
                groupTypes.forEach((groupType) => {
                    const name = escapePropertyAsHogQlIdentifier(groupType.group_type)
                    query.select.push(
                        `tuple(${name}.created_at, ${name}.index, ${name}.key, ${name}.properties, ${name}.updated_at)`
                    )
                })
                return query
            },
            { resultEqualityCheck: equal },
        ],

        eventsDataTableNode: [
            (s) => [s.baseEventsQuery],
            (baseEventsQuery): DataTableNode | null => {
                return baseEventsQuery
                    ? {
                          kind: NodeKind.DataTableNode,
                          source: {
                              ...baseEventsQuery,
                              select: defaultDataTableColumns(NodeKind.EventsQuery),
                          },
                      }
                    : null
            },
        ],

        lastEventQuery: [
            (s) => [s.baseEventsQuery],
            (baseEventsQuery): EventsQuery | null => {
                return baseEventsQuery ? { ...baseEventsQuery, limit: 1 } : null
            },
            { resultEqualityCheck: equal },
        ],
        lastEventSecondQuery: [
            (s) => [s.lastEventQuery],
            (lastEventQuery): EventsQuery | null => (lastEventQuery ? { ...lastEventQuery, after: '-30d' } : null),
        ],
        templateHasChanged: [
            (s) => [s.hogFunction, s.configuration],
            (hogFunction, configuration) => {
                return hogFunction?.template?.hog && hogFunction.template.hog !== configuration.hog
            },
        ],
        mappingTemplates: [
            (s) => [s.hogFunction, s.template],
            (hogFunction, template) => template?.mapping_templates ?? hogFunction?.template?.mapping_templates ?? [],
        ],

        usesGroups: [
            (s) => [s.configuration],
            (configuration) => {
                // NOTE: Bit hacky but works good enough...
                const configStr = JSON.stringify(configuration)
                return configStr.includes('groups.') || configStr.includes('{groups}')
            },
        ],
        mightDropEvents: [
            (s) => [s.configuration, s.type],
            (configuration, type) => {
                if (type !== 'transformation') {
                    return false
                }
                const hogCode = configuration.hog || ''

                return mightDropEvents(hogCode)
            },
        ],

        currentHogCode: [
            (s) => [s.newHogCode, s.configuration],
            (newHogCode: string | null, configuration: HogFunctionConfigurationType) => {
                return newHogCode ?? configuration.hog ?? ''
            },
        ],

        canLoadSampleGlobals: [
            (s) => [s.lastEventQuery],
            (lastEventQuery) => {
                return !!lastEventQuery
            },
        ],
    })),

    listeners(({ actions, values, cache }) => ({
        reportAIHogFunctionPrompted: () => {
            posthog.capture('ai_hog_function_prompted', { type: values.type })
        },
        reportAIHogFunctionAccepted: () => {
            posthog.capture('ai_hog_function_accepted', { type: values.type })
        },
        reportAIHogFunctionRejected: () => {
            posthog.capture('ai_hog_function_rejected', { type: values.type })
        },
        reportAIHogFunctionPromptOpen: () => {
            posthog.capture('ai_hog_function_prompt_open', { type: values.type })
        },
        loadTemplateSuccess: () => actions.resetForm(),
        loadHogFunctionSuccess: () => {
            actions.resetForm()
            actions.setBreadcrumbTitle(values.hogFunction?.name ?? 'Unnamed')
        },
        upsertHogFunctionSuccess: () => {
            actions.resetForm()
            actions.setBreadcrumbTitle(values.hogFunction?.name ?? 'Unnamed')
        },

        upsertHogFunctionFailure: ({ errorObject }) => {
            const maybeValidationError = errorObject.data

            if (maybeValidationError?.type === 'validation_error') {
                setTimeout(() => {
                    // TRICKY: We want to run on the next tick otherwise the errors don't show (possibly because of the async wait in the submit)
                    if (maybeValidationError.attr.includes('inputs__')) {
                        actions.setConfigurationManualErrors({
                            inputs: {
                                [maybeValidationError.attr.split('__')[1]]: maybeValidationError.detail,
                            },
                        })
                    } else {
                        actions.setConfigurationManualErrors({
                            [maybeValidationError.attr]: maybeValidationError.detail,
                        })
                    }
                }, 1)
            } else {
                console.error(errorObject)
                lemonToast.error('Error submitting configuration')
            }
        },

        resetForm: () => {
            const baseConfig = values.defaultFormState
            if (!baseConfig) {
                return
            }

            const config: HogFunctionConfigurationType = {
                ...baseConfig,
                ...(cache.configFromUrl ?? {}),
            }

            if (values.template?.mapping_templates) {
                config.mappings = [
                    ...(config.mappings ?? []),
                    ...values.template.mapping_templates
                        .filter((t) => t.include_by_default)
                        .map((template) => ({
                            ...template,
                            inputs: template.inputs_schema?.reduce((acc, input) => {
                                acc[input.key] = { value: input.default }
                                return acc
                            }, {} as Record<string, HogFunctionInputType>),
                        })),
                ]
            }
            const paramsFromUrl = cache.paramsFromUrl ?? {}
            const unsavedConfigurationToApply =
                (values.unsavedConfiguration?.timestamp ?? 0) > Date.now() - UNSAVED_CONFIGURATION_TTL
                    ? values.unsavedConfiguration?.configuration
                    : null

            actions.resetConfiguration(config)

            if (unsavedConfigurationToApply) {
                actions.setConfigurationValues(unsavedConfigurationToApply)
            }

            actions.setUnsavedConfiguration(null)

            if (paramsFromUrl.integration_target && paramsFromUrl.integration_id) {
                const inputs = values.configuration?.inputs ?? {}
                inputs[paramsFromUrl.integration_target] = {
                    value: paramsFromUrl.integration_id,
                }

                actions.setConfigurationValues({
                    inputs,
                })
            }
        },

        duplicate: async () => {
            if (values.hogFunction) {
                const newConfig = {
                    ...values.configuration,
                    name: `${values.configuration.name} (copy)`,
                }
                // TODO: What to do if no template?
                const originalTemplate = values.hogFunction.template!
                router.actions.push(urls.hogFunctionNew(originalTemplate.id), undefined, {
                    configuration: newConfig,
                })
            }
        },
        duplicateFromTemplate: async () => {
            if (values.hogFunction?.template) {
                const newConfig: HogFunctionTemplateType = {
                    ...values.hogFunction.template,
                }
                router.actions.push(urls.hogFunctionNew(values.hogFunction.template.id), undefined, {
                    configuration: newConfig,
                })
            }
        },
        resetToTemplate: async () => {
            const template = values.hogFunction?.template ?? values.template
            if (template) {
                const config = templateToConfiguration(template)

                const inputs = config.inputs ?? {}

                // Keep any non-default values
                Object.entries(values.configuration.inputs ?? {}).forEach(([key, value]) => {
                    inputs[key] = inputs[key] ?? value
                })

                actions.setConfigurationValues({
                    ...config,
                    filters: config.filters ?? values.configuration.filters,
                    // Keep some existing things when manually resetting the template
                    name: values.configuration.name,
                    description: values.configuration.description,
                })

                lemonToast.success('Template updates applied but not saved.')
            }
        },
        setConfigurationValue: () => {
            if (values.hasHadSubmissionErrors) {
                // Clear the manually set errors otherwise the submission won't work
                actions.setConfigurationManualErrors({})
            }
        },

        deleteHogFunction: async () => {
            const hogFunction = values.hogFunction
            if (!hogFunction) {
                return
            }
            await deleteWithUndo({
                endpoint: `projects/${values.currentProjectId}/hog_functions`,
                object: {
                    id: hogFunction.id,
                    name: hogFunction.name,
                },
                callback(undo) {
                    if (undo) {
                        router.actions.replace(urls.hogFunction(hogFunction.id))
                        refreshTreeItem('hog_function/', hogFunction.id)
                    } else {
                        deleteFromTree('hog_function/', hogFunction.id)
                    }
                },
            })

            router.actions.replace(urls.hogFunction(hogFunction.id))
        },

        persistForUnload: () => {
            actions.setUnsavedConfiguration(values.configuration)
        },
    })),
    afterMount(({ props, actions, cache }) => {
        cache.paramsFromUrl = {
            integration_id: router.values.searchParams.integration_id,
            integration_target: router.values.searchParams.integration_target,
        }

        if (props.templateId) {
            cache.configFromUrl = router.values.hashParams.configuration
            actions.loadTemplate()
        } else if (props.id && props.id !== 'new') {
            actions.loadHogFunction()
        }

        if (router.values.searchParams.integration_target) {
            const searchParams = router.values.searchParams
            delete searchParams.integration_id
            delete searchParams.integration_target
            // Clear query params so we don't keep trying to set the integration
            router.actions.replace(router.values.location.pathname, searchParams, router.values.hashParams)
        }
    }),

    subscriptions(({ props, actions, cache }) => ({
        hogFunction: (hogFunction) => {
            if (hogFunction && props.templateId) {
                // Catch all for any scenario where we need to redirect away from the template to the actual hog function

                cache.disabledBeforeUnload = true
                router.actions.replace(urls.hogFunction(hogFunction.id))
            }
        },
        sparklineQuery: async (sparklineQuery) => {
            if (sparklineQuery) {
                actions.sparklineQueryChanged(sparklineQuery)
            }
        },
        personsCountQuery: async (personsCountQuery) => {
            if (personsCountQuery) {
                actions.personsCountQueryChanged(personsCountQuery)
            }
        },
    })),

    beforeUnload(({ values, cache }) => ({
        enabled: (newLocation?: CombinedLocation) => {
            if (cache.disabledBeforeUnload || values.unsavedConfiguration || !values.configurationChanged) {
                return false
            }

            // the oldRoute includes the project id, so we remove it for comparison
            const oldRoute = router.values.location.pathname.replace(/\/project\/\d+/, '').split('/')
            const newRoute = newLocation?.pathname.replace(/\/project\/\d+/, '').split('/')

            if (!newRoute || newRoute.length !== oldRoute.length) {
                return true
            }

            for (let i = 0; i < oldRoute.length - 1; i++) {
                if (oldRoute[i] !== newRoute[i]) {
                    return true
                }
            }

            const possibleMenuIds: string[] = [PipelineNodeTab.Configuration, PipelineNodeTab.Testing]
            if (
                !(
                    possibleMenuIds.includes(newRoute[newRoute.length - 1]) &&
                    possibleMenuIds.includes(oldRoute[newRoute.length - 1])
                )
            ) {
                return true
            }

            return false
        },
        message: 'Changes you made will be discarded.',
        onConfirm: () => {
            cache.disabledBeforeUnload = true
        },
    })),
])<|MERGE_RESOLUTION|>--- conflicted
+++ resolved
@@ -770,7 +770,6 @@
                             // text: !value.text ? 'Text is required' : getTemplatingError(value.text),
                             from: !value.from ? 'From is required' : getTemplatingError(value.from),
                             to: !value.to ? 'To is required' : getTemplatingError(value.to),
-<<<<<<< HEAD
                         }
 
                         const combinedErrors = Object.values(emailTemplateErrors)
@@ -779,8 +778,6 @@
 
                         if (combinedErrors) {
                             inputErrors[key] = combinedErrors
-=======
->>>>>>> ac3dab99
                         }
                     }
 
@@ -788,22 +785,6 @@
                         addTemplatingError(value)
                     }
 
-<<<<<<< HEAD
-=======
-                        const combinedErrors = Object.values(emailTemplateErrors)
-                            .filter((v) => !!v)
-                            .join(', ')
-
-                        if (combinedErrors) {
-                            inputErrors[key] = combinedErrors
-                        }
-                    }
-
-                    if (inputSchema.type === 'string' && typeof value === 'string') {
-                        addTemplatingError(value)
-                    }
-
->>>>>>> ac3dab99
                     if (inputSchema.type === 'dictionary') {
                         for (const val of Object.values(value ?? {})) {
                             if (typeof val === 'string') {
