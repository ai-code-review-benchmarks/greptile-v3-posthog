import { actions, afterMount, connect, kea, key, path, props, reducers, selectors } from 'kea'
import { loaders } from 'kea-loaders'
import { urlToAction } from 'kea-router'
import api from 'lib/api'
import { FEATURE_FLAGS } from 'lib/constants'
import { featureFlagLogic } from 'lib/logic/featureFlagLogic'
import { toParams } from 'lib/utils'
import { capitalizeFirstLetter } from 'lib/utils'
import { groupDisplayId } from 'scenes/persons/GroupActorDisplay'
import { teamLogic } from 'scenes/teamLogic'
import { urls } from 'scenes/urls'

import { groupsModel } from '~/models/groupsModel'
import { defaultDataTableColumns } from '~/queries/nodes/DataTable/utils'
import { DataTableNode, Node, NodeKind } from '~/queries/schema'
import { isDataTableNode } from '~/queries/utils'
<<<<<<< HEAD
import { Breadcrumb, Group, GroupTypeIndex, PropertyFilterType, PropertyOperator } from '~/types'

import type { groupLogicType } from './groupLogicType'
=======
import { featureFlagLogic } from 'lib/logic/featureFlagLogic'
import { FEATURE_FLAGS } from 'lib/constants'
import { loaders } from 'kea-loaders'
import { urlToAction } from 'kea-router'
import { Scene } from 'scenes/sceneTypes'
>>>>>>> 897a4584

function getGroupEventsQuery(groupTypeIndex: number, groupKey: string): DataTableNode {
    return {
        kind: NodeKind.DataTableNode,
        full: true,
        source: {
            kind: NodeKind.EventsQuery,
            select: defaultDataTableColumns(NodeKind.EventsQuery),
            after: '-24h',
            fixedProperties: [
                {
                    key: `$group_${groupTypeIndex}`,
                    value: groupKey,
                    type: PropertyFilterType.Event,
                    operator: PropertyOperator.Exact,
                },
            ],
        },
    }
}

export type GroupLogicProps = {
    groupTypeIndex: number
    groupKey: string
}

export const groupLogic = kea<groupLogicType>([
    props({} as GroupLogicProps),
    key((props) => `${props.groupTypeIndex}-${props.groupKey}`),
    path((key) => ['scenes', 'groups', 'groupLogic', key]),
    connect({
        values: [
            teamLogic,
            ['currentTeamId'],
            groupsModel,
            ['groupTypes', 'aggregationLabel'],
            featureFlagLogic,
            ['featureFlags'],
        ],
    }),
    actions(() => ({
        setGroupTab: (groupTab: string | null) => ({ groupTab }),
        setGroupEventsQuery: (query: Node) => ({ query }),
    })),
    loaders(({ values, props }) => ({
        groupData: [
            null as Group | null,
            {
                loadGroup: async () => {
                    const params = { group_type_index: props.groupTypeIndex, group_key: props.groupKey }
                    const url = `api/projects/${values.currentTeamId}/groups/find?${toParams(params)}`
                    return await api.get(url)
                },
            },
        ],
    })),
    reducers({
        groupTab: [
            null as string | null,
            {
                setGroupTab: (_, { groupTab }) => groupTab,
            },
        ],
        groupEventsQuery: [
            null as DataTableNode | null,
            {
                setGroupEventsQuery: (_, { query }) => (isDataTableNode(query) ? query : null),
            },
        ],
    }),
    selectors({
        logicProps: [() => [(_, props) => props], (props): GroupLogicProps => props],

        showCustomerSuccessDashboards: [
            (s) => [s.featureFlags],
            (featureFlags) => featureFlags[FEATURE_FLAGS.CS_DASHBOARDS],
        ],
        groupTypeName: [
            (s, p) => [s.aggregationLabel, p.groupTypeIndex],
            (aggregationLabel, index): string => aggregationLabel(index).singular,
        ],
        groupType: [
            (s, p) => [s.groupTypes, p.groupTypeIndex],
            (groupTypes, index): string | null => groupTypes.get(index as GroupTypeIndex)?.group_type ?? null,
        ],
        breadcrumbs: [
            (s, p) => [s.groupTypeName, p.groupTypeIndex, p.groupKey, s.groupData],
            (groupTypeName, groupTypeIndex, groupKey, groupData): Breadcrumb[] => [
                {
                    key: Scene.DataManagement,
                    name: 'People',
                    path: urls.persons(),
                },
                {
                    key: groupTypeIndex,
                    name: capitalizeFirstLetter(groupTypeName),
                    path: urls.groups(String(groupTypeIndex)),
                },
                {
                    key: `${groupTypeIndex}-${groupKey}`,
                    name: groupDisplayId(groupKey, groupData?.group_properties || {}),
                    path: urls.group(String(groupTypeIndex), groupKey),
                },
            ],
        ],
    }),
    urlToAction(({ actions }) => ({
        '/groups/:groupTypeIndex/:groupKey(/:groupTab)': ({ groupTab }) => {
            actions.setGroupTab(groupTab || null)
        },
    })),

    afterMount(({ actions, props }) => {
        actions.loadGroup()
        actions.setGroupEventsQuery(getGroupEventsQuery(props.groupTypeIndex, props.groupKey))
    }),
])<|MERGE_RESOLUTION|>--- conflicted
+++ resolved
@@ -7,6 +7,7 @@
 import { toParams } from 'lib/utils'
 import { capitalizeFirstLetter } from 'lib/utils'
 import { groupDisplayId } from 'scenes/persons/GroupActorDisplay'
+import { Scene } from 'scenes/sceneTypes'
 import { teamLogic } from 'scenes/teamLogic'
 import { urls } from 'scenes/urls'
 
@@ -14,17 +15,9 @@
 import { defaultDataTableColumns } from '~/queries/nodes/DataTable/utils'
 import { DataTableNode, Node, NodeKind } from '~/queries/schema'
 import { isDataTableNode } from '~/queries/utils'
-<<<<<<< HEAD
 import { Breadcrumb, Group, GroupTypeIndex, PropertyFilterType, PropertyOperator } from '~/types'
 
 import type { groupLogicType } from './groupLogicType'
-=======
-import { featureFlagLogic } from 'lib/logic/featureFlagLogic'
-import { FEATURE_FLAGS } from 'lib/constants'
-import { loaders } from 'kea-loaders'
-import { urlToAction } from 'kea-router'
-import { Scene } from 'scenes/sceneTypes'
->>>>>>> 897a4584
 
 function getGroupEventsQuery(groupTypeIndex: number, groupKey: string): DataTableNode {
     return {
