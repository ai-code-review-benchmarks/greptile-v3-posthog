--- conflicted
+++ resolved
@@ -1,4 +1,5 @@
 import { LemonButton, LemonButtonWithDropdown } from '@posthog/lemon-ui'
+import { captureException } from '@sentry/react'
 import { useValues } from 'kea'
 import { IconEllipsis } from 'lib/lemon-ui/icons'
 import { copyToClipboard } from 'lib/utils'
@@ -7,11 +8,7 @@
 import { AvailableFeature, PathsFilterType } from '~/types'
 
 import { pathsDataLogicType } from './pathsDataLogicType'
-<<<<<<< HEAD
 import { pageUrl, PathNodeData } from './pathUtils'
-=======
-import { captureException } from '@sentry/react'
->>>>>>> 45575756
 
 type PathNodeCardButton = {
     name: string
