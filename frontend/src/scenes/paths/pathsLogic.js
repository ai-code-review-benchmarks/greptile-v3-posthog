import { kea } from 'kea'
import { toParams, objectsEqual } from 'lib/utils'
import api from 'lib/api'
import { router } from 'kea-router'
import { ViewType, insightLogic } from 'scenes/insights/insightLogic'
import { insightHistoryLogic } from 'scenes/insights/InsightHistoryPanel/insightHistoryLogic'

export const PAGEVIEW = '$pageview'
export const SCREEN = '$screen'
export const AUTOCAPTURE = '$autocapture'
export const CUSTOM_EVENT = 'custom_event'

export const pathOptionsToLabels = {
    [`${PAGEVIEW}`]: 'Pageview (Web)',
    [`${SCREEN}`]: 'Screen (Mobile)',
    [`${AUTOCAPTURE}`]: 'Autocaptured Events',
    [`${CUSTOM_EVENT}`]: 'Custom Events',
}

export const pathOptionsToProperty = {
    [`${PAGEVIEW}`]: '$current_url',
    [`${SCREEN}`]: '$screen_name',
    [`${AUTOCAPTURE}`]: 'autocaptured_event',
    [`${CUSTOM_EVENT}`]: 'custom_event',
}

function cleanPathParams(filters) {
    return {
        start_point: filters.start_point,
        path_type: filters.path_type || '$pageview',
        date_from: filters.date_from,
        date_to: filters.date_to,
        insight: ViewType.PATHS,
    }
}

const DEFAULT_PATH_LOGIC_KEY = 'default_path_key'

export const pathsLogic = kea({
    key: (props) => {
        return props.dashboardItemId || DEFAULT_PATH_LOGIC_KEY
    },
    connect: {
        actions: [insightLogic, ['setAllFilters'], insightHistoryLogic, ['createInsight']],
    },
    loaders: ({ values, props }) => ({
        results: [
            { paths: [], filter: {} },
            {
                loadResults: async (refresh = false, breakpoint) => {
                    const filter = { ...values.filter, properties: values.properties }
                    if (!refresh && (props.cachedResults || props.preventLoading)) {
                        return { paths: props.cachedResults, filter }
                    }
<<<<<<< HEAD
                    const params = toParams(filter)
                    let paths
                    insightLogic.actions.startQuery()
                    try {
                        paths = await api.get(`api/insight/path${params ? `/?${params}` : ''}`)
                    } catch (e) {
                        insightLogic.actions.endQuery(ViewType.PATHS, e)
                        return { paths: [], filter, error: true }
                    }
=======
                    const params = toParams({ ...filter, ...(refresh ? { refresh: true } : {}) })
                    const paths = await api.get(`api/insight/path${params ? `/?${params}` : ''}`)
>>>>>>> 2fef1031
                    breakpoint()
                    insightLogic.actions.endQuery(ViewType.PATHS)
                    return { paths, filter }
                },
            },
        ],
    }),
    reducers: ({ props }) => ({
        initialPathname: [(state) => router.selectors.location(state).pathname, { noop: (a) => a }],
        filter: [
            props.filters
                ? cleanPathParams(props.filters)
                : (state) => cleanPathParams(router.selectors.searchParams(state)),
            {
                setFilter: (state, filter) => ({ ...state, ...filter }),
            },
        ],
        properties: [
            props.filters
                ? props.filters.properties || []
                : (state) => router.selectors.searchParams(state).properties || [],
            {
                setProperties: (_, { properties }) => properties,
            },
        ],
    }),
    actions: () => ({
        setProperties: (properties) => ({ properties }),
        setFilter: (filter) => filter,
    }),
    listeners: ({ actions, values, props }) => ({
        setProperties: () => {
            actions.loadResults(true)
        },
        setFilter: () => {
            actions.loadResults(true)
        },
        loadResults: () => {
            actions.setAllFilters({ ...cleanPathParams(values.filter), properties: values.properties })
            if (!props.dashboardItemId) {
                actions.createInsight({ ...cleanPathParams(values.filter), properties: values.properties })
            }
        },
    }),
    selectors: {
        paths: [
            (s) => [s.results],
            (results) => {
                const { paths, error } = results

                const nodes = {}
                for (const path of paths) {
                    if (!nodes[path.source]) {
                        nodes[path.source] = { name: path.source, id: path.source_id }
                    }
                    if (!nodes[path.target]) {
                        nodes[path.target] = { name: path.target, id: path.target_id }
                    }
                }

                const response = {
                    nodes: Object.values(nodes),
                    links: paths,
                    error,
                }
                return response
            },
        ],
        loadedFilter: [(s) => [s.results, s.filter], (results, filter) => results?.filter || filter],
        propertiesForUrl: [
            (s) => [s.properties, s.filter],
            (properties, filter) => {
                let result = {
                    insight: ViewType.PATHS,
                }
                if (properties && properties.length > 0) {
                    result['properties'] = properties
                }

                if (filter && Object.keys(filter).length > 0) {
                    result = {
                        ...result,
                        ...filter,
                    }
                }

                return Object.keys(result).length === 0 ? '' : result
            },
        ],
    },
    actionToUrl: ({ values }) => ({
        setProperties: () => {
            return ['/insights', values.propertiesForUrl]
        },
        setFilter: () => {
            return ['/insights', values.propertiesForUrl]
        },
    }),
    urlToAction: ({ actions, values, key }) => ({
        '/insights': (_, searchParams) => {
            if (searchParams.insight === ViewType.PATHS) {
                if (key != DEFAULT_PATH_LOGIC_KEY) {
                    return
                }
                const cleanedPathParams = cleanPathParams(searchParams)

                if (!objectsEqual(cleanedPathParams, values.filter)) {
                    actions.setFilter(cleanedPathParams)
                }

                if (!objectsEqual(searchParams.properties || [], values.properties)) {
                    actions.setProperties(searchParams.properties || [])
                }
            }
        },
    }),
    events: ({ actions }) => ({
        afterMount: () => actions.loadResults(),
    }),
})<|MERGE_RESOLUTION|>--- conflicted
+++ resolved
@@ -52,8 +52,7 @@
                     if (!refresh && (props.cachedResults || props.preventLoading)) {
                         return { paths: props.cachedResults, filter }
                     }
-<<<<<<< HEAD
-                    const params = toParams(filter)
+                    const params = toParams({ ...filter, ...(refresh ? { refresh: true } : {}) })
                     let paths
                     insightLogic.actions.startQuery()
                     try {
@@ -62,10 +61,6 @@
                         insightLogic.actions.endQuery(ViewType.PATHS, e)
                         return { paths: [], filter, error: true }
                     }
-=======
-                    const params = toParams({ ...filter, ...(refresh ? { refresh: true } : {}) })
-                    const paths = await api.get(`api/insight/path${params ? `/?${params}` : ''}`)
->>>>>>> 2fef1031
                     breakpoint()
                     insightLogic.actions.endQuery(ViewType.PATHS)
                     return { paths, filter }
