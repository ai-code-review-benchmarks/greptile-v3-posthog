import React, { useState, useEffect, useRef } from 'react'
import { useActions, useValues } from 'kea'
import Chart from 'chart.js'
import PropTypes from 'prop-types'
import { formatLabel } from '~/lib/utils'
import { getBarColorFromStatus, getChartColors } from 'lib/colors'
import { useWindowSize } from 'lib/hooks/useWindowSize'
import { toast } from 'react-toastify'
import { Annotations, annotationsLogic, AnnotationMarker } from 'lib/components/Annotations'
import { useEscapeKey } from 'lib/hooks/useEscapeKey'
import moment from 'moment'
import './Insights.scss'

//--Chart Style Options--//
// Chart.defaults.global.defaultFontFamily = "'PT Sans', sans-serif"
Chart.defaults.global.legend.display = false
Chart.defaults.global.animation.duration = 0
Chart.defaults.global.elements.line.tension = 0
//--Chart Style Options--//

const noop = () => {}

export function LineGraph({
    datasets,
    visibilityMap = null,
    labels,
    color,
    type,
    isInProgress,
    onClick,
    ['data-attr']: dataAttr,
    dashboardItemId,
    inSharedMode,
    percentage,
    totalValue,
}) {
    const chartRef = useRef()
    const myLineChart = useRef()
    const [left, setLeft] = useState(0)
    const [holdLeft, setHoldLeft] = useState(0)
    const [enabled, setEnabled] = useState(false)
    const [focused, setFocused] = useState(false)
    const [annotationsFocused, setAnnotationsFocused] = useState(false)
    const [labelIndex, setLabelIndex] = useState(null)
    const [holdLabelIndex, setHoldLabelIndex] = useState(null)
    const [selectedDayLabel, setSelectedDayLabel] = useState(null)
    const { createAnnotation, createAnnotationNow, updateDiffType, createGlobalAnnotation } = !inSharedMode
        ? useActions(annotationsLogic({ pageKey: dashboardItemId ? dashboardItemId : null }))
        : { createAnnotation: noop, createAnnotationNow: noop, updateDiffType: noop, createGlobalAnnotation: noop }

    const { annotationsList, annotationsLoading } = !inSharedMode
        ? useValues(annotationsLogic({ pageKey: dashboardItemId ? dashboardItemId : null }))
        : { annotationsList: [], annotationsLoading: false }
    const [leftExtent, setLeftExtent] = useState(0)
    const [interval, setInterval] = useState(0)
    const [topExtent, setTopExtent] = useState(0)
    const [annotationInRange, setInRange] = useState(false)
    const size = useWindowSize()

    const annotationsCondition = type === 'line' && datasets.length > 0 && !datasets[0].compare && !inSharedMode

    useEscapeKey(() => setFocused(false), [focused])

    useEffect(() => {
        buildChart()
    }, [datasets, color, visibilityMap])

    // annotation related effects

    // update boundaries and axis padding when user hovers with mouse or annotations load
    useEffect(() => {
        if (annotationsCondition && myLineChart.current) {
            myLineChart.current.options.scales.xAxes[0].ticks.padding = annotationInRange || focused ? 35 : 0
            myLineChart.current.update()
            calculateBoundaries()
        }
    }, [annotationsLoading, annotationsCondition, annotationsList, annotationInRange])

    useEffect(() => {
        if (annotationsCondition && datasets[0]?.days?.length > 0) {
            const begin = moment(datasets[0].days[0])
            const end = moment(datasets[0].days[datasets[0].days.length - 1]).add(2, 'days')
            const checkBetween = (element) =>
                moment(element.date_marker).isSameOrBefore(end) && moment(element.date_marker).isSameOrAfter(begin)
            setInRange(annotationsList.some(checkBetween))
        }
    }, [datasets, annotationsList, annotationsCondition])

    // recalculate diff if interval type selection changes
    useEffect(() => {
        if (annotationsCondition) {
            updateDiffType(datasets[0].days)
        }
    }, [datasets, type, annotationsCondition])

    // update only boundaries when window size changes or chart type changes
    useEffect(() => {
        if (annotationsCondition) {
            calculateBoundaries()
        }
    }, [myLineChart.current, size, type, annotationsCondition])

    function calculateBoundaries() {
        const leftExtent = myLineChart.current.scales['x-axis-0'].left
        const rightExtent = myLineChart.current.scales['x-axis-0'].right
        const ticks = myLineChart.current.scales['x-axis-0'].ticks.length
        const delta = rightExtent - leftExtent
        const interval = delta / (ticks - 1)
        const topExtent = myLineChart.current.scales['x-axis-0'].top + 8
        setLeftExtent(leftExtent)
        setInterval(interval)
        setTopExtent(topExtent)
    }

    function processDataset(dataset, index) {
        const colorList = getChartColors(color || 'white')
        const borderColor = dataset?.status ? getBarColorFromStatus(dataset.status) : colorList[index]

        return {
            borderColor,
            backgroundColor: (type === 'bar' || type === 'doughnut') && borderColor,
            fill: false,
            borderWidth: 1,
            pointHitRadius: 8,
            ...dataset,
        }
    }

    function buildChart() {
        const myChartRef = chartRef.current.getContext('2d')

        const axisLabelColor = color === 'white' ? '#333' : 'rgba(255,255,255,0.8)'
        const axisLineColor = color === 'white' ? '#ddd' : 'rgba(255,255,255,0.2)'
        const axisColor = color === 'white' ? '#999' : 'rgba(255,255,255,0.6)'

        if (typeof myLineChart.current !== 'undefined') {
            myLineChart.current.destroy()
        }
        // if chart is line graph, make duplicate lines and overlay to show dotted lines
<<<<<<< HEAD
        const isLineGraph = !type || type === 'line'
        datasets = isLineGraph
            ? [
                  ...datasets.map((dataset, index) => {
                      let datasetCopy = Object.assign({}, dataset)
                      let data = [...dataset.data]
                      let _labels = [...dataset.labels]
                      let days = [...dataset.days]
                      data.pop()
                      _labels.pop()
                      days.pop()
                      datasetCopy.data = data
                      datasetCopy.labels = _labels
                      datasetCopy.days = days
                      return processDataset(datasetCopy, index)
                  }),
                  ...datasets.map((dataset, index) => {
                      let datasetCopy = Object.assign({}, dataset)
                      let datasetLength = datasetCopy.data.length
                      datasetCopy.dotted = true
=======
        datasets =
            type === 'line'
                ? [
                      ...datasets.map((dataset, index) => {
                          let datasetCopy = Object.assign({}, dataset)
                          let data = [...dataset.data]
                          let _labels = [...dataset.labels]
                          let days = [...dataset.days]
                          data.pop()
                          _labels.pop()
                          days.pop()
                          datasetCopy.data = data
                          datasetCopy.labels = _labels
                          datasetCopy.days = days
                          return processDataset(datasetCopy, index)
                      }),
                      ...datasets.map((dataset, index) => {
                          let datasetCopy = Object.assign({}, dataset)
                          let datasetLength = datasetCopy.data.length
                          datasetCopy.dotted = true
>>>>>>> 264d4b03

                      // if last date is still active show dotted line
                      if (isInProgress) {
                          datasetCopy.borderDash = [10, 10]
                      }

                      datasetCopy.data =
                          datasetCopy.data.length > 2
                              ? datasetCopy.data.map((datum, idx) =>
                                    idx === datasetLength - 1 || idx === datasetLength - 2 ? datum : null
                                )
                              : datasetCopy.data
                      return processDataset(datasetCopy, index)
                  }),
              ]
            : datasets.map((dataset, index) => processDataset(dataset, index))

        if (isLineGraph) {
            datasets = datasets.filter((data) => visibilityMap[data.id])
        }

        let options = {
            responsive: true,
            maintainAspectRatio: false,
            scaleShowHorizontalLines: false,
            tooltips: {
                enabled: true,
                intersect: false,
                mode: 'nearest',
                // If bar, we want to only show the tooltip for what we're hovering over
                // to avoid confusion
                axis: { bar: 'x', horizontalBar: 'y' }[type],
                bodySpacing: 5,
                position: 'nearest',
                yPadding: 10,
                xPadding: 10,
                caretPadding: 0,
                displayColors: false,
                backgroundColor: '#1dc9b7',
                titleFontColor: '#ffffff',
                labelFontSize: 23,
                cornerRadius: 4,
                fontSize: 12,
                footerSpacing: 0,
                titleSpacing: 0,
                footerFontStyle: 'italic',
                callbacks: {
                    label: function (tooltipItem, data) {
                        let entityData = data.datasets[tooltipItem.datasetIndex]
                        if (entityData.dotted && !(tooltipItem.index === entityData.data.length - 1)) {
                            return null
                        }
                        const label = entityData.chartLabel || entityData.label || tooltipItem.label || ''
                        const action =
                            entityData.action || (entityData.actions && entityData.actions[tooltipItem.index])
                        const formattedLabel = action ? formatLabel(label, action) : label

                        let value = tooltipItem.yLabel.toLocaleString()
                        if (type === 'horizontalBar') {
                            const perc = Math.round((tooltipItem.xLabel / totalValue) * 100, 2)
                            value = `${tooltipItem.xLabel.toLocaleString()} (${perc}%)`
                        }
                        return (formattedLabel ? formattedLabel + ' — ' : '') + value + (percentage ? '%' : '')
                    },
                    footer: () => (dashboardItemId || !onClick ? '' : 'Click to see users related to the datapoint'),
                },
                itemSort: (a, b) => b.yLabel - a.yLabel,
            },
            hover: {
                mode: 'nearest',
                onHover(evt) {
                    if (onClick) {
                        const point = this.getElementAtEvent(evt)
                        if (point.length) {
                            evt.target.style.cursor = 'pointer'
                        } else {
                            evt.target.style.cursor = 'default'
                        }
                    }
                },
            },
            onClick: (_, [point]) => {
                if (point && onClick) {
                    const dataset = datasets[point._datasetIndex]
                    onClick({
                        point,
                        dataset,
                        index: point._index,
                        label:
                            typeof point._index !== 'undefined' && dataset.labels
                                ? dataset.labels[point._index]
                                : undefined,
                        day:
                            typeof point._index !== 'undefined' && dataset.days
                                ? dataset['compare']
                                    ? dataset.dates[point._index]
                                    : dataset.days[point._index]
                                : undefined,
                        value:
                            typeof point._index !== 'undefined' && dataset.data
                                ? dataset.data[point._index]
                                : undefined,
                    })
                }
            },
        }
        if (type === 'bar') {
            options.scales = {
                xAxes: [{ stacked: true, ticks: { fontColor: axisLabelColor } }],
                yAxes: [{ stacked: true, ticks: { fontColor: axisLabelColor } }],
            }
        } else if (type === 'line') {
            options.scales = {
                xAxes: [
                    {
                        display: true,
                        gridLines: { lineWidth: 0, color: axisLineColor, zeroLineColor: axisColor },
                        ticks: {
                            autoSkip: true,
                            beginAtZero: true,
                            min: 0,
                            fontColor: axisLabelColor,
                            precision: 0,
                            padding: annotationsLoading || !annotationInRange ? 0 : 35,
                        },
                    },
                ],
                yAxes: [
                    {
                        display: true,
                        gridLines: { color: axisLineColor, zeroLineColor: axisColor },
                        ticks: percentage
                            ? {
                                  min: 0,
                                  max: 100, // Your absolute max value
                                  callback: function (value) {
                                      return value.toFixed(0) + '%' // convert it to percentage
                                  },
                              }
                            : {
                                  autoSkip: true,
                                  beginAtZero: true,
                                  min: 0,
                                  fontColor: axisLabelColor,
                                  precision: 0,
                              },
                    },
                ],
            }
        } else if (type === 'horizontalBar') {
            options.scales = {
                xAxes: [
                    {
                        display: true,
                        ticks: {
                            autoSkip: true,
                            beginAtZero: true,
                            min: 0,
                            fontColor: axisLabelColor,
                            precision: 0,
                        },
                    },
                ],
            }
        } else if (type === 'doughnut') {
            options = {
                responsive: true,
                maintainAspectRatio: false,
                hover: { mode: 'index' },
            }
        }

        myLineChart.current = new Chart(myChartRef, {
            type,
            data: { labels, datasets },
            options,
        })
    }

    return (
        <div
            className="graph-container"
            data-attr={dataAttr}
            onMouseMove={(e) => {
                setEnabled(true)
                if (annotationsCondition && myLineChart.current) {
                    var rect = e.currentTarget.getBoundingClientRect(),
                        offsetX = e.clientX - rect.left,
                        offsetY = e.clientY - rect.top
                    if (offsetY < topExtent - 30 && !focused && !annotationsFocused) {
                        setEnabled(false)
                        setLeft(-1)
                        return
                    }

                    const _leftExtent = myLineChart.current.scales['x-axis-0'].left
                    const _rightExtent = myLineChart.current.scales['x-axis-0'].right
                    const ticks = myLineChart.current.scales['x-axis-0'].ticks.length
                    const delta = _rightExtent - _leftExtent
                    const _interval = delta / (ticks - 1)
                    if (offsetX < _leftExtent - _interval / 2) {
                        return
                    }
                    const index = mapRange(offsetX, _leftExtent - _interval / 2, _rightExtent + _interval / 2, 0, ticks)
                    if (index >= 0 && index < ticks && offsetY >= topExtent - 30) {
                        setLeft(index * _interval + _leftExtent)
                        setLabelIndex(index)
                    }
                }
            }}
            onMouseLeave={() => setEnabled(false)}
        >
            <canvas ref={chartRef} />
            {annotationsCondition && (
                <Annotations
                    labeledDays={datasets[0].labels}
                    dates={datasets[0].days}
                    leftExtent={leftExtent}
                    interval={interval}
                    topExtent={topExtent}
                    dashboardItemId={dashboardItemId}
                    currentDateMarker={
                        focused || annotationsFocused ? selectedDayLabel : enabled ? datasets[0].days[labelIndex] : null
                    }
                    onClick={() => {
                        setFocused(false)
                        setAnnotationsFocused(true)
                    }}
                    onClose={() => {
                        setAnnotationsFocused(false)
                    }}
                    graphColor={color}
                    color={color === 'white' ? null : 'white'}
                    accessoryColor={color === 'white' ? null : 'black'}
                />
            )}
            {annotationsCondition && !annotationsFocused && (enabled || focused) && left >= 0 && (
                <AnnotationMarker
                    dashboardItemId={dashboardItemId}
                    currentDateMarker={focused ? selectedDayLabel : datasets[0].days[labelIndex]}
                    onClick={() => {
                        setFocused(true)
                        setHoldLeft(left)
                        setHoldLabelIndex(labelIndex)
                        setSelectedDayLabel(datasets[0].days[labelIndex])
                    }}
                    onCreateAnnotation={(textInput, applyAll) => {
                        if (applyAll) {
                            createGlobalAnnotation(textInput, datasets[0].days[holdLabelIndex], dashboardItemId)
                        } else if (dashboardItemId) {
                            createAnnotationNow(textInput, datasets[0].days[holdLabelIndex])
                        } else {
                            createAnnotation(textInput, datasets[0].days[holdLabelIndex])
                            toast('This annotation will be saved if the graph is made into a dashboard item!')
                        }
                    }}
                    onCancelAnnotation={() => [setFocused(false)]}
                    onClose={() => setFocused(false)}
                    dynamic={true}
                    left={(focused ? holdLeft : left) - 12.5}
                    top={topExtent}
                    label={'Add Note'}
                    color={color === 'white' ? null : 'white'}
                    graphColor={color}
                    accessoryColor={color === 'white' ? null : 'black'}
                />
            )}
        </div>
    )
}

const mapRange = (value, x1, y1, x2, y2) => Math.floor(((value - x1) * (y2 - x2)) / (y1 - x1) + x2)

LineGraph.propTypes = {
    datasets: PropTypes.arrayOf(PropTypes.shape({ label: PropTypes.string, count: PropTypes.number })).isRequired,
    labels: PropTypes.array.isRequired,
    options: PropTypes.object,
    type: PropTypes.string,
    onClick: PropTypes.func,
    totalValue: PropTypes.number,
    isInProgress: PropTypes.bool,
    inSharedMode: PropTypes.bool,
    percentage: PropTypes.bool,
}<|MERGE_RESOLUTION|>--- conflicted
+++ resolved
@@ -137,8 +137,7 @@
             myLineChart.current.destroy()
         }
         // if chart is line graph, make duplicate lines and overlay to show dotted lines
-<<<<<<< HEAD
-        const isLineGraph = !type || type === 'line'
+        const isLineGraph = type === 'line'
         datasets = isLineGraph
             ? [
                   ...datasets.map((dataset, index) => {
@@ -158,28 +157,6 @@
                       let datasetCopy = Object.assign({}, dataset)
                       let datasetLength = datasetCopy.data.length
                       datasetCopy.dotted = true
-=======
-        datasets =
-            type === 'line'
-                ? [
-                      ...datasets.map((dataset, index) => {
-                          let datasetCopy = Object.assign({}, dataset)
-                          let data = [...dataset.data]
-                          let _labels = [...dataset.labels]
-                          let days = [...dataset.days]
-                          data.pop()
-                          _labels.pop()
-                          days.pop()
-                          datasetCopy.data = data
-                          datasetCopy.labels = _labels
-                          datasetCopy.days = days
-                          return processDataset(datasetCopy, index)
-                      }),
-                      ...datasets.map((dataset, index) => {
-                          let datasetCopy = Object.assign({}, dataset)
-                          let datasetLength = datasetCopy.data.length
-                          datasetCopy.dotted = true
->>>>>>> 264d4b03
 
                       // if last date is still active show dotted line
                       if (isInProgress) {
