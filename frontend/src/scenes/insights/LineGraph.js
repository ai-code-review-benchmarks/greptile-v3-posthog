--- conflicted
+++ resolved
@@ -297,42 +297,6 @@
                                       return value.toFixed(0) + '%' // convert it to percentage
                                   },
                               }
-<<<<<<< HEAD
-                          },
-                      }
-                    : {
-                          responsive: true,
-                          maintainAspectRatio: false,
-                          hover: { mode: 'index' },
-                          tooltips: {
-                              enabled: true,
-                              yPadding: 10,
-                              xPadding: 10,
-                              caretPadding: 0,
-                              displayColors: true,
-                              mode: 'index',
-                              backgroundColor: '#1dc9b7',
-                              titleFontColor: '#ffffff',
-                              labelFontSize: 23,
-                              fontSize: 12,
-                              callbacks: {
-                                  label: function (tooltipItem, data) {
-                                      let entityData = data.datasets[tooltipItem.datasetIndex]
-                                      const label = entityData.chartLabel || entityData.labels[tooltipItem.index] || ''
-                                      const formattedLabel = entityData.action[tooltipItem.index]
-                                          ? formatLabel(label, entityData.action[tooltipItem.index])
-                                          : label
-                                      const currentValue = entityData.data[tooltipItem.index]
-                                      return (
-                                          (formattedLabel ? formattedLabel + ' — ' : '') +
-                                          currentValue.toLocaleString() +
-                                          (percentage ? '%' : '')
-                                      )
-                                  },
-                              },
-                          },
-                      },
-=======
                             : {
                                   autoSkip: true,
                                   beginAtZero: true,
@@ -368,6 +332,33 @@
                 responsive: true,
                 maintainAspectRatio: false,
                 hover: { mode: 'index' },
+                tooltips: {
+                    enabled: true,
+                    yPadding: 10,
+                    xPadding: 10,
+                    caretPadding: 0,
+                    displayColors: true,
+                    mode: 'index',
+                    backgroundColor: '#1dc9b7',
+                    titleFontColor: '#ffffff',
+                    labelFontSize: 23,
+                    fontSize: 12,
+                    callbacks: {
+                        label: function (tooltipItem, data) {
+                            let entityData = data.datasets[tooltipItem.datasetIndex]
+                            const label = entityData.chartLabel || entityData.labels[tooltipItem.index] || ''
+                            const formattedLabel = entityData.action[tooltipItem.index]
+                                ? formatLabel(label, entityData.action[tooltipItem.index])
+                                : label
+                            const currentValue = entityData.data[tooltipItem.index]
+                            return (
+                                (formattedLabel ? formattedLabel + ' — ' : '') +
+                                currentValue.toLocaleString() +
+                                (percentage ? '%' : '')
+                            )
+                        },
+                    },
+                },
             }
         }
 
@@ -375,7 +366,6 @@
             type,
             data: { labels, datasets },
             options,
->>>>>>> 8e908e6f
         })
     }
 
