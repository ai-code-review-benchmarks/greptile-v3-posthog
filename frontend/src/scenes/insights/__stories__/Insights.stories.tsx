import { Meta } from '@storybook/react'

import { keaStory } from 'lib/storybook/kea-story'

import { Insight } from '../Insight'

import retentionJson from './retention.json'
import lifecycleJson from './lifecycle.json'
import pathsJson from './paths.json'
import sessionsJson from './sessions.json'
import stickinessJson from './stickiness.json'

export default {
    title: 'PostHog/Scenes/Insights',
} as Meta

<<<<<<< HEAD
export const Trends = keaStory(Insight, trendsJson)
export const Retention = keaStory(Insight, retentionJson)
export const UserPaths = keaStory(Insight, pathsJson)
export const Sessions = keaStory(Insight, sessionsJson)
export const Stickiness = keaStory(Insight, stickinessJson)
export const Lifecycle = keaStory(Insight, lifecycleJson)
=======
export const Retention = keaStory(Insights, retentionJson)
export const UserPaths = keaStory(Insights, pathsJson)
export const Sessions = keaStory(Insights, sessionsJson)
export const Stickiness = keaStory(Insights, stickinessJson)
export const Lifecycle = keaStory(Insights, lifecycleJson)
>>>>>>> c546c39b
<|MERGE_RESOLUTION|>--- conflicted
+++ resolved
@@ -14,17 +14,8 @@
     title: 'PostHog/Scenes/Insights',
 } as Meta
 
-<<<<<<< HEAD
-export const Trends = keaStory(Insight, trendsJson)
 export const Retention = keaStory(Insight, retentionJson)
 export const UserPaths = keaStory(Insight, pathsJson)
 export const Sessions = keaStory(Insight, sessionsJson)
 export const Stickiness = keaStory(Insight, stickinessJson)
-export const Lifecycle = keaStory(Insight, lifecycleJson)
-=======
-export const Retention = keaStory(Insights, retentionJson)
-export const UserPaths = keaStory(Insights, pathsJson)
-export const Sessions = keaStory(Insights, sessionsJson)
-export const Stickiness = keaStory(Insights, stickinessJson)
-export const Lifecycle = keaStory(Insights, lifecycleJson)
->>>>>>> c546c39b
+export const Lifecycle = keaStory(Insight, lifecycleJson)