--- conflicted
+++ resolved
@@ -60,10 +60,9 @@
         tagLoading,
         insightSaving,
         exporterResourceParams,
-<<<<<<< HEAD
+        isUsingDataExploration,
         showErrorMessage,
     } = useValues(logic)
-    useMountedLogic(insightCommandLogic(insightProps))
     const {
         saveInsight,
         setInsightMetadata,
@@ -72,13 +71,8 @@
         abortAnyRunningQuery,
         loadResults,
     } = useActions(logic)
-=======
-        isUsingDataExploration,
-    } = useValues(logic)
-    const { saveInsight, setInsightMetadata, saveAs, reportInsightViewedForRecentInsights } = useActions(logic)
 
     // savedInsightsLogic
->>>>>>> 7402e06b
     const { duplicateInsight, loadInsights } = useActions(savedInsightsLogic)
 
     // insightDataLogic
@@ -100,7 +94,6 @@
         reportInsightViewedForRecentInsights()
     }, [insightId])
 
-<<<<<<< HEAD
     useEffect(() => {
         // if users navigate away from insights then we may cancel an API call
         // and when they come back they may see an error state, so clear it
@@ -113,9 +106,7 @@
         }
     }, [])
 
-=======
     // feature flag insight-editor-panels
->>>>>>> 7402e06b
     const usingEditorPanels = featureFlags[FEATURE_FLAGS.INSIGHT_EDITOR_PANELS]
 
     // Show the skeleton if loading an insight for which we only know the id
