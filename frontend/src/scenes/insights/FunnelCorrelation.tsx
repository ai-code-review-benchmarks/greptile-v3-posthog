--- conflicted
+++ resolved
@@ -1,18 +1,8 @@
-<<<<<<< HEAD
 import { Button, Card, Row, Col } from 'antd'
+import { CommentOutlined } from '@ant-design/icons'
+import TextArea from 'antd/lib/input/TextArea'
 import { useActions, useValues } from 'kea'
 import React, { useState } from 'react'
-import { funnelLogic } from 'scenes/funnels/funnelLogic'
-import { insightLogic } from './insightLogic'
-import { CommentOutlined, WarningOutlined } from '@ant-design/icons'
-
-import { FunnelCorrelationTable } from './InsightTabs/FunnelTab/FunnelCorrelationTable'
-import { FunnelPropertyCorrelationTable } from './InsightTabs/FunnelTab/FunnelPropertyCorrelationTable'
-import TextArea from 'antd/lib/input/TextArea'
-=======
-import { Card } from 'antd'
-import { useActions, useValues } from 'kea'
-import React from 'react'
 import { funnelLogic } from 'scenes/funnels/funnelLogic'
 import { insightLogic } from './insightLogic'
 import './FunnelCorrelation.scss'
@@ -20,31 +10,15 @@
 import { FunnelPropertyCorrelationTable } from './InsightTabs/FunnelTab/FunnelPropertyCorrelationTable'
 import { IconFeedbackWarning } from 'lib/components/icons'
 import { CloseOutlined } from '@ant-design/icons'
->>>>>>> 23cf2e92
 
 export const FunnelCorrelation = (): JSX.Element | null => {
     const { insightProps } = useValues(insightLogic)
     const { isSkewed, stepsWithCount } = useValues(funnelLogic(insightProps))
-<<<<<<< HEAD
-    const { sendCorrelationAnalysisFeedback } = useActions(funnelLogic(insightProps))
+    const { sendCorrelationAnalysisFeedback, hideSkewWarning } = useActions(funnelLogic(insightProps))
 
     const [modalVisible, setModalVisible] = useState(false)
     const [rating, setRating] = useState(0)
     const [detailedFeedback, setDetailedFeedback] = useState('')
-
-    return stepsWithCount.length > 1 ? (
-        <>
-            {isSkewed ? (
-                <Card style={{ marginTop: '1em' }}>
-                    <div style={{ alignItems: 'center' }}>
-                        <WarningOutlined className="text-warning" style={{ paddingRight: 8 }} />
-                        <b>Funnel skewed!</b>
-                        <br />
-                        Your funnel has a large skew to either successes or failures. With such funnels it's hard to get
-                        meaningful odds for events and property correlations. Try adjusting your funnel to have a more
-                        balanced success/failure ratio.
-=======
-    const { hideSkewWarning } = useActions(funnelLogic(insightProps))
 
     if (stepsWithCount.length <= 1) {
         return null
@@ -68,7 +42,6 @@
                             </li>
                             <li>Choose an event that happens more frequently for subsequent funnels steps.</li>
                         </ol>
->>>>>>> 23cf2e92
                     </div>
                 </Card>
             )}
@@ -92,7 +65,7 @@
                                 😍
                             </Button>
                             <Button
-                                className={rating === 2 ? 'emoji-button-selected' : ''}
+                                style={rating === 2 ? { background: '#5375FF' } : {}}
                                 onClick={() => {
                                     setRating(2)
                                     setModalVisible(true)
@@ -101,7 +74,7 @@
                                 😀
                             </Button>
                             <Button
-                                className={rating === 3 ? 'emoji-button-selected' : ''}
+                                style={rating === 3 ? { background: '#5375FF' } : {}}
                                 onClick={() => {
                                     setRating(3)
                                     setModalVisible(true)
@@ -110,7 +83,7 @@
                                 😴
                             </Button>
                             <Button
-                                className={rating === 4 ? 'emoji-button-selected' : ''}
+                                style={rating === 4 ? { background: '#5375FF' } : {}}
                                 onClick={() => {
                                     setRating(4)
                                     setModalVisible(true)
@@ -119,7 +92,7 @@
                                 👎
                             </Button>
                             <Button
-                                className={rating === 5 ? 'emoji-button-selected' : ''}
+                                style={rating === 5 ? { background: '#5375FF' } : {}}
                                 onClick={() => {
                                     setRating(5)
                                     setModalVisible(true)
