--- conflicted
+++ resolved
@@ -1,12 +1,12 @@
 import { smoothingOptions } from 'lib/components/SmoothingFilter/smoothings'
 import {
     BIN_COUNT_AUTO,
+    NON_TIME_SERIES_DISPLAY_TYPES,
     NON_VALUES_ON_SERIES_DISPLAY_TYPES,
     PERCENT_STACK_VIEW_DISPLAY_TYPE,
     RETENTION_FIRST_TIME,
     ShownAsValue,
 } from 'lib/constants'
-import { autocorrectInterval } from 'lib/utils'
 import { getDefaultEventName } from 'lib/utils/getAppContext'
 import { deepCleanFunnelExclusionEvents, getClampedStepRangeFilter, isStepsUndefined } from 'scenes/funnels/funnelUtils'
 import { isURLNormalizeable } from 'scenes/insights/filters/BreakdownFilter/taxonomicBreakdownFilterUtils'
@@ -38,22 +38,7 @@
     StickinessFilterType,
     TrendsFilterType,
 } from '~/types'
-<<<<<<< HEAD
-
-=======
-import { deepCleanFunnelExclusionEvents, getClampedStepRangeFilter, isStepsUndefined } from 'scenes/funnels/funnelUtils'
-import { getDefaultEventName } from 'lib/utils/getAppContext'
-import {
-    BIN_COUNT_AUTO,
-    NON_TIME_SERIES_DISPLAY_TYPES,
-    NON_VALUES_ON_SERIES_DISPLAY_TYPES,
-    PERCENT_STACK_VIEW_DISPLAY_TYPE,
-    RETENTION_FIRST_TIME,
-    ShownAsValue,
-} from 'lib/constants'
-import { DEFAULT_STEP_LIMIT } from 'scenes/paths/pathsDataLogic'
-import { smoothingOptions } from 'lib/components/SmoothingFilter/smoothings'
->>>>>>> 897a4584
+
 import { LocalFilter, toLocalFilters } from '../filters/ActionFilter/entityFilterLogic'
 
 export function getDefaultEvent(): Entity {
