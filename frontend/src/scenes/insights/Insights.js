--- conflicted
+++ resolved
@@ -171,22 +171,9 @@
                     <>
                         <Col xs={24} xl={7}>
                             <Card className="" style={{ overflow: 'visible' }}>
-<<<<<<< HEAD
-                                <InsightHistoryPanel onChange={() => setOpenHistory(false)} />
-                            </Card>
-                        </Col>
-                    ) : (
-                        <>
-                            <Col xs={24} xl={7}>
-                                <Card style={{ overflow: 'visible' }}>
-                                    <div>
-                                        {/* 
-                                These are insight specific filters. 
-=======
                                 <div>
                                     {/*
                                 These are insight specific filters.
->>>>>>> 26fdfabc
                                 They each have insight specific logics
                                 */}
                                     {featureFlags['remove-shownas']
@@ -222,39 +209,6 @@
                         These are filters that are reused between insight features.
                         They each have generic logic that updates the url
                         */}
-<<<<<<< HEAD
-                                <Card
-                                    className="ph-no-capture"
-                                    title={
-                                        <div className="float-right">
-                                            {showIntervalFilter(activeView, allFilters) && (
-                                                <IntervalFilter filters={allFilters} view={activeView} />
-                                            )}
-                                            {showChartFilter(activeView, featureFlags) && (
-                                                <ChartFilter
-                                                    onChange={(display) => {
-                                                        if (
-                                                            display === ACTIONS_TABLE ||
-                                                            display === ACTIONS_PIE_CHART
-                                                        ) {
-                                                            clearAnnotationsToCreate()
-                                                        }
-                                                    }}
-                                                    filters={allFilters}
-                                                    disabled={allFilters.shown_as === LIFECYCLE}
-                                                />
-                                            )}
-
-                                            {showDateFilter[activeView] && <DateFilter disabled={dateFilterDisabled} />}
-
-                                            {showComparePrevious[activeView] && <CompareFilter />}
-                                            <SaveToDashboard
-                                                item={{
-                                                    entity: {
-                                                        filters: allFilters,
-                                                        annotations: annotationsToCreate,
-                                                    },
-=======
                             <Card
                                 title={
                                     <div className="float-right">
@@ -267,7 +221,6 @@
                                                     if (display === ACTIONS_TABLE || display === ACTIONS_PIE_CHART) {
                                                         clearAnnotationsToCreate()
                                                     }
->>>>>>> 26fdfabc
                                                 }}
                                                 filters={allFilters}
                                                 disabled={allFilters.shown_as === LIFECYCLE}
