--- conflicted
+++ resolved
@@ -26,12 +26,9 @@
     RETENTION_TABLE,
     PATHS_VIZ,
     FUNNEL_VIZ,
-<<<<<<< HEAD
     ACTIONS_BAR_CHART,
     BAR_CHART_LABEL,
-=======
     RETENTION_GRAPH,
->>>>>>> 5275a88e
 } from 'lib/constants'
 import { hot } from 'react-hot-loader/root'
 import { annotationsLogic } from '~/lib/components/Annotations'
