--- conflicted
+++ resolved
@@ -1,12 +1,4 @@
-<<<<<<< HEAD
-import { useActions, useMountedLogic, useValues } from 'kea'
-import { funnelLogic } from 'scenes/funnels/funnelLogic'
-import { ActionFilter } from '../filters/ActionFilter/ActionFilter'
-import { EditorFilterProps } from '~/types'
-=======
 import { useValues, useActions, useMountedLogic } from 'kea'
-
->>>>>>> e468802b
 import { groupsModel } from '~/models/groupsModel'
 import { funnelLogic } from 'scenes/funnels/funnelLogic'
 import { funnelDataLogic } from 'scenes/funnels/funnelDataLogic'
