--- conflicted
+++ resolved
@@ -1,28 +1,6 @@
 import { EditorFilterProps } from '~/types'
 import { LemonButton, Link } from '@posthog/lemon-ui'
 import { useActions, useValues } from 'kea'
-<<<<<<< HEAD
-import { featureFlagLogic } from 'lib/logic/featureFlagLogic'
-import { FEATURE_FLAGS } from 'lib/constants'
-import { funnelLogic } from 'scenes/funnels/funnelLogic'
-import { Slider } from 'antd'
-import { IconInfo } from 'lib/lemon-ui/icons'
-import { retentionLogic } from 'scenes/retention/retentionLogic'
-
-const INSIGHT_TYPES_WITH_SAMPLING_SUPPORT = new Set([
-    InsightType.LIFECYCLE,
-    InsightType.FUNNELS,
-    InsightType.TRENDS,
-    InsightType.RETENTION,
-    InsightType.STICKINESS,
-])
-
-export function SamplingFilter({ filters: editorFilters, insightProps }: EditorFilterProps): JSX.Element {
-    const initializedInsightLogic = insightLogic(insightProps)
-    const initializedFunnelLogic = funnelLogic(insightProps)
-    const initializedRetentionLogic = retentionLogic(insightProps)
-=======
->>>>>>> 76c07564
 
 import { IconInfo } from 'lib/lemon-ui/icons'
 import { AVAILABLE_SAMPLING_PERCENTAGES, samplingFilterLogic } from './samplingFilterLogic'
