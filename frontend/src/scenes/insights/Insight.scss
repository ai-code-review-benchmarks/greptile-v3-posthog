@import '../../styles/mixins';

<<<<<<< HEAD
.insights-page {
    .insight-wrapper {
        &.insight-wrapper--singlecolumn {
            position: relative;

            @include screen($xl) {
                display: flex;
                overflow: hidden;

                .insights-container {
                    flex: 1;
                    overflow-x: auto;
                }
            }
        }
    }

    .insights-graph-container {
        margin-bottom: 1rem;

        .ant-card-head {
            min-height: unset;
            padding-right: 1rem;
            padding-left: 1rem;
            background-color: var(--bg-light);
            border-bottom: 1px solid var(--border);

            .ant-card-head-title {
                padding: 0;
            }
        }

        .ant-card-body {
            padding: 0;
        }

        .insights-graph-container-row {
            .insights-graph-container-row-left {
                width: 100%;
            }

            .insights-graph-container-row-right {
                display: flex;
                align-items: center;
                width: fit-content;
                min-width: 300px;
                max-width: 45%;
                height: min(calc(90vh - 16rem), 36rem); // same as .trends-insights-container
                padding: 0 1rem 1rem 0;
            }
        }

        .LineGraph {
            // hacky because container not respecting position: relative;
            width: calc(100% - 3rem);
            height: calc(100% - 3rem);
        }
    }

    .insight-title-container {
        display: flex;
        align-items: center;

        .insight-title-text {
            overflow: hidden;
            text-overflow: ellipsis;
            white-space: nowrap;
        }
    }

=======
.Insight {
>>>>>>> 266c3ff5
    .retention-date-picker {
        background-color: transparent;
        border: 0;

        input::placeholder {
            color: var(--default);
        }
    }
<<<<<<< HEAD

    .insights-graph-header {
        min-height: 48px;
        padding-right: 1rem;
        padding-left: 1rem;
        margin-top: 0 !important;
        margin-bottom: 0 !important;
    }
}

.insight-metadata-tags {
    margin-top: 0.5rem;

    .ant-tag {
        margin-top: 0;
    }
=======
>>>>>>> 266c3ff5
}<|MERGE_RESOLUTION|>--- conflicted
+++ resolved
@@ -1,79 +1,6 @@
 @import '../../styles/mixins';
 
-<<<<<<< HEAD
-.insights-page {
-    .insight-wrapper {
-        &.insight-wrapper--singlecolumn {
-            position: relative;
-
-            @include screen($xl) {
-                display: flex;
-                overflow: hidden;
-
-                .insights-container {
-                    flex: 1;
-                    overflow-x: auto;
-                }
-            }
-        }
-    }
-
-    .insights-graph-container {
-        margin-bottom: 1rem;
-
-        .ant-card-head {
-            min-height: unset;
-            padding-right: 1rem;
-            padding-left: 1rem;
-            background-color: var(--bg-light);
-            border-bottom: 1px solid var(--border);
-
-            .ant-card-head-title {
-                padding: 0;
-            }
-        }
-
-        .ant-card-body {
-            padding: 0;
-        }
-
-        .insights-graph-container-row {
-            .insights-graph-container-row-left {
-                width: 100%;
-            }
-
-            .insights-graph-container-row-right {
-                display: flex;
-                align-items: center;
-                width: fit-content;
-                min-width: 300px;
-                max-width: 45%;
-                height: min(calc(90vh - 16rem), 36rem); // same as .trends-insights-container
-                padding: 0 1rem 1rem 0;
-            }
-        }
-
-        .LineGraph {
-            // hacky because container not respecting position: relative;
-            width: calc(100% - 3rem);
-            height: calc(100% - 3rem);
-        }
-    }
-
-    .insight-title-container {
-        display: flex;
-        align-items: center;
-
-        .insight-title-text {
-            overflow: hidden;
-            text-overflow: ellipsis;
-            white-space: nowrap;
-        }
-    }
-
-=======
 .Insight {
->>>>>>> 266c3ff5
     .retention-date-picker {
         background-color: transparent;
         border: 0;
@@ -82,23 +9,4 @@
             color: var(--default);
         }
     }
-<<<<<<< HEAD
-
-    .insights-graph-header {
-        min-height: 48px;
-        padding-right: 1rem;
-        padding-left: 1rem;
-        margin-top: 0 !important;
-        margin-bottom: 0 !important;
-    }
-}
-
-.insight-metadata-tags {
-    margin-top: 0.5rem;
-
-    .ant-tag {
-        margin-top: 0;
-    }
-=======
->>>>>>> 266c3ff5
 }