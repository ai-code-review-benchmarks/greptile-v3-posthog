import './FunnelCorrelationTable.scss'

import { IconArchive, IconTrending } from '@posthog/icons'
import { LemonButton, LemonCheckbox, LemonTable } from '@posthog/lemon-ui'
import { useActions, useValues } from 'kea'
import { PropertyKeyInfo } from 'lib/components/PropertyKeyInfo'
import { PropertySelect } from 'lib/components/PropertySelect/PropertySelect'
import { TaxonomicFilterGroupType } from 'lib/components/TaxonomicFilter/types'
import { VisibilitySensor } from 'lib/components/VisibilitySensor/VisibilitySensor'
import { IconSelectProperties, IconTrendingDown } from 'lib/lemon-ui/icons'
import { Link } from 'lib/lemon-ui/Link'
import { Popover } from 'lib/lemon-ui/Popover'
import { capitalizeFirstLetter } from 'lib/utils'
import { useEffect } from 'react'
import { useState } from 'react'
import { funnelCorrelationUsageLogic } from 'scenes/funnels/funnelCorrelationUsageLogic'
import { funnelDataLogic } from 'scenes/funnels/funnelDataLogic'
import { funnelPersonsModalLogic } from 'scenes/funnels/funnelPersonsModalLogic'
import { funnelPropertyCorrelationLogic } from 'scenes/funnels/funnelPropertyCorrelationLogic'
import { parseDisplayNameForCorrelation } from 'scenes/funnels/funnelUtils'
import { ValueInspectorButton } from 'scenes/funnels/ValueInspectorButton'
import { insightLogic } from 'scenes/insights/insightLogic'

import { FunnelCorrelation, FunnelCorrelationResultsType, FunnelCorrelationType } from '~/types'

import { PropertyCorrelationActionsCell } from './CorrelationActionsCell'

export function FunnelPropertyCorrelationTable(): JSX.Element | null {
    const { insightProps } = useValues(insightLogic)
    const { steps, querySource, aggregationTargetLabel } = useValues(funnelDataLogic(insightProps))
    const {
        propertyCorrelationValues,
        propertyCorrelationTypes,
        propertyCorrelationsLoading,
        propertyNames,
        loadedPropertyCorrelationsTableOnce,
    } = useValues(funnelPropertyCorrelationLogic(insightProps))
    const { setPropertyCorrelationTypes, setPropertyNames, setAllProperties, loadPropertyCorrelations } = useActions(
        funnelPropertyCorrelationLogic(insightProps)
    )
    // Load correlations only if this component is mounted, and then reload if the query change
    useEffect(() => {
        // We only automatically refresh results when the query changes after the user has manually asked for the first results to be loaded
        if (loadedPropertyCorrelationsTableOnce) {
            loadPropertyCorrelations({})
        }
<<<<<<< HEAD
    }, [querySource, loadedPropertyCorrelationsTableOnce, loadPropertyCorrelations])
=======
    }, [querySource]) // oxlint-disable-line react-hooks/exhaustive-deps
>>>>>>> f39ad400

    const { openCorrelationPersonsModal } = useActions(funnelPersonsModalLogic(insightProps))
    const { correlationPropKey } = useValues(funnelCorrelationUsageLogic(insightProps))
    const { reportCorrelationInteraction } = useActions(funnelCorrelationUsageLogic(insightProps))
    const [isPropertiesOpen, setIsPropertiesOpen] = useState(false as boolean)

    const onClickCorrelationType = (correlationType: FunnelCorrelationType): void => {
        if (propertyCorrelationTypes) {
            if (propertyCorrelationTypes.includes(correlationType)) {
                setPropertyCorrelationTypes(propertyCorrelationTypes.filter((types) => types !== correlationType))
            } else {
                setPropertyCorrelationTypes([...propertyCorrelationTypes, correlationType])
            }
        } else {
            setPropertyCorrelationTypes([correlationType])
        }
    }

    const renderSuccessCount = (record: FunnelCorrelation): JSX.Element => {
        return (
            <ValueInspectorButton
                onClick={() => {
                    openCorrelationPersonsModal(record, true)
                }}
            >
                {record.success_count}
            </ValueInspectorButton>
        )
    }

    const renderFailureCount = (record: FunnelCorrelation): JSX.Element => {
        return (
            <ValueInspectorButton
                onClick={() => {
                    openCorrelationPersonsModal(record, false)
                }}
            >
                {record.failure_count}
            </ValueInspectorButton>
        )
    }

    const renderOddsRatioTextRecord = (record: FunnelCorrelation): JSX.Element => {
        const get_friendly_numeric_value = (value: number): string => {
            if (value < 10 && !Number.isInteger(value)) {
                return value.toFixed(1)
            }

            return value.toFixed()
        }

        const is_success = record.correlation_type === FunnelCorrelationType.Success

        const { first_value, second_value } = parseDisplayNameForCorrelation(record)

        return (
            <>
                <div className="font-semibold text-text-3000">
                    {is_success ? (
                        <IconTrending style={{ color: 'green' }} />
                    ) : (
                        <IconTrendingDown style={{ color: 'red' }} />
                    )}{' '}
                    <PropertyKeyInfo value={first_value} />
                    {second_value !== undefined && (
                        <>
                            {' :: '}
                            <PropertyKeyInfo value={second_value} disablePopover />
                        </>
                    )}
                </div>
                <div>
                    {capitalizeFirstLetter(aggregationTargetLabel.plural)}{' '}
                    {querySource?.aggregation_group_type_index != undefined ? 'that' : 'who'} converted were{' '}
                    <mark>
                        <b>
                            {get_friendly_numeric_value(record.odds_ratio)}x {is_success ? 'more' : 'less'} likely
                        </b>
                    </mark>{' '}
                    to have this property value
                </div>
            </>
        )
    }

    return steps.length > 1 ? (
        <VisibilitySensor offset={150} id={`${correlationPropKey}-properties`}>
            <div className="FunnelCorrelationTable mt-4 border rounded overflow-hidden">
                <div className="flex px-2 py-1 bg-[var(--color-bg-table)]">
                    <div className="flex items-center text-xs font-bold">
                        <IconSelectProperties style={{ marginRight: 4, opacity: 0.5, fontSize: 24 }} />
                        CORRELATED PROPERTIES
                    </div>
                    <div className="table-options flex grow items-center justify-end flex-wrap">
                        <div className="flex">
                            <p className="flex items-center m-1 font-sans text-xs text-secondary font-semibold">
                                PROPERTIES
                            </p>
                            <Popover
                                visible={isPropertiesOpen}
                                onClickOutside={() => setIsPropertiesOpen(false)}
                                overlay={
                                    <div className="p-4">
                                        <PropertySelect
                                            taxonomicFilterGroup={TaxonomicFilterGroupType.PersonProperties}
                                            onChange={setPropertyNames}
                                            selectedProperties={
                                                propertyNames.length === 1 && propertyNames[0] === '$all'
                                                    ? []
                                                    : propertyNames
                                            }
                                            addText="Add properties"
                                        />
                                        <br />
                                        {propertyNames.length === 1 && propertyNames[0] === '$all' ? (
                                            <>All properties selected</>
                                        ) : (
                                            <LemonButton
                                                size="small"
                                                type="primary"
                                                onClick={() => {
                                                    setAllProperties()
                                                    setIsPropertiesOpen(false)
                                                }}
                                            >
                                                Select all properties
                                            </LemonButton>
                                        )}
                                    </div>
                                }
                            >
                                <LemonButton size="small" onClick={() => setIsPropertiesOpen(true)}>
                                    {propertyNames.length === 1 && propertyNames[0] === '$all' ? (
                                        <>All properties selected</>
                                    ) : (
                                        <>
                                            {propertyNames.length} propert{propertyNames.length === 1 ? 'y' : 'ies'}{' '}
                                            selected
                                        </>
                                    )}
                                </LemonButton>
                            </Popover>
                        </div>
                        <div className="flex">
                            <p className="flex items-center m-1 font-sans text-xs text-secondary font-semibold ml-2">
                                CORRELATION
                            </p>
                            <div className="flex">
                                <LemonCheckbox
                                    checked={propertyCorrelationTypes.includes(FunnelCorrelationType.Success)}
                                    onChange={() => onClickCorrelationType(FunnelCorrelationType.Success)}
                                    label="Success"
                                    size="small"
                                    bordered
                                />
                                <LemonCheckbox
                                    checked={propertyCorrelationTypes.includes(FunnelCorrelationType.Failure)}
                                    onChange={() => onClickCorrelationType(FunnelCorrelationType.Failure)}
                                    label="Drop-off"
                                    size="small"
                                    bordered
                                />
                            </div>
                        </div>
                    </div>
                </div>

                <LemonTable
                    id="property-correlation"
                    embedded
                    columns={[
                        {
                            title: `${capitalizeFirstLetter(aggregationTargetLabel.singular)} property`,
                            key: 'propertName',
                            render: (_, record) => renderOddsRatioTextRecord(record),
                        },
                        {
                            title: 'Completed',
                            tooltip: `${capitalizeFirstLetter(aggregationTargetLabel.plural)} ${
                                querySource?.aggregation_group_type_index != undefined ? 'that' : 'who'
                            } have this property and completed the entire funnel.`,
                            key: 'success_count',
                            render: (_, record) => renderSuccessCount(record),
                            width: 90,
                            align: 'center',
                        },
                        {
                            title: 'Dropped off',
                            tooltip: `${capitalizeFirstLetter(aggregationTargetLabel.plural)} ${
                                querySource?.aggregation_group_type_index != undefined ? 'that' : 'who'
                            } have this property and did not complete the entire funnel.`,
                            key: 'failure_count',
                            render: (_, record) => renderFailureCount(record),
                            width: 120,
                            align: 'center',
                        },
                        {
                            key: 'actions',
                            width: 30,
                            align: 'center',
                            render: (_, record) => <PropertyCorrelationActionsCell record={record} />,
                        },
                    ]}
                    dataSource={propertyCorrelationValues}
                    loading={propertyCorrelationsLoading}
                    rowKey={(record) => record.event.event}
                    size="small"
                    emptyState={
                        <div className="p-4 m-auto max-w-140">
                            <div className="flex flex-col items-center justify-self-center text-center">
                                {loadedPropertyCorrelationsTableOnce ? (
                                    <div className="flex flex-col items-center justify-center deprecated-space-y-1 min-h-24">
                                        <IconArchive className="text-tertiary-hover text-2xl" />
                                        <div>No correlated properties found.</div>
                                    </div>
                                ) : (
                                    <>
                                        <p className="m-auto">
                                            Highlight properties which are likely to have affected the conversion rate
                                            within the funnel.{' '}
                                            <Link to="https://posthog.com/docs/product-analytics/correlation">
                                                Learn more about correlation analysis.
                                            </Link>
                                        </p>
                                        <LemonButton
                                            type="secondary"
                                            onClick={() => setIsPropertiesOpen(true)}
                                            className="mx-auto !mt-2"
                                        >
                                            Select properties
                                        </LemonButton>
                                    </>
                                )}
                            </div>
                        </div>
                    }
                    pagination={{
                        pageSize: 5,
                        hideOnSinglePage: true,
                        onBackward: () =>
                            reportCorrelationInteraction(FunnelCorrelationResultsType.Properties, 'pagination change', {
                                direction: 'backward',
                                page_size: 5,
                            }),
                        onForward: () =>
                            reportCorrelationInteraction(FunnelCorrelationResultsType.Properties, 'pagination change', {
                                direction: 'forward',
                                page_size: 5,
                            }),
                    }}
                />
            </div>
        </VisibilitySensor>
    ) : null
}<|MERGE_RESOLUTION|>--- conflicted
+++ resolved
@@ -44,11 +44,7 @@
         if (loadedPropertyCorrelationsTableOnce) {
             loadPropertyCorrelations({})
         }
-<<<<<<< HEAD
-    }, [querySource, loadedPropertyCorrelationsTableOnce, loadPropertyCorrelations])
-=======
     }, [querySource]) // oxlint-disable-line react-hooks/exhaustive-deps
->>>>>>> f39ad400
 
     const { openCorrelationPersonsModal } = useActions(funnelPersonsModalLogic(insightProps))
     const { correlationPropKey } = useValues(funnelCorrelationUsageLogic(insightProps))
