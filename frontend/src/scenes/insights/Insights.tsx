--- conflicted
+++ resolved
@@ -105,12 +105,7 @@
     const { cohortModalVisible } = useValues(personsModalLogic)
     const { setCohortModalVisible } = useActions(personsModalLogic)
     const { reportCohortCreatedFromPersonModal } = useActions(eventUsageLogic)
-<<<<<<< HEAD
-    const verticalLayout = activeView === ViewType.FUNNELS // Whether to display the control tab on the side instead of on top
-=======
-    const { user } = useValues(userLogic)
     const verticalLayout = activeView === ViewType.FUNNELS && !featureFlags[FEATURE_FLAGS.FUNNEL_HORIZONTAL_UI] // Whether to display the control tab on the side instead of on top
->>>>>>> 36588721
 
     const logicFromInsight = getLogicFromInsight(activeView, { dashboardItemId: fromItem || null, filters: allFilters })
     const { loadResults } = useActions(logicFromInsight)
