--- conflicted
+++ resolved
@@ -51,15 +51,7 @@
 import { InsightsNav } from './InsightsNav'
 import { userLogic } from 'scenes/userLogic'
 import { ComputationTimeWithRefresh } from './ComputationTimeWithRefresh'
-<<<<<<< HEAD
-import { NewPathTab } from './InsightTabs/NewPathTab'
-
-export interface BaseTabProps {
-    annotationsToCreate: any[] // TODO: Type properly
-}
-=======
 import { SaveToDashboard } from 'lib/components/SaveToDashboard/SaveToDashboard'
->>>>>>> a022e03d
 
 dayjs.extend(relativeTime)
 
@@ -438,29 +430,6 @@
                                                     saving={tagLoading}
                                                     tagsAvailable={[]}
                                                 />
-<<<<<<< HEAD
-                                            ),
-                                            [`${ViewType.SESSIONS}`]: (
-                                                <SessionTab annotationsToCreate={annotationsToCreate} />
-                                            ),
-                                            [`${ViewType.FUNNELS}`]: <FunnelTab />,
-                                            [`${ViewType.RETENTION}`]: (
-                                                <RetentionTab annotationsToCreate={annotationsToCreate} />
-                                            ),
-                                            [`${ViewType.PATHS}`]: featureFlags[FEATURE_FLAGS.NEW_PATHS_UI] ? (
-                                                <NewPathTab />
-                                            ) : (
-                                                <PathTab annotationsToCreate={annotationsToCreate} />
-                                            ),
-                                        }[activeView]
-                                    }
-                                </div>
-                            </Card>
-                        </Col>
-                        <Col span={24} xl={verticalLayout ? 16 : undefined}>
-                            {/* TODO: extract to own file. Props: activeView, allFilters, showDateFilter, dateFilterDisabled, annotationsToCreate; lastRefresh, showErrorMessage, showTimeoutMessage, isLoading; ... */}
-                            {/* These are filters that are reused between insight features. They
-=======
                                             </div>
                                         </Col>
                                     </Row>
@@ -523,7 +492,6 @@
                                 <Col span={24} xl={verticalLayout ? 16 : undefined}>
                                     {/* TODO: extract to own file. Props: activeView, allFilters, showDateFilter, dateFilterDisabled, annotationsToCreate; lastRefresh, showErrorMessage, showTimeoutMessage, isLoading; ... */}
                                     {/* These are filters that are reused between insight features. They
->>>>>>> a022e03d
                                 each have generic logic that updates the url
                             */}
                                     <Card
