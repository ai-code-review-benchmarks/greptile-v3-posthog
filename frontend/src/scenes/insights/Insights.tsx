import React, { useState } from 'react'
import { useActions, useMountedLogic, useValues, BindLogic } from 'kea'

import { isMobile, Loading } from 'lib/utils'
import dayjs from 'dayjs'
import relativeTime from 'dayjs/plugin/relativeTime'

import { Tabs, Row, Col, Card, Button, Tooltip } from 'antd'
import { FUNNEL_VIZ, FEATURE_FLAGS, ACTIONS_TABLE, ACTIONS_BAR_CHART_VALUE } from 'lib/constants'
import { annotationsLogic } from '~/lib/components/Annotations'
import { router } from 'kea-router'

import { RetentionContainer } from 'scenes/retention/RetentionContainer'

import { Paths } from 'scenes/paths/Paths'

import { RetentionTab, SessionTab, TrendTab, PathTab, FunnelTab } from './InsightTabs'
import { FunnelViz } from 'scenes/funnels/FunnelViz'
import { funnelLogic } from 'scenes/funnels/funnelLogic'
import { insightLogic, logicFromInsight, ViewType } from './insightLogic'
import { InsightHistoryPanel } from './InsightHistoryPanel'
import { SavedFunnels } from './SavedCard'
import { ReloadOutlined, DownOutlined, UpOutlined } from '@ant-design/icons'
import { insightCommandLogic } from './insightCommandLogic'

import './Insights.scss'
import { ErrorMessage, TimeOut } from './EmptyStates'
import { featureFlagLogic } from 'lib/logic/featureFlagLogic'
import { People } from 'scenes/funnels/People'
import { InsightsTable } from './InsightsTable'
import { TrendInsight } from 'scenes/trends/Trends'
import { trendsLogic } from 'scenes/trends/trendsLogic'
import { HotKeys } from '~/types'
import { useKeyboardHotkeys } from 'lib/hooks/useKeyboardHotkeys'
import { eventUsageLogic } from 'lib/utils/eventUsageLogic'
import { InsightDisplayConfig } from './InsightTabs/InsightDisplayConfig'
import { PageHeader } from 'lib/components/PageHeader'
import { NPSPrompt } from 'lib/experimental/NPSPrompt'

export interface BaseTabProps {
    annotationsToCreate: any[] // TODO: Type properly
}

dayjs.extend(relativeTime)
const { TabPane } = Tabs

function InsightHotkey({ hotkey }: { hotkey: HotKeys }): JSX.Element {
    return !isMobile() ? <span className="hotkey">{hotkey}</span> : <></>
}

export function Insights(): JSX.Element {
    useMountedLogic(insightCommandLogic)
    const [{ fromItem }] = useState(router.values.hashParams)
    const { clearAnnotationsToCreate } = useActions(annotationsLogic({ pageKey: fromItem }))
    const { annotationsToCreate } = useValues(annotationsLogic({ pageKey: fromItem }))
    const {
        lastRefresh,
        isLoading,
        activeView,
        allFilters,
        showTimeoutMessage,
        showErrorMessage,
        controlsCollapsed,
    } = useValues(insightLogic)
    const { setActiveView, toggleControlsCollapsed } = useActions(insightLogic)
    const { featureFlags } = useValues(featureFlagLogic)
    const { reportHotkeyNavigation } = useActions(eventUsageLogic)

    const { loadResults } = useActions(logicFromInsight(activeView, { dashboardItemId: null, filters: allFilters }))

    const newUI = featureFlags[FEATURE_FLAGS.QUERY_UX_V2]
    const horizontalUI = newUI && activeView !== ViewType.FUNNELS

    const handleHotkeyNavigation = (view: ViewType, hotkey: HotKeys): void => {
        setActiveView(view)
        reportHotkeyNavigation('insights', hotkey)
    }

    useKeyboardHotkeys({
        t: {
            action: () => handleHotkeyNavigation(ViewType.TRENDS, 't'),
        },
        f: {
            action: () => handleHotkeyNavigation(ViewType.FUNNELS, 'f'),
        },
        s: {
            action: () => handleHotkeyNavigation(ViewType.SESSIONS, 's'),
        },
        r: {
            action: () => handleHotkeyNavigation(ViewType.RETENTION, 'r'),
        },
        p: {
            action: () => handleHotkeyNavigation(ViewType.PATHS, 'p'),
        },
        k: {
            action: () => handleHotkeyNavigation(ViewType.STICKINESS, 'k'),
        },
        l: {
            action: () => handleHotkeyNavigation(ViewType.LIFECYCLE, 'l'),
        },
    })

    return (
        <div className={`insights-page${horizontalUI ? ' horizontal-ui' : ''}`}>
            <PageHeader title="Insights" />
            <Row justify="space-between" align="middle" className="top-bar">
                <Tabs
                    activeKey={activeView}
                    style={{
                        overflow: 'visible',
                    }}
                    className="top-bar"
                    onChange={(key) => setActiveView(key as ViewType)}
                    animated={false}
                    tabBarExtraContent={{
                        right: (
                            <Button
                                type={activeView === ViewType.HISTORY ? 'primary' : undefined}
                                data-attr="insight-history-button"
                                onClick={() => setActiveView(ViewType.HISTORY)}
                            >
                                History
                            </Button>
                        ),
                    }}
                >
                    <TabPane
                        tab={
                            <span data-attr="insight-trends-tab">
                                Trends
                                <InsightHotkey hotkey="t" />
                            </span>
                        }
                        key={ViewType.TRENDS}
                    />
                    <TabPane
                        tab={
                            <span data-attr="insight-funnels-tab">
                                Funnels
                                <InsightHotkey hotkey="f" />
                            </span>
                        }
                        key={ViewType.FUNNELS}
                    />
                    <TabPane
                        tab={
                            <span data-attr="insight-sessions-tab">
                                Sessions
                                <InsightHotkey hotkey="s" />
                            </span>
                        }
                        key={ViewType.SESSIONS}
                    />
                    <TabPane
                        tab={
                            <span data-attr="insight-retention-tab">
                                Retention
                                <InsightHotkey hotkey="r" />
                            </span>
                        }
                        key={ViewType.RETENTION}
                    />
                    <TabPane
                        tab={
                            <span data-attr="insight-path-tab">
                                User Paths
                                <InsightHotkey hotkey="p" />
                            </span>
                        }
                        key={ViewType.PATHS}
                    />
                    <TabPane
                        tab={
                            <Tooltip
                                placement="bottom"
                                title={
                                    <>
                                        Stickiness shows you how many days users performed an action repeteadely within
                                        a timeframe.
                                        <br />
                                        <br />
                                        <i>
                                            Example: If a user performed an action on Monday and again on Friday, it
                                            would be shown as "2 days".
                                        </i>
                                    </>
                                }
                                data-attr="insight-stickiness-tab"
                            >
                                Stickiness
                                <InsightHotkey hotkey="k" />
                            </Tooltip>
                        }
                        key={ViewType.STICKINESS}
                    />
                    <TabPane
                        tab={
                            <Tooltip
                                placement="bottom"
                                title={
                                    <>
                                        Lifecycle will show you new, resurrected, returning and dormant users so you
                                        understand how your user base is composed. This can help you understand where
                                        your user growth is coming from.
                                    </>
                                }
                                data-attr="insight-lifecycle-tab"
                            >
                                Lifecycle
                                <InsightHotkey hotkey="l" />
                            </Tooltip>
                        }
                        key={ViewType.LIFECYCLE}
                    />
                </Tabs>
            </Row>
            <Row gutter={16}>
                {activeView === ViewType.HISTORY ? (
                    <Col xs={24} xl={24}>
                        <Card className="" style={{ overflow: 'visible' }}>
                            <InsightHistoryPanel />
                        </Card>
                    </Col>
                ) : (
                    <>
                        <Col xs={24} xl={horizontalUI ? 24 : 7}>
                            <Card
                                className={`insight-controls${controlsCollapsed ? ' collapsed' : ''}`}
                                onClick={() => controlsCollapsed && toggleControlsCollapsed()}
                            >
                                {horizontalUI && (
                                    <>
                                        <div
                                            role="button"
                                            title={controlsCollapsed ? 'Expand panel' : 'Collapse panel'}
                                            className="collapse-control"
                                            onClick={() => !controlsCollapsed && toggleControlsCollapsed()}
                                        >
                                            {controlsCollapsed ? <DownOutlined /> : <UpOutlined />}
                                        </div>
                                        {controlsCollapsed && (
                                            <div>
                                                <h3 className="l3">Query definition</h3>
                                                <span className="text-small text-muted">
                                                    Click here to view and change the query events, filters and other
                                                    settings.
                                                </span>
                                            </div>
                                        )}
                                    </>
                                )}
                                <div className="tabs-inner">
                                    {/* These are insight specific filters. They each have insight specific logics */}
                                    {
                                        {
                                            [`${ViewType.TRENDS}`]: (
                                                <TrendTab
                                                    view={ViewType.TRENDS}
                                                    annotationsToCreate={annotationsToCreate}
                                                />
                                            ),
                                            [`${ViewType.STICKINESS}`]: (
                                                <TrendTab
                                                    view={ViewType.STICKINESS}
                                                    annotationsToCreate={annotationsToCreate}
                                                />
                                            ),
                                            [`${ViewType.LIFECYCLE}`]: (
                                                <TrendTab
                                                    view={ViewType.LIFECYCLE}
                                                    annotationsToCreate={annotationsToCreate}
                                                />
                                            ),
                                            [`${ViewType.SESSIONS}`]: (
                                                <SessionTab annotationsToCreate={annotationsToCreate} />
                                            ),
                                            [`${ViewType.FUNNELS}`]: (
                                                <FunnelTab annotationsToCreate={annotationsToCreate} newUI={newUI} />
                                            ),
                                            [`${ViewType.RETENTION}`]: (
                                                <RetentionTab annotationsToCreate={annotationsToCreate} />
                                            ),
                                            [`${ViewType.PATHS}`]: (
                                                <PathTab annotationsToCreate={annotationsToCreate} />
                                            ),
                                        }[activeView]
                                    }
                                </div>
                            </Card>
                            {activeView === ViewType.FUNNELS && (
                                <Card
                                    title={<Row align="middle">Funnels Saved in Project</Row>}
                                    style={{ marginTop: 16 }}
                                >
                                    <SavedFunnels />
                                </Card>
                            )}
                        </Col>
                        <Col xs={24} xl={horizontalUI ? 24 : 17}>
                            {/* TODO: extract to own file. Props: activeView, allFilters, showDateFilter, dateFilterDisabled, annotationsToCreate; lastRefresh, showErrorMessage, showTimeoutMessage, isLoading; ... */}
                            {/* These are filters that are reused between insight features. They
                                each have generic logic that updates the url
                            */}
                            <Card
                                title={
                                    <InsightDisplayConfig
                                        activeView={activeView}
                                        allFilters={allFilters}
                                        annotationsToCreate={annotationsToCreate}
                                        clearAnnotationsToCreate={clearAnnotationsToCreate}
                                        horizontalUI={horizontalUI}
                                    />
                                }
                                data-attr="insights-graph"
                                className="insights-graph-container"
                            >
                                <div>
                                    {lastRefresh && dayjs().subtract(3, 'minutes') > dayjs(lastRefresh) && (
                                        <small style={{ position: 'absolute', marginTop: -21, right: 24 }}>
                                            Computed {lastRefresh ? dayjs(lastRefresh).fromNow() : 'a while ago'}
                                            <Button
                                                size="small"
                                                type="link"
                                                onClick={() => loadResults(true)}
                                                style={{ margin: 0 }}
                                            >
                                                refresh
                                                <ReloadOutlined
                                                    style={{ cursor: 'pointer', marginTop: -3, marginLeft: 3 }}
                                                />
                                            </Button>
                                        </small>
                                    )}
                                    {showErrorMessage ? (
                                        <ErrorMessage />
                                    ) : (
                                        showTimeoutMessage && <TimeOut isLoading={isLoading} />
                                    )}
                                    <div
                                        style={{
                                            display: showErrorMessage || showTimeoutMessage ? 'none' : 'block',
                                        }}
                                    >
                                        {showErrorMessage ? (
                                            <ErrorMessage />
                                        ) : showTimeoutMessage ? (
                                            <TimeOut isLoading={isLoading} />
                                        ) : (
                                            {
                                                [`${ViewType.TRENDS}`]: <TrendInsight view={ViewType.TRENDS} />,
                                                [`${ViewType.STICKINESS}`]: <TrendInsight view={ViewType.STICKINESS} />,
                                                [`${ViewType.LIFECYCLE}`]: <TrendInsight view={ViewType.LIFECYCLE} />,
                                                [`${ViewType.SESSIONS}`]: <TrendInsight view={ViewType.SESSIONS} />,
                                                [`${ViewType.FUNNELS}`]: <FunnelInsight />,
                                                [`${ViewType.RETENTION}`]: <RetentionContainer />,
                                                [`${ViewType.PATHS}`]: <Paths />,
                                            }[activeView]
                                        )}
                                    </div>
                                </div>
                            </Card>
                            {!showErrorMessage &&
                                !showTimeoutMessage &&
                                activeView === ViewType.FUNNELS &&
                                allFilters.display === FUNNEL_VIZ && (
                                    <Card style={{ marginTop: 8 }}>
                                        <FunnelPeople />
                                    </Card>
                                )}
                            {(!allFilters.display ||
                                (allFilters.display !== ACTIONS_TABLE &&
                                    allFilters.display !== ACTIONS_BAR_CHART_VALUE)) &&
                                (activeView === ViewType.TRENDS || activeView === ViewType.SESSIONS) && (
                                    /* InsightsTable is loaded for all trend views (except below), plus the sessions view.
                                    Exclusions:
                                        1. Table view. Because table is already loaded anyways in `Trends.tsx` as the main component.
                                        2. Bar value chart. Because this view displays data in completely different dimensions.
                                    */
                                    <Card style={{ marginTop: 8 }}>
                                        <BindLogic
                                            logic={trendsLogic}
                                            props={{ dashboardItemId: null, view: activeView, filters: allFilters }}
                                        >
<<<<<<< HEAD
=======
                                            <h3 className="l3">Details table</h3>
>>>>>>> 1ee16157
                                            <InsightsTable showTotalCount={activeView !== ViewType.SESSIONS} />
                                        </BindLogic>
                                    </Card>
                                )}
                        </Col>
                    </>
                )}
            </Row>
            <NPSPrompt />
        </div>
    )
}

function FunnelInsight(): JSX.Element {
    const { stepsWithCount, isValidFunnel, stepsWithCountLoading } = useValues(funnelLogic({}))

    return (
        <div style={{ height: 300, position: 'relative' }}>
            {stepsWithCountLoading && <Loading />}
            {isValidFunnel ? (
                <FunnelViz steps={stepsWithCount} />
            ) : (
                !stepsWithCountLoading && (
                    <div
                        style={{
                            textAlign: 'center',
                        }}
                    >
                        <span>
                            Enter the details to your funnel and click 'calculate' to create a funnel visualization
                        </span>
                    </div>
                )
            )}
        </div>
    )
}

function FunnelPeople(): JSX.Element {
    const { stepsWithCount } = useValues(funnelLogic())
    if (stepsWithCount && stepsWithCount.length > 0) {
        return <People />
    }
    return <></>
}<|MERGE_RESOLUTION|>--- conflicted
+++ resolved
@@ -381,10 +381,7 @@
                                             logic={trendsLogic}
                                             props={{ dashboardItemId: null, view: activeView, filters: allFilters }}
                                         >
-<<<<<<< HEAD
-=======
                                             <h3 className="l3">Details table</h3>
->>>>>>> 1ee16157
                                             <InsightsTable showTotalCount={activeView !== ViewType.SESSIONS} />
                                         </BindLogic>
                                     </Card>
