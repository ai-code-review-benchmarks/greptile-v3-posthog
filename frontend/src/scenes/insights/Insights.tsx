--- conflicted
+++ resolved
@@ -48,12 +48,8 @@
 import { preflightLogic } from 'scenes/PreflightCheck/logic'
 import { FunnelCanvasLabel } from 'scenes/funnels/FunnelCanvasLabel'
 import { FunnelHistogramHeader } from 'scenes/funnels/FunnelHistogram'
-<<<<<<< HEAD
-import { FunnelBarGraph } from 'scenes/funnels/FunnelBarGraph'
-=======
 import clsx from 'clsx'
 import { Funnel } from 'scenes/funnels/Funnel'
->>>>>>> 8b6b6ae9
 
 export interface BaseTabProps {
     annotationsToCreate: any[] // TODO: Type properly
@@ -457,13 +453,8 @@
         >
             {isLoading && <Loading />}
             {isValidFunnel ? (
-<<<<<<< HEAD
-                featureFlags[FEATURE_FLAGS.FUNNEL_BAR_VIZ] ? (
-                    <FunnelBarGraph filters={{ display }} />
-=======
                 featureFlags[FEATURE_FLAGS.FUNNEL_BAR_VIZ] && showBarGraph ? (
                     <Funnel filters={{ display }} />
->>>>>>> 8b6b6ae9
                 ) : (
                     <FunnelViz filters={{ display }} />
                 )
