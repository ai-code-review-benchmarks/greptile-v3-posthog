--- conflicted
+++ resolved
@@ -590,16 +590,12 @@
     }),
     urlToAction: ({ actions, values }) => ({
         '/insights': (_: any, searchParams: Record<string, any>, hashParams: Record<string, any>) => {
-<<<<<<< HEAD
-            if (props.syncWithUrl) {
+            if (values.syncWithUrl) {
                 if (searchParams.insight === 'HISTORY') {
                     // Legacy redirect because the insight history scene was toggled via the insight type.
                     router.actions.replace(urls.savedInsights())
                     return
                 }
-=======
-            if (values.syncWithUrl) {
->>>>>>> 79744990
                 let loadedFromAnotherLogic = false
                 if (hashParams.fromItem) {
                     const insightIdChanged = !values.insight.id || values.insight.id !== hashParams.fromItem
