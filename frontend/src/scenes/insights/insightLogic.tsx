--- conflicted
+++ resolved
@@ -426,16 +426,6 @@
             () => [(_, props: InsightLogicProps) => props.syncWithUrl, router.selectors.location],
             (syncWithUrl, { pathname }) => syncWithUrl && pathname.startsWith('/insights/'),
         ],
-<<<<<<< HEAD
-        createInsightUrl: [
-            (s) => [s.insight, s.filters],
-            ({ short_id, filters }) =>
-                (insightType: InsightType) =>
-                    short_id
-                        ? urls.insightEdit(short_id, cleanFilters({ ...filters, insight: insightType }, filters))
-                        : undefined,
-        ],
-=======
         breadcrumbs: [
             (s) => [s.insight],
             (insight): Breadcrumb[] => [
@@ -449,7 +439,14 @@
             ],
         ],
         isViewedOnDashboard: [() => [router.selectors.location], ({ pathname }) => pathname.startsWith('/dashboard/')],
->>>>>>> 4620492c
+        createInsightUrl: [
+            (s) => [s.insight, s.filters],
+            ({ short_id, filters }) =>
+                (insightType: InsightType) =>
+                    short_id
+                        ? urls.insightEdit(short_id, cleanFilters({ ...filters, insight: insightType }, filters))
+                        : undefined,
+        ],
     },
     listeners: ({ actions, selectors, values, props }) => ({
         setFilters: async ({ filters }, _, __, previousState) => {
