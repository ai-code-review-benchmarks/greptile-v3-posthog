import { LemonDialog, LemonInput } from '@posthog/lemon-ui'
import { actions, connect, events, kea, key, listeners, LogicWrapper, path, props, reducers, selectors } from 'kea'
import { loaders } from 'kea-loaders'
import { router } from 'kea-router'
import { subscriptions } from 'kea-subscriptions'
import { accessLevelSatisfied } from 'lib/components/AccessControlAction'
import { DashboardPrivilegeLevel, FEATURE_FLAGS } from 'lib/constants'
import { LemonField } from 'lib/lemon-ui/LemonField'
import { lemonToast } from 'lib/lemon-ui/LemonToast/LemonToast'
import { featureFlagLogic } from 'lib/logic/featureFlagLogic'
import { objectsEqual } from 'lib/utils'
import { eventUsageLogic, InsightEventSource } from 'lib/utils/eventUsageLogic'
import { dashboardLogic } from 'scenes/dashboard/dashboardLogic'
import { insightSceneLogic } from 'scenes/insights/insightSceneLogic'
import { keyForInsightLogicProps } from 'scenes/insights/sharedUtils'
import { summarizeInsight } from 'scenes/insights/summarizeInsight'
import { maxContextLogic } from 'scenes/max/maxContextLogic'
import { savedInsightsLogic } from 'scenes/saved-insights/savedInsightsLogic'
import { sceneLogic } from 'scenes/sceneLogic'
import { Scene } from 'scenes/sceneTypes'
import { mathsLogic } from 'scenes/trends/mathsLogic'
import { urls } from 'scenes/urls'
import { userLogic } from 'scenes/userLogic'

import { activationLogic, ActivationTask } from '~/layout/navigation-3000/sidepanel/panels/activation/activationLogic'
import { getLastNewFolder, refreshTreeItem } from '~/layout/panel-layout/ProjectTree/projectTreeLogic'
import { cohortsModel } from '~/models/cohortsModel'
import { dashboardsModel } from '~/models/dashboardsModel'
import { groupsModel } from '~/models/groupsModel'
import { insightsModel } from '~/models/insightsModel'
import { tagsModel } from '~/models/tagsModel'
import { DashboardFilter, HogQLVariable, Node } from '~/queries/schema/schema-general'
import { isValidQueryForExperiment } from '~/queries/utils'
import {
    AccessControlResourceType,
    InsightLogicProps,
    InsightShortId,
    ItemMode,
    QueryBasedInsightModel,
    SetInsightOptions,
} from '~/types'

import { teamLogic } from '../teamLogic'
import { insightDataLogic } from './insightDataLogic'
import type { insightLogicType } from './insightLogicType'
import { getInsightId } from './utils'
import { insightsApi } from './utils/api'

export const UNSAVED_INSIGHT_MIN_REFRESH_INTERVAL_MINUTES = 3

export const createEmptyInsight = (
    shortId: InsightShortId | `new-${string}` | 'new'
): Partial<QueryBasedInsightModel> => ({
    short_id: shortId !== 'new' && !shortId.startsWith('new-') ? (shortId as InsightShortId) : undefined,
    name: '',
    description: '',
    tags: [],
    result: null,
})

export const insightLogic: LogicWrapper<insightLogicType> = kea<insightLogicType>([
    props({} as InsightLogicProps),
    key(keyForInsightLogicProps('new')),
    path((key) => ['scenes', 'insights', 'insightLogic', key]),
    connect(() => ({
        values: [
            teamLogic,
            ['currentTeamId', 'currentTeam'],
            groupsModel,
            ['aggregationLabel'],
            cohortsModel,
            ['cohortsById'],
            mathsLogic,
            ['mathDefinitions'],
            userLogic,
            ['user'],
            featureFlagLogic,
            ['featureFlags'],
            sceneLogic,
            ['activeScene'],
        ],
        actions: [tagsModel, ['loadTags']],
        logic: [eventUsageLogic, dashboardsModel],
    })),

    actions({
        setInsight: (insight: Partial<QueryBasedInsightModel>, options: SetInsightOptions) => ({
            insight,
            options,
        }),
        saveAs: (redirectToViewMode?: boolean, persist?: boolean, folder?: string | null) => ({
            redirectToViewMode,
            persist,
            folder,
        }),
        saveAsConfirmation: (name: string, redirectToViewMode = false, persist = true, folder?: string | null) => ({
            name,
            redirectToViewMode,
            persist,
            folder,
        }),
        saveInsight: (redirectToViewMode: boolean = true, folder: string | null = null) => ({
            redirectToViewMode,
            folder,
        }),
        saveInsightSuccess: true,
        saveInsightFailure: true,
        loadInsight: (
            shortId: InsightShortId,
            filtersOverride?: DashboardFilter | null,
            variablesOverride?: Record<string, HogQLVariable> | null
        ) => ({
            shortId,
            filtersOverride,
            variablesOverride,
        }),
        updateInsight: (insightUpdate: Partial<QueryBasedInsightModel>, callback?: () => void) => ({
            insightUpdate,
            callback,
        }),
        setInsightMetadata: (
            metadataUpdate: Partial<Pick<QueryBasedInsightModel, 'name' | 'description' | 'tags' | 'favorited'>>
        ) => ({
            metadataUpdate,
        }),
        highlightSeries: (seriesIndex: number | null) => ({ seriesIndex }),
        setAccessDeniedToInsight: true,
        setMaxContext: true,
    }),
    loaders(({ actions, values, props }) => ({
        insight: [
            props.cachedInsight ?? createEmptyInsight(props.dashboardItemId || 'new'),
            {
                loadInsight: async ({ shortId, filtersOverride, variablesOverride }, breakpoint) => {
                    await breakpoint(100)
                    try {
                        const insight = await insightsApi.getByShortId(
                            shortId,
                            undefined,
                            'async',
                            filtersOverride,
                            variablesOverride
                        )

                        if (!insight) {
                            throw new Error(`Insight with shortId ${shortId} not found`)
                        }

                        return insight
                    } catch (error: any) {
                        if (error.status === 403 && error.code === 'permission_denied') {
                            actions.setAccessDeniedToInsight()
                        }
                        throw error
                    }
                },
                updateInsight: async ({ insightUpdate, callback }, breakpoint) => {
                    if (!Object.entries(insightUpdate).length) {
                        return values.insight
                    }
                    const response = await insightsApi.update(values.insight.id as number, insightUpdate)
                    breakpoint()
                    const updatedInsight: QueryBasedInsightModel = {
                        ...response,
                        result: response.result || values.insight.result,
                    }
                    callback?.()

                    const removedDashboards = (values.insight.dashboards || []).filter(
                        (d) => !updatedInsight.dashboards?.includes(d)
                    )
                    dashboardsModel.actions.updateDashboardInsight(updatedInsight, removedDashboards)
                    values.insight.short_id && refreshTreeItem('insight', String(values.insight.short_id))
                    return updatedInsight
                },
                setInsightMetadata: async ({ metadataUpdate }, breakpoint) => {
                    // new insight
                    if (values.insight.short_id == null) {
                        return { ...values.insight, ...metadataUpdate }
                    }

                    const beforeUpdates: Record<string, any> = {}
                    for (const key of Object.keys(metadataUpdate)) {
                        beforeUpdates[key] = (values.savedInsight as any)[key]
                    }

                    const response = await insightsApi.update(values.insight.id as number, metadataUpdate)
                    await breakpoint(300)

                    savedInsightsLogic.findMounted()?.actions.loadInsights()
                    dashboardsModel.findMounted()?.actions.updateDashboardInsight(response)
                    actions.loadTags()

                    refreshTreeItem('insight', values.insight.short_id)
                    lemonToast.success(`Updated insight`, {
                        button: {
                            label: 'Undo',
                            dataAttr: 'edit-insight-undo',
                            action: async () => {
                                const response = await insightsApi.update(values.insight.id as number, beforeUpdates)
                                savedInsightsLogic.findMounted()?.actions.loadInsights()
                                dashboardsModel.findMounted()?.actions.updateDashboardInsight(response)
                                actions.setInsight(response, { overrideQuery: false, fromPersistentApi: true })
                                lemonToast.success('Insight change reverted')
                            },
                        },
                    })

                    return response
                },
            },
        ],
    })),
    reducers(({ props }) => ({
        highlightedSeries: [
            null as number | null,
            {
                highlightSeries: (_, { seriesIndex }) => seriesIndex,
            },
        ],
        insight: {
            loadInsight: (state, { shortId }) =>
                shortId === state.short_id
                    ? state
                    : {
                          // blank slate if switched to a new insight
                          short_id: shortId,
                          tags: [],
                          result: null,
                          query: null,
                      },
            setInsight: (state, { insight }) => {
                // Preserve the user-edited name when loading new data
                if (!insight.name && state.name) {
                    return {
                        ...insight,
                        name: state.name,
                    }
                }
                return { ...insight }
            },
            setInsightMetadata: (state, { metadataUpdate }) => ({ ...state, ...metadataUpdate }),
            [dashboardsModel.actionTypes.updateDashboardInsight]: (state, { item, extraDashboardIds }) => {
                const targetDashboards = (item?.dashboards || []).concat(extraDashboardIds || [])
                const updateIsForThisDashboard =
                    item?.short_id === state.short_id &&
                    props.dashboardId &&
                    targetDashboards.includes(props.dashboardId)
                if (updateIsForThisDashboard) {
                    return { ...state, ...item }
                }
                return state
            },
            [insightsModel.actionTypes.renameInsightSuccess]: (state, { item }) => {
                if (item.id === state.id) {
                    return { ...state, name: item.name }
                }
                return state
            },
            [insightsModel.actionTypes.insightsAddedToDashboard]: (state, { dashboardId, insightIds }) => {
                if (insightIds.includes(state.id)) {
                    return { ...state, dashboards: [...(state.dashboards || []), dashboardId] }
                }
                return state
            },
            [dashboardsModel.actionTypes.tileRemovedFromDashboard]: (state, { tile, dashboardId }) => {
                if (tile.insight?.id === state.id) {
                    return { ...state, dashboards: state.dashboards?.filter((d) => d !== dashboardId) }
                }
                return state
            },
            [dashboardsModel.actionTypes.deleteDashboardSuccess]: (state, { dashboard }) => {
                const { id } = dashboard
                return { ...state, dashboards: state.dashboards?.filter((d) => d !== id) }
            },
        },
        accessDeniedToInsight: [false, { setAccessDeniedToInsight: () => true }],
        /** The insight's state as it is in the database. */
        savedInsight: [
            () => props.cachedInsight || ({} as Partial<QueryBasedInsightModel>),
            {
                setInsight: (state, { insight, options: { fromPersistentApi } }) =>
                    fromPersistentApi ? { ...insight, query: insight.query || null } : state,
                loadInsightSuccess: (_, { insight }) => ({
                    ...insight,
                    query: insight.query || null,
                }),
                updateInsightSuccess: (_, { insight }) => ({
                    ...insight,
                    query: insight.query || null,
                }),
            },
        ],
        insightLoading: [
            false,
            {
                loadInsight: () => true,
                loadInsightSuccess: () => false,
                loadInsightFailure: () => false,
            },
        ],
        insightSaving: [
            false,
            {
                saveInsight: () => true,
                saveInsightSuccess: () => false,
                saveInsightFailure: () => false,
            },
        ],
    })),
    selectors({
        query: [
            (s) => [(state) => insightDataLogic.findMounted(s.insightProps(state))?.values.query || null],
            (node): Node | null => node,
        ],
        insightProps: [() => [(_, props) => props], (props): InsightLogicProps => props],
        isInDashboardContext: [() => [(_, props) => props], ({ dashboardId }) => !!dashboardId],
        hasDashboardItemId: [
            () => [(_, props) => props],
            (props: InsightLogicProps) =>
                !!props.dashboardItemId && props.dashboardItemId !== 'new' && !props.dashboardItemId.startsWith('new-'),
        ],
        isInExperimentContext: [
            () => [router.selectors.location],
            ({ pathname }) => /^.*\/experiments\/\d+$/.test(pathname),
        ],
        isInViewMode: [() => [router.selectors.location], ({ pathname }) => /\/insights\/[a-zA-Z0-9]+$/.test(pathname)],
        derivedName: [
            (s) => [s.query, s.aggregationLabel, s.cohortsById, s.mathDefinitions],
            (query, aggregationLabel, cohortsById, mathDefinitions) =>
                summarizeInsight(query, {
                    aggregationLabel,
                    cohortsById,
                    mathDefinitions,
                }).slice(0, 400),
        ],
        insightName: [(s) => [s.insight, s.derivedName], (insight, derivedName) => insight.name || derivedName],
        insightId: [(s) => [s.insight], (insight) => insight?.id || null],
        canEditInsight: [
            (s) => [s.insight, s.featureFlags],
            (insight, featureFlags) => {
                if (featureFlags[FEATURE_FLAGS.ROLE_BASED_ACCESS_CONTROL]) {
                    return insight.user_access_level
                        ? accessLevelSatisfied(AccessControlResourceType.Insight, insight.user_access_level, 'editor')
                        : true
                }
                return (
                    insight.effective_privilege_level == undefined ||
                    insight.effective_privilege_level >= DashboardPrivilegeLevel.CanEdit
                )
            },
        ],
        insightChanged: [
            (s) => [s.insight, s.savedInsight],
            (insight, savedInsight): boolean => {
                return (
                    (insight.name || '') !== (savedInsight.name || '') ||
                    (insight.description || '') !== (savedInsight.description || '') ||
                    !objectsEqual(insight.tags || [], savedInsight.tags || [])
                )
            },
        ],
        showPersonsModal: [
            (s) => [s.query, s.insightProps, s.featureFlags],
            (query: Record<string, any>, insightProps: InsightLogicProps): boolean => {
                const theQuery = query || insightProps?.query
                return !theQuery || !theQuery.hidePersonsModal
            },
        ],
        supportsCreatingExperiment: [
            (s) => [s.insight, s.activeScene],
            (insight: QueryBasedInsightModel, activeScene: Scene) =>
                insight?.query &&
                isValidQueryForExperiment(insight.query) &&
                ![
                    Scene.Experiment,
                    Scene.Experiments,
                    Scene.ExperimentsSharedMetric,
                    Scene.ExperimentsSharedMetrics,
                ].includes(activeScene),
        ],
        isUsingPathsV1: [(s) => [s.featureFlags], (featureFlags) => !featureFlags[FEATURE_FLAGS.PATHS_V2]],
        isUsingPathsV2: [(s) => [s.featureFlags], (featureFlags) => featureFlags[FEATURE_FLAGS.PATHS_V2]],
    }),
    listeners(({ actions, values, key }) => ({
        saveInsight: async ({ redirectToViewMode, folder }) => {
            const insightNumericId =
                values.insight.id || (values.insight.short_id ? await getInsightId(values.insight.short_id) : undefined)
            const { name, description, favorited, deleted, dashboards, tags } = values.insight

            let savedInsight: QueryBasedInsightModel

            try {
                // We don't want to send ALL the insight properties back to the API, so only grabbing fields that might have changed
                const insightRequest: Partial<QueryBasedInsightModel> = {
                    name,
                    derived_name: values.derivedName,
                    description,
                    favorited,
                    query: values.query,
                    deleted,
                    saved: true,
                    dashboards,
                    tags,
                }

                savedInsight = insightNumericId
                    ? await insightsApi.update(insightNumericId, insightRequest)
                    : await insightsApi.create({
                          ...insightRequest,
                          _create_in_folder: folder ?? getLastNewFolder(),
                      })
                savedInsightsLogic.findMounted()?.actions.loadInsights() // Load insights afresh
                // remove draft query from local storage
                localStorage.removeItem(`draft-query-${values.currentTeamId}`)
                actions.saveInsightSuccess()
            } catch (e) {
                actions.saveInsightFailure()
                throw e
            }

            // the backend can't return the result for a query based insight,
            // and so we shouldn't copy the result from `values.insight` as it might be stale
            const result = savedInsight.result || (values.query ? values.insight.result : null)
            actions.setInsight({ ...savedInsight, result: result }, { fromPersistentApi: true, overrideQuery: true })
            eventUsageLogic.actions.reportInsightSaved(values.query, insightNumericId === undefined)
            lemonToast.success(`Insight saved${dashboards?.length === 1 ? ' & added to dashboard' : ''}`, {
                button: {
                    label: 'View Insights list',
                    action: () => router.actions.push(urls.savedInsights()),
                },
            })

            dashboardsModel.findMounted()?.actions.updateDashboardInsight(savedInsight)

            // reload dashboards with updated insight
            // since filters on dashboard might be different from filters on insight
            // we need to trigger dashboard reload to pick up results for updated insight
            savedInsight.dashboard_tiles?.forEach(({ dashboard_id }) =>
                dashboardLogic.findMounted({ id: dashboard_id })?.actions.loadDashboard({
                    action: 'update',
                    refresh: 'lazy_async',
                })
            )

            const mountedInsightSceneLogic = insightSceneLogic.findMounted()
            if (redirectToViewMode) {
                if (!insightNumericId && dashboards?.length === 1) {
                    // redirect new insights added to dashboard to the dashboard
                    router.actions.push(urls.dashboard(dashboards[0], savedInsight.short_id))
                } else if (insightNumericId) {
                    mountedInsightSceneLogic?.actions.setInsightMode(ItemMode.View, InsightEventSource.InsightHeader)
                } else {
                    router.actions.push(urls.insightView(savedInsight.short_id))
                }
            } else if (!insightNumericId) {
                // If we've just saved a new insight without redirecting to view mode, we need to redirect to edit mode
                // so that we aren't stuck on /insights/new
                router.actions.push(urls.insightEdit(savedInsight.short_id))
            }
        },
        saveInsightSuccess: async () => {
            activationLogic.findMounted()?.actions.markTaskAsCompleted(ActivationTask.CreateFirstInsight)
        },
        saveAs: async ({ redirectToViewMode, persist, folder }) => {
            LemonDialog.openForm({
                title: 'Save as new insight',
                initialValues: {
                    name:
                        values.insight.name || values.insight.derived_name
                            ? `${values.insight.name || values.insight.derived_name} (copy)`
                            : '',
                },
                content: (
                    <LemonField name="name">
                        <LemonInput data-attr="insight-name" placeholder="Please enter the new name" autoFocus />
                    </LemonField>
                ),
                errors: {
                    name: (name) => (!name ? 'You must enter a name' : undefined),
                },
                onSubmit: async ({ name }) => actions.saveAsConfirmation(name, redirectToViewMode, persist, folder),
            })
        },
        saveAsConfirmation: async ({ name, redirectToViewMode, persist, folder }) => {
            const insight = await insightsApi.create({
                name,
                query: values.query,
                saved: true,
                _create_in_folder: folder ?? getLastNewFolder(),
            })

            if (router.values.location.pathname.includes(urls.sqlEditor())) {
                lemonToast.info(`You're now viewing ${values.insight.name || values.insight.derived_name || name}`)
            } else {
                lemonToast.info(
                    `You're now working on a copy of ${values.insight.name || values.insight.derived_name || name}`
                )
            }

            persist && actions.setInsight(insight, { fromPersistentApi: true, overrideQuery: true })
            savedInsightsLogic.findMounted()?.actions.loadInsights() // Load insights afresh

            if (redirectToViewMode) {
                router.actions.push(urls.insightView(insight.short_id))
            } else {
                router.actions.push(urls.insightEdit(insight.short_id))
            }
        },
        setMaxContext: () => {
            // Set MaxAI context when insight changes
            if (values.insight && values.insight.query) {
<<<<<<< HEAD
                maxContextLogic.findMounted()?.actions.addOrUpdateActiveInsight(key, values.insight)
=======
                maxContextLogic.findMounted()?.actions.addOrUpdateActiveInsight(values.insight, values.isInViewMode)
>>>>>>> 4dd5a566
            }
        },
    })),
    events(({ props, actions }) => ({
        afterMount: () => {
            if (!props.dashboardItemId || props.dashboardItemId === 'new' || props.dashboardItemId.startsWith('new-')) {
                return
            }

            if (!props.doNotLoad && !props.cachedInsight) {
                actions.loadInsight(
                    props.dashboardItemId as InsightShortId,
                    props.filtersOverride,
                    props.variablesOverride
                )
            }
        },
    })),
    subscriptions(({ actions }) => ({
        insight: () => {
            actions.setMaxContext()
        },
    })),
])<|MERGE_RESOLUTION|>--- conflicted
+++ resolved
@@ -382,7 +382,7 @@
         isUsingPathsV1: [(s) => [s.featureFlags], (featureFlags) => !featureFlags[FEATURE_FLAGS.PATHS_V2]],
         isUsingPathsV2: [(s) => [s.featureFlags], (featureFlags) => featureFlags[FEATURE_FLAGS.PATHS_V2]],
     }),
-    listeners(({ actions, values, key }) => ({
+    listeners(({ actions, values }) => ({
         saveInsight: async ({ redirectToViewMode, folder }) => {
             const insightNumericId =
                 values.insight.id || (values.insight.short_id ? await getInsightId(values.insight.short_id) : undefined)
@@ -510,11 +510,7 @@
         setMaxContext: () => {
             // Set MaxAI context when insight changes
             if (values.insight && values.insight.query) {
-<<<<<<< HEAD
-                maxContextLogic.findMounted()?.actions.addOrUpdateActiveInsight(key, values.insight)
-=======
                 maxContextLogic.findMounted()?.actions.addOrUpdateActiveInsight(values.insight, values.isInViewMode)
->>>>>>> 4dd5a566
             }
         },
     })),
