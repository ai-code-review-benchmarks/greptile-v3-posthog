import { insightLogic } from 'scenes/insights/insightLogic'
import { InsightLogicProps, InsightShortId, InsightType } from '~/types'
import { insightNavLogic } from 'scenes/insights/InsightNav/insightNavLogic'
import { expectLogic } from 'kea-test-utils'
import { initKeaTests } from '~/test/init'
import { MOCK_DEFAULT_TEAM } from 'lib/api.mock'
import { useMocks } from '~/mocks/jest'
<<<<<<< HEAD
import { featureFlagLogic } from 'lib/logic/featureFlagLogic'
import { FEATURE_FLAGS } from 'lib/constants'
import { NodeKind } from '~/queries/schema'
=======
import { DataTableNode, NodeKind } from '~/queries/schema'
>>>>>>> 42e4299c
import { insightDataLogic } from '../insightDataLogic'
import { nodeKindToDefaultQuery } from '~/queries/nodes/InsightQuery/defaults'

describe('insightNavLogic', () => {
    let logic: ReturnType<typeof insightNavLogic.build>
    let builtInsightLogic: ReturnType<typeof insightLogic.build>
    let builtInsightDataLogic: ReturnType<typeof insightDataLogic.build>

    describe('active view', () => {
        beforeEach(async () => {
            useMocks({
                get: {
                    '/api/projects/:team/insights/trend/': async () => {
                        return [200, { result: ['result from api'] }]
                    },
                },
                post: {
                    '/api/projects/:team/insights/funnel/': { result: ['result from api'] },
                },
            })
            initKeaTests(true, { ...MOCK_DEFAULT_TEAM, test_account_filters_default_checked: true })

            const insightLogicProps: InsightLogicProps = {
                dashboardItemId: 'new',
            }
            builtInsightLogic = insightLogic(insightLogicProps)
            builtInsightLogic.mount()
            builtInsightDataLogic = insightDataLogic(insightLogicProps)
            builtInsightDataLogic.mount()
            logic = insightNavLogic(insightLogicProps)
            logic.mount()
        })

        it('has a default of trends', async () => {
            await expectLogic(logic).toMatchValues({
                activeView: InsightType.TRENDS,
            })
        })

        it('can set the active view to TRENDS which sets the query', async () => {
            await expectLogic(builtInsightDataLogic, () => {
                logic.actions.setActiveView(InsightType.TRENDS)
            }).toMatchValues({
                query: {
                    kind: NodeKind.InsightVizNode,
                    source: { ...nodeKindToDefaultQuery[NodeKind.TrendsQuery], filterTestAccounts: true },
                },
            })
        })

        it('can set the active view to FUNNEL which sets the filters differently', async () => {
            await expectLogic(builtInsightDataLogic, () => {
                logic.actions.setActiveView(InsightType.FUNNELS)
            }).toMatchValues({
                query: {
                    kind: NodeKind.InsightVizNode,
                    source: { ...nodeKindToDefaultQuery[NodeKind.FunnelsQuery], filterTestAccounts: true },
                },
            })
        })

        it('can set active view to QUERY', async () => {
            await expectLogic(logic, () => {
                logic.actions.setActiveView(InsightType.JSON)
            }).toMatchValues({
                activeView: InsightType.JSON,
            })
        })

        describe('filters changing changes active view', () => {
            it('takes view from cached insight filters', async () => {
                const props = {
                    dashboardItemId: 'insight' as InsightShortId,
                    cachedInsight: { filters: { insight: InsightType.FUNNELS } },
                }
                const buildInsightLogicWithCachedInsight = insightLogic(props)
                buildInsightLogicWithCachedInsight.mount()

                const builtInsightNavLogicForTheCachedInsight = insightNavLogic(props)
                builtInsightNavLogicForTheCachedInsight.mount()

                expect(builtInsightNavLogicForTheCachedInsight.values.activeView).toEqual(InsightType.FUNNELS)
            })

            it('does set view from setInsight if filters are overriding', async () => {
                await expectLogic(logic, () => {
                    builtInsightLogic.actions.setInsight(
                        { filters: { insight: InsightType.FUNNELS } },
                        { overrideFilter: true }
                    )
                }).toMatchValues({
                    activeView: InsightType.FUNNELS,
                })
            })

            it('sets view from loadInsightSuccess', async () => {
                await expectLogic(logic, () => {
                    builtInsightLogic.actions.loadInsightSuccess({ filters: { insight: InsightType.FUNNELS } })
                }).toMatchValues({
                    activeView: InsightType.FUNNELS,
                })
            })
        })
    })
})<|MERGE_RESOLUTION|>--- conflicted
+++ resolved
@@ -5,13 +5,7 @@
 import { initKeaTests } from '~/test/init'
 import { MOCK_DEFAULT_TEAM } from 'lib/api.mock'
 import { useMocks } from '~/mocks/jest'
-<<<<<<< HEAD
-import { featureFlagLogic } from 'lib/logic/featureFlagLogic'
-import { FEATURE_FLAGS } from 'lib/constants'
 import { NodeKind } from '~/queries/schema'
-=======
-import { DataTableNode, NodeKind } from '~/queries/schema'
->>>>>>> 42e4299c
 import { insightDataLogic } from '../insightDataLogic'
 import { nodeKindToDefaultQuery } from '~/queries/nodes/InsightQuery/defaults'
 
