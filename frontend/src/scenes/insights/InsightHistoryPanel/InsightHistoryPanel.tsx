import React, { useState } from 'react'
import { Tabs, Button, List, Col, Spin, Table, Row, Tooltip } from 'antd'
import { toParams, dateFilterToText } from 'lib/utils'
import { Link } from 'lib/components/Link'
import { PushpinOutlined, PushpinFilled, DeleteOutlined } from '@ant-design/icons'
import { useValues, useActions } from 'kea'
import { insightHistoryLogic } from './insightHistoryLogic'
import { ViewType } from '../insightLogic'
import { keyMapping } from 'lib/components/PropertyKeyInfo'
import { formatPropertyLabel } from 'lib/utils'
import { cohortsModel } from '~/models'
import { PropertyFilter, Entity, CohortType, InsightHistory } from '~/types'
import SaveModal from '../SaveModal'
import { ACTIONS_LINE_GRAPH_LINEAR } from 'lib/constants'

const InsightHistoryType = {
    SAVED: 'SAVED',
    RECENT: 'RECENT',
    TEAM: 'TEAM',
}

const { TabPane } = Tabs

const columns = [
    {
        render: function renderKey(item) {
            return <b style={{ marginLeft: -8 }}>{item.key}</b>
        },
        width: 110,
    },
    {
        render: function renderValue(item) {
            return <span>{item.value}</span>
        },
    },
]

export const determineFilters = (
    viewType: string,
    filters: Record<string, any>,
    cohorts: CohortType[]
): JSX.Element => {
    const result = []
    if (viewType === ViewType.TRENDS) {
        let count = 0
        if (filters.events) {
            count += filters.events.length
        }
        if (filters.actions) {
            count += filters.actions.length
        }
        if (count > 0) {
            const entity: string[] = []
            if (filters.events) {
                filters.events.forEach((event: Entity) => entity.push(`- ${event.name}\n`))
            }
            if (filters.actions) {
                filters.actions.forEach((action: Entity) => entity.push(`- ${action.name}\n`))
            }
            result.push({ key: 'Entities', value: entity })
        }
        if (filters.interval) {
            result.push({ key: 'Interval', value: `${filters.interval}` })
        }
        if (filters.shown_as) {
            result.push({ key: 'Shown As', value: `${filters.shown_as}` })
        }
        if (filters.breakdown) {
            result.push({ key: 'Breakdown', value: `${filters.breakdown}` })
        }
        if (filters.compare) {
            result.push({ key: 'Compare', value: `${filters.compare}` })
        }
    } else if (viewType === ViewType.SESSIONS) {
        if (filters.session) {
            result.push({ key: 'Session', value: `${filters.session}` })
        }
        if (filters.interval) {
            result.push({ key: 'Interval', value: `${filters.interval}` })
        }
        if (filters.compare) {
            result.push({ key: 'Compare', value: `${filters.compare}` })
        }
    } else if (viewType === ViewType.RETENTION) {
<<<<<<< HEAD
        if (filters.display)
            result.push({
                key: 'Display',
                value: `${filters.display === ACTIONS_LINE_GRAPH_LINEAR ? 'Graph' : 'Table'}`,
            })
        if (filters.startEntity) {
            if (filters.startEntity.events)
                result.push({ key: 'Target', value: `${filters.startEntity.events[0].name}` })
            else if (filters.startEntity.actions)
                result.push({ key: 'Target', value: `${filters.startEntity.actions[0].name}` })
        }
        if (filters.returningEntity) {
            if (filters.returningEntity.events)
                result.push({ key: 'Returning Event', value: `${filters.returningEntity.events[0].name}` })
            else if (filters.returningEntity.actions)
                result.push({ key: 'Returning Event', value: `${filters.returningEntity.actions[0].name}` })
        }
        if (filters.selectedDate) result.push({ key: 'Current Date', value: `${filters.selectedDate}\n` })
=======
        if (filters.target) {
            result.push({ key: 'Target', value: `${filters.target.name}` })
        }
>>>>>>> 23f129e0
    } else if (viewType === ViewType.PATHS) {
        if (filters.type) {
            result.push({ key: 'Path Type', value: `${filters.type || filters.path_type}` })
        }
        if (filters.start) {
            result.push({ key: 'Start Point', value: `Specified` })
        }
    } else if (viewType === ViewType.FUNNELS) {
        let count = 0
        if (filters.events) {
            count += filters.events.length
        }
        if (filters.actions) {
            count += filters.actions.length
        }
        if (count > 0) {
            const entity: string[] = []
            if (filters.events) {
                filters.events.forEach((event: Entity) => entity.push(`- ${event.name || event.id}\n`))
            }
            if (filters.actions) {
                filters.actions.forEach((action: Entity) =>
                    entity.push(`- ${action.name || '(action: ' + action.id + ')'}\n`)
                )
            }
            result.push({ key: 'Entities', value: entity })
        }
    }
    if (filters.properties && filters.properties.length > 0) {
        const properties: string[] = []
        filters.properties.forEach((prop: PropertyFilter) =>
            properties.push(`${formatPropertyLabel(prop, cohorts, keyMapping)}\n`)
        )
        result.push({ key: 'Properties', value: properties })
    }
    if (filters.date_from || filters.date_to) {
        result.push({ key: 'Date Range', value: `${dateFilterToText(filters.date_from, filters.date_to)}\n` })
    }
    return (
        <Table
            showHeader={false}
            size={'small'}
            dataSource={result}
            columns={columns}
            pagination={{ pageSize: 100, hideOnSinglePage: true }}
        />
    )
}

interface InsightHistoryPanelProps {
    onChange: () => void
}

export const InsightHistoryPanel: React.FC<InsightHistoryPanelProps> = ({ onChange }: InsightHistoryPanelProps) => {
    const {
        insights,
        insightsLoading,
        savedInsights,
        savedInsightsLoading,
        teamInsights,
        teamInsightsLoading,
        insightsNext,
        savedInsightsNext,
        teamInsightsNext,
        loadingMoreInsights,
        loadingMoreSavedInsights,
        loadingMoreTeamInsights,
    } = useValues(insightHistoryLogic)
    const { saveInsight, deleteInsight, loadNextInsights, loadNextSavedInsights, loadNextTeamInsights } = useActions(
        insightHistoryLogic
    )
    const { cohorts } = useValues(cohortsModel)

    const [visible, setVisible] = useState(false)
    const [activeTab, setActiveTab] = useState(InsightHistoryType.RECENT)
    const [selectedInsight, setSelectedInsight] = useState<InsightHistory | null>(null)

    const loadMoreInsights = insightsNext ? (
        <div
            style={{
                textAlign: 'center',
                marginTop: 12,
                height: 32,
                lineHeight: '32px',
            }}
        >
            {loadingMoreInsights ? <Spin /> : <Button onClick={loadNextInsights}>Load more</Button>}
        </div>
    ) : null

    const loadMoreSavedInsights = savedInsightsNext ? (
        <div
            style={{
                textAlign: 'center',
                marginTop: 12,
                height: 32,
                lineHeight: '32px',
            }}
        >
            {loadingMoreSavedInsights ? <Spin /> : <Button onClick={loadNextSavedInsights}>Load more</Button>}
        </div>
    ) : null

    const loadMoreTeamInsights = teamInsightsNext ? (
        <div
            style={{
                textAlign: 'center',
                marginTop: 12,
                height: 32,
                lineHeight: '32px',
            }}
        >
            {loadingMoreTeamInsights ? <Spin /> : <Button onClick={loadNextTeamInsights}>Load more</Button>}
        </div>
    ) : null

    return (
        <div data-attr="insight-history-panel">
            <Tabs
                style={{
                    overflow: 'visible',
                }}
                animated={false}
                activeKey={activeTab}
                onChange={(activeKey: string): void => setActiveTab(activeKey)}
            >
                <TabPane
                    tab={<span data-attr="insight-history-tab">Recent</span>}
                    key={InsightHistoryType.RECENT}
                    data-attr="insight-history-pane"
                >
                    <List
                        loading={insightsLoading}
                        dataSource={insights}
                        loadMore={loadMoreInsights}
                        renderItem={(insight: InsightHistory) => {
                            return (
                                <List.Item>
                                    <Col style={{ whiteSpace: 'pre-line', width: '100%' }}>
                                        <Row justify="space-between" align="middle">
                                            {insight.type && (
                                                <Link onClick={onChange} to={'/insights?' + toParams(insight.filters)}>
                                                    {insight.type.charAt(0).toUpperCase() +
                                                        insight.type.slice(1).toLowerCase()}
                                                </Link>
                                            )}
                                            {insight.saved ? (
                                                <Tooltip
                                                    title="This configuration has already been saved"
                                                    placement="left"
                                                >
                                                    <PushpinFilled className="button-border" />
                                                </Tooltip>
                                            ) : (
                                                <Tooltip title="Save insight configuration" placement="left">
                                                    <PushpinOutlined
                                                        className="clickable button-border"
                                                        onClick={() => {
                                                            setVisible(true)
                                                            setSelectedInsight(insight)
                                                        }}
                                                        style={{ cursor: 'pointer' }}
                                                    />
                                                </Tooltip>
                                            )}
                                        </Row>
                                        <span>{determineFilters(insight.type, insight.filters, cohorts)}</span>
                                    </Col>
                                </List.Item>
                            )
                        }}
                    />
                </TabPane>
                <TabPane
                    tab={<span data-attr="insight-saved-tab">Saved</span>}
                    key={InsightHistoryType.SAVED}
                    data-attr="insight-saved-pane"
                >
                    <List
                        loading={savedInsightsLoading}
                        dataSource={savedInsights}
                        loadMore={loadMoreSavedInsights}
                        renderItem={(insight: InsightHistory) => {
                            return (
                                <List.Item key={insight.id}>
                                    <Col style={{ whiteSpace: 'pre-line', width: '100%' }}>
                                        <Row justify="space-between" align="middle">
                                            {insight.type && (
                                                <Link onClick={onChange} to={'/insights?' + toParams(insight.filters)}>
                                                    {insight.name}
                                                </Link>
                                            )}
                                            <DeleteOutlined
                                                className="clickable button-border"
                                                key="insight-action-delete"
                                                onClick={() => {
                                                    deleteInsight(insight)
                                                }}
                                                style={{ cursor: 'pointer' }}
                                            />
                                        </Row>
                                        <span>{determineFilters(insight.type, insight.filters, cohorts)}</span>
                                    </Col>
                                </List.Item>
                            )
                        }}
                    />
                </TabPane>
                <TabPane
                    tab={<span data-attr="insight-saved-tab">Team</span>}
                    key={InsightHistoryType.TEAM}
                    data-attr="insight-team-pane"
                >
                    <List
                        loading={teamInsightsLoading}
                        dataSource={teamInsights}
                        loadMore={loadMoreTeamInsights}
                        renderItem={(insight: InsightHistory) => {
                            return (
                                <List.Item key={insight.id}>
                                    <Col style={{ whiteSpace: 'pre-line', width: '100%' }}>
                                        <Row justify="space-between" align="middle">
                                            {insight.type && (
                                                <Link onClick={onChange} to={'/insights?' + toParams(insight.filters)}>
                                                    {insight.name}
                                                </Link>
                                            )}
                                        </Row>
                                        <span>{determineFilters(insight.type, insight.filters, cohorts)}</span>
                                    </Col>
                                </List.Item>
                            )
                        }}
                    />
                </TabPane>
            </Tabs>
            <SaveModal
                title="Save Chart"
                prompt="Name of Chart"
                textLabel="Name"
                textPlaceholder="DAUs Last 14 days"
                visible={visible}
                onCancel={(): void => {
                    setVisible(false)
                    setSelectedInsight(null)
                }}
                onSubmit={(text): void => {
                    if (selectedInsight) {
                        saveInsight(selectedInsight, text)
                    }
                    setVisible(false)
                    setSelectedInsight(null)
                }}
            />
        </div>
    )
}<|MERGE_RESOLUTION|>--- conflicted
+++ resolved
@@ -82,30 +82,29 @@
             result.push({ key: 'Compare', value: `${filters.compare}` })
         }
     } else if (viewType === ViewType.RETENTION) {
-<<<<<<< HEAD
-        if (filters.display)
+        if (filters.display) {
             result.push({
                 key: 'Display',
                 value: `${filters.display === ACTIONS_LINE_GRAPH_LINEAR ? 'Graph' : 'Table'}`,
             })
+        }
         if (filters.startEntity) {
-            if (filters.startEntity.events)
+            if (filters.startEntity.events) {
                 result.push({ key: 'Target', value: `${filters.startEntity.events[0].name}` })
-            else if (filters.startEntity.actions)
+            } else if (filters.startEntity.actions) {
                 result.push({ key: 'Target', value: `${filters.startEntity.actions[0].name}` })
+            }
         }
         if (filters.returningEntity) {
-            if (filters.returningEntity.events)
+            if (filters.returningEntity.events) {
                 result.push({ key: 'Returning Event', value: `${filters.returningEntity.events[0].name}` })
-            else if (filters.returningEntity.actions)
+            } else if (filters.returningEntity.actions) {
                 result.push({ key: 'Returning Event', value: `${filters.returningEntity.actions[0].name}` })
-        }
-        if (filters.selectedDate) result.push({ key: 'Current Date', value: `${filters.selectedDate}\n` })
-=======
-        if (filters.target) {
-            result.push({ key: 'Target', value: `${filters.target.name}` })
-        }
->>>>>>> 23f129e0
+            }
+        }
+        if (filters.selectedDate) {
+            result.push({ key: 'Current Date', value: `${filters.selectedDate}\n` })
+        }
     } else if (viewType === ViewType.PATHS) {
         if (filters.type) {
             result.push({ key: 'Path Type', value: `${filters.type || filters.path_type}` })
