--- conflicted
+++ resolved
@@ -5,11 +5,7 @@
 import { actionsModel } from '~/models/actionsModel'
 import { userLogic } from 'scenes/userLogic'
 import { router } from 'kea-router'
-<<<<<<< HEAD
-import { STICKINESS, ACTIONS_LINE_GRAPH_CUMULATIVE, LIFECYCLE } from 'lib/constants'
-=======
 import { STICKINESS, ACTIONS_LINE_GRAPH_CUMULATIVE, ACTIONS_LINE_GRAPH_LINEAR, ACTIONS_TABLE } from 'lib/constants'
->>>>>>> 5275a88e
 import { ViewType, insightLogic } from './insightLogic'
 import { insightHistoryLogic } from './InsightHistoryPanel/insightHistoryLogic'
 
