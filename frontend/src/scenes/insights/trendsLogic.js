--- conflicted
+++ resolved
@@ -135,7 +135,6 @@
 
     connect: {
         values: [userLogic, ['eventNames'], actionsModel, ['actions'], insightLogic, ['isFirstLoad']],
-<<<<<<< HEAD
         actions: [
             insightLogic,
             ['setAllFilters'],
@@ -149,9 +148,6 @@
             }),
             ['saveCohort', 'setCohort'],
         ],
-=======
-        actions: [insightHistoryLogic, ['createInsight']],
->>>>>>> 10b5f20f
     },
 
     loaders: ({ values, props }) => ({
