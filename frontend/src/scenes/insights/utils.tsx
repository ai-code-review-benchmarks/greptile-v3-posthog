import {
    ActionFilter,
    AnyPartialFilterType,
    BreakdownKeyType,
    BreakdownType,
    CohortType,
    EntityFilter,
    FilterType,
    FunnelVizType,
    InsightModel,
    InsightShortId,
    InsightType,
    PathsFilterType,
    PathType,
    StepOrderValue,
} from '~/types'
import { alphabet, capitalizeFirstLetter, ensureStringIsNotBlank, humanFriendlyNumber, objectsEqual } from 'lib/utils'
import { dashboardLogic } from 'scenes/dashboard/dashboardLogic'
import { savedInsightsLogic } from 'scenes/saved-insights/savedInsightsLogic'
import { keyMapping } from 'lib/components/PropertyKeyInfo'
import api from 'lib/api'
import { dayjs } from 'lib/dayjs'
import { getCurrentTeamId } from 'lib/utils/logics'
import { groupsModelType } from '~/models/groupsModelType'
import { toLocalFilters } from './filters/ActionFilter/entityFilterLogic'
import { RETENTION_FIRST_TIME } from 'lib/constants'
import { retentionOptions } from 'scenes/retention/constants'
import { cohortsModelType } from '~/models/cohortsModelType'
import { mathsLogicType } from 'scenes/trends/mathsLogicType'
import { apiValueToMathType, MathCategory, MathDefinition } from 'scenes/trends/mathsLogic'
import { dashboardsModel } from '~/models/dashboardsModel'
import { insightLogic } from './insightLogic'
import { FormatPropertyValueForDisplayFunction } from '~/models/propertyDefinitionsModel'
import { ReactNode } from 'react'
import {
    isFunnelsFilter,
    isLifecycleFilter,
    isPathsFilter,
    isRetentionFilter,
    isStickinessFilter,
    isTrendsFilter,
} from 'scenes/insights/sharedUtils'
<<<<<<< HEAD
import {
    ActionsNode,
    BreakdownFilter,
    EventsNode,
    InsightQueryNode,
    NewEntityNode,
    Node,
    StickinessQuery,
} from '~/queries/schema'
=======
>>>>>>> 0b64b3a7
import {
    ActionsNode,
    BreakdownFilter,
    EventsNode,
    InsightQueryNode,
    NewEntityNode,
    Node,
    StickinessQuery,
} from '~/queries/schema'
import {
    isDataTableNode,
    isEventsNode,
    isEventsQuery,
    isFunnelsQuery,
    isHogQLQuery,
    isInsightVizNode,
    isLifecycleQuery,
    isNewEntityNode,
    isPathsQuery,
    isPersonsNode,
    isRecentPerformancePageViewNode,
    isRetentionQuery,
    isStickinessQuery,
    isTimeToSeeDataSessionsNode,
    isTimeToSeeDataSessionsQuery,
    isTrendsQuery,
} from '~/queries/utils'
import { urls } from 'scenes/urls'
import { examples } from '~/queries/examples'

export const getDisplayNameFromEntityFilter = (
    filter: EntityFilter | ActionFilter | null,
    isCustom = true
): string | null => {
    // Make sure names aren't blank strings
    const customName = ensureStringIsNotBlank(filter?.custom_name)
    let name = ensureStringIsNotBlank(filter?.name)
    if (name && name in keyMapping.event) {
        name = keyMapping.event[name].label
    }

    // Return custom name. If that doesn't exist then the name, then the id, then just null.
    return (isCustom ? customName : null) ?? name ?? (filter?.id ? `${filter?.id}` : null)
}

export const getDisplayNameFromEntityNode = (
    node: EventsNode | ActionsNode | NewEntityNode,
    isCustom = true
): string | null => {
    if (isNewEntityNode(node)) {
        return null
    }

    // Make sure names aren't blank strings
    const customName = ensureStringIsNotBlank(node?.custom_name)
    let name = ensureStringIsNotBlank(node?.name)
    if (name && name in keyMapping.event) {
        name = keyMapping.event[name].label
    }

    const id = isEventsNode(node) ? node.event : node.id

    // Return custom name. If that doesn't exist then the name, then the id, then just null.
    return (isCustom ? customName : null) ?? name ?? (!!id ? `${id}` : null)
}

export function extractObjectDiffKeys(
    oldObj: AnyPartialFilterType,
    newObj: AnyPartialFilterType,
    prefix: string = ''
): Record<string, any> {
    if (Object.keys(oldObj).length === 0) {
        return []
    }

    let changedKeys: Record<string, any> = {}
    for (const [key, value] of Object.entries(newObj)) {
        const valueOrArray = value || []
        const oldValue = (oldObj as Record<string, any>)[key] || []
        if (!objectsEqual(value, oldValue)) {
            if (key === 'events') {
                if (valueOrArray.length !== oldValue.length) {
                    changedKeys['changed_events_length'] = oldValue?.length
                } else {
                    valueOrArray.forEach((event: Record<string, any>, idx: number) => {
                        changedKeys = {
                            ...changedKeys,
                            ...extractObjectDiffKeys(oldValue[idx], event, `event_${idx}_`),
                        }
                    })
                }
            } else if (key === 'actions') {
                if (valueOrArray.length !== oldValue.length) {
                    changedKeys['changed_actions_length'] = oldValue.length
                } else {
                    valueOrArray.forEach((action: Record<string, any>, idx: number) => {
                        changedKeys = {
                            ...changedKeys,
                            ...extractObjectDiffKeys(oldValue[idx], action, `action_${idx}_`),
                        }
                    })
                }
            } else {
                changedKeys[`changed_${prefix}${key}`] = oldValue
            }
        }
    }

    return changedKeys
}

export function findInsightFromMountedLogic(
    insightShortId: InsightShortId | string,
    dashboardId: number | undefined
): Partial<InsightModel> | null {
    if (dashboardId) {
        const insightOnDashboard = dashboardLogic
            .findMounted({ id: dashboardId })
            ?.values.insightTiles?.find((tile) => tile.insight?.short_id === insightShortId)?.insight
        if (insightOnDashboard) {
            return insightOnDashboard
        } else {
            const dashboards = dashboardsModel.findMounted()?.values.rawDashboards
            let foundOnModel: Partial<InsightModel> | undefined
            for (const dashModelId of Object.keys(dashboards || {})) {
                foundOnModel = dashboardLogic
                    .findMounted({ id: parseInt(dashModelId) })
                    ?.values.insightTiles?.find((tile) => tile.insight?.short_id === insightShortId)?.insight
            }
            return foundOnModel || null
        }
    } else {
        return (
            savedInsightsLogic
                .findMounted()
                ?.values.insights?.results?.find((item) => item.short_id === insightShortId) || null
        )
    }
}

export async function getInsightId(shortId: InsightShortId): Promise<number | undefined> {
    const insightId = insightLogic.findMounted({ dashboardItemId: shortId })?.values?.insight?.id

    return insightId
        ? insightId
        : (await api.get(`api/projects/${getCurrentTeamId()}/insights/?short_id=${encodeURIComponent(shortId)}`))
              .results[0]?.id
}

export function humanizePathsEventTypes(include_event_types: PathsFilterType['include_event_types']): string[] {
    let humanEventTypes: string[] = []
    if (include_event_types) {
        let matchCount = 0
        if (include_event_types.includes(PathType.PageView)) {
            humanEventTypes.push('page views')
            matchCount++
        }
        if (include_event_types.includes(PathType.Screen)) {
            humanEventTypes.push('screen views')
            matchCount++
        }
        if (include_event_types.includes(PathType.CustomEvent)) {
            humanEventTypes.push('custom events')
            matchCount++
        }
        if (matchCount === 0 || matchCount === Object.keys(PathType).length) {
            humanEventTypes = ['all events']
        }
    }
    return humanEventTypes
}

export function summarizeBreakdown(
    filters: Partial<FilterType> | BreakdownFilter,
    aggregationLabel: groupsModelType['values']['aggregationLabel'],
    cohortsById: cohortsModelType['values']['cohortsById']
): string | null {
    const { breakdown_type, breakdown, breakdown_group_type_index } = filters
    if (breakdown) {
        if (breakdown_type === 'cohort') {
            const cohortIds = breakdown as (number | string)[]
            return `cohorts: ${cohortIds
                .map(
                    (cohortId) =>
                        cohortId &&
                        (cohortId === 'all'
                            ? 'all users'
                            : cohortId in cohortsById
                            ? cohortsById[cohortId]?.name
                            : `ID ${cohortId}`)
                )
                .join(', ')}`
        } else {
            const noun =
                breakdown_type !== 'group'
                    ? breakdown_type
                    : aggregationLabel(breakdown_group_type_index, true).singular
            return `${noun}'s ${
                (breakdown as string) in keyMapping.event ? keyMapping.event[breakdown as string].label : breakdown
            }`
        }
    }
    return null
}

export function summarizeInsightFilters(
    filters: AnyPartialFilterType,
    aggregationLabel: groupsModelType['values']['aggregationLabel'],
    cohortsById: cohortsModelType['values']['cohortsById'],
    mathDefinitions: mathsLogicType['values']['mathDefinitions']
): string {
    const localFilters = toLocalFilters(filters)

    if (isRetentionFilter(filters)) {
        const areTargetAndReturningIdentical =
            filters.returning_entity?.id === filters.target_entity?.id &&
            filters.returning_entity?.type === filters.target_entity?.type
        return (
            `Retention of ${aggregationLabel(filters.aggregation_group_type_index, true).plural}` +
            ` based on doing ${getDisplayNameFromEntityFilter((filters.target_entity || {}) as EntityFilter)}` +
            ` ${retentionOptions[filters.retention_type || RETENTION_FIRST_TIME]} and returning with ` +
            (areTargetAndReturningIdentical
                ? 'the same event'
                : getDisplayNameFromEntityFilter((filters.returning_entity || {}) as EntityFilter))
        )
    } else if (isPathsFilter(filters)) {
        // Sync format with PathsSummary in InsightDetails
        let summary = `User paths based on ${humanizePathsEventTypes(filters.include_event_types).join(' and ')}`
        if (filters.start_point) {
            summary += ` starting at ${filters.start_point}`
        }
        if (filters.end_point) {
            summary += `${filters.start_point ? ' and' : ''} ending at ${filters.end_point}`
        }
        return summary
    } else if (isLifecycleFilter(filters)) {
        return `User lifecycle based on ${getDisplayNameFromEntityFilter(localFilters[0])}`
    } else if (isFunnelsFilter(filters)) {
        let summary = ''
        const linkSymbol =
            filters.funnel_order_type === StepOrderValue.STRICT
                ? '⇉'
                : filters.funnel_order_type === StepOrderValue.UNORDERED
                ? '&'
                : '→'
        summary = `${localFilters.map((filter) => getDisplayNameFromEntityFilter(filter)).join(` ${linkSymbol} `)} ${
            aggregationLabel(filters.aggregation_group_type_index, true).singular
        } conversion`
        if (filters.funnel_viz_type === FunnelVizType.TimeToConvert) {
            summary += ' time'
        } else if (filters.funnel_viz_type === FunnelVizType.Trends) {
            summary += ' trend'
        } else {
            // Steps are the default viz type
            summary += ' rate'
        }
        if (filters.breakdown_type) {
            summary += ` by ${summarizeBreakdown(filters, aggregationLabel, cohortsById)}`
        }
        return summary
    } else if (isStickinessFilter(filters)) {
        return capitalizeFirstLetter(
            localFilters
                .map((localFilter) => {
                    const actor = aggregationLabel(
                        localFilter.math === 'unique_group' ? localFilter.math_group_type_index : null,
                        true
                    ).singular
                    return `${actor} stickiness based on ${getDisplayNameFromEntityFilter(localFilter)}`
                })
                .join(' & ')
        )
    } else if (isTrendsFilter(filters)) {
        let summary = localFilters
            .map((localFilter, localFilterIndex) => {
                const mathType = apiValueToMathType(localFilter.math, localFilter.math_group_type_index)
                const mathDefinition = mathDefinitions[mathType] as MathDefinition | undefined
                let series: string
                if (mathDefinition?.category === MathCategory.EventCountPerActor) {
                    series = `${getDisplayNameFromEntityFilter(localFilter)} count per user ${mathDefinition.shortName}`
                } else if (mathDefinition?.category === MathCategory.PropertyValue) {
                    series = `${getDisplayNameFromEntityFilter(localFilter)}'s ${
                        keyMapping.event[localFilter.math_property as string]?.label || localFilter.math_property
                    } ${
                        mathDefinition
                            ? mathDefinition.shortName
                            : localFilter.math === 'unique_group'
                            ? 'unique groups'
                            : mathType
                    }`
                } else {
                    series = `${getDisplayNameFromEntityFilter(localFilter)} ${
                        mathDefinition
                            ? mathDefinition.shortName
                            : localFilter.math === 'unique_group'
                            ? 'unique groups'
                            : mathType
                    }`
                }
                if (filters.formula) {
                    series = `${alphabet[localFilterIndex].toUpperCase()}. ${series}`
                }
                return series
            })
            .join(' & ')

        if (filters.breakdown_type) {
            summary += `${localFilters.length > 1 ? ',' : ''} by ${summarizeBreakdown(
                filters,
                aggregationLabel,
                cohortsById
            )}`
        }
        if (filters.formula) {
            summary = `${filters.formula} on ${summary}`
        }

        return summary
    }
    return ''
}

export function summarizeInsightQuery(
    query: InsightQueryNode,
    aggregationLabel: groupsModelType['values']['aggregationLabel'],
    cohortsById: cohortsModelType['values']['cohortsById'],
    mathDefinitions: mathsLogicType['values']['mathDefinitions']
): string {
    if (isTrendsQuery(query)) {
        let summary = query.series
            .map((s, index) => {
                const mathType = apiValueToMathType(s.math, s.math_group_type_index)
                const mathDefinition = mathDefinitions[mathType] as MathDefinition | undefined
                let series: string
                if (mathDefinition?.category === MathCategory.EventCountPerActor) {
                    series = `${getDisplayNameFromEntityNode(s)} count per user ${mathDefinition.shortName}`
                } else if (mathDefinition?.category === MathCategory.PropertyValue) {
                    series = `${getDisplayNameFromEntityNode(s)}'s ${
                        keyMapping.event[s.math_property as string]?.label || s.math_property
                    } ${
                        mathDefinition
                            ? mathDefinition.shortName
                            : s.math === 'unique_group'
                            ? 'unique groups'
                            : mathType
                    }`
                } else {
                    series = `${getDisplayNameFromEntityNode(s)} ${
                        mathDefinition
                            ? mathDefinition.shortName
                            : s.math === 'unique_group'
                            ? 'unique groups'
                            : mathType
                    }`
                }
                if (query.trendsFilter?.formula) {
                    series = `${alphabet[index].toUpperCase()}. ${series}`
                }
                return series
            })
            .join(' & ')

        if (query.breakdown?.breakdown_type) {
            summary += `${query.series.length > 1 ? ',' : ''} by ${summarizeBreakdown(
                query.breakdown,
                aggregationLabel,
                cohortsById
            )}`
        }
        if (query.trendsFilter?.formula) {
            summary = `${query.trendsFilter.formula} on ${summary}`
        }

        return summary
    } else if (isFunnelsQuery(query)) {
        let summary = ''
        const linkSymbol =
            query.funnelsFilter?.funnel_order_type === StepOrderValue.STRICT
                ? '⇉'
                : query.funnelsFilter?.funnel_order_type === StepOrderValue.UNORDERED
                ? '&'
                : '→'
        summary = `${query.series.map((s) => getDisplayNameFromEntityNode(s)).join(` ${linkSymbol} `)} ${
            aggregationLabel(query.aggregation_group_type_index, true).singular
        } conversion`
        if (query.funnelsFilter?.funnel_viz_type === FunnelVizType.TimeToConvert) {
            summary += ' time'
        } else if (query.funnelsFilter?.funnel_viz_type === FunnelVizType.Trends) {
            summary += ' trend'
        } else {
            // Steps are the default viz type
            summary += ' rate'
        }
        if (query.breakdown?.breakdown_type) {
            summary += ` by ${summarizeBreakdown(query.breakdown, aggregationLabel, cohortsById)}`
        }
        return summary
    } else if (isRetentionQuery(query)) {
        const areTargetAndReturningIdentical =
            query.retentionFilter?.returning_entity?.id === query.retentionFilter?.target_entity?.id &&
            query.retentionFilter?.returning_entity?.type === query.retentionFilter?.target_entity?.type
        return (
            `Retention of ${aggregationLabel(query.aggregation_group_type_index, true).plural}` +
            ` based on doing ${getDisplayNameFromEntityFilter(
                (query.retentionFilter?.target_entity || {}) as EntityFilter
            )}` +
            ` ${retentionOptions[query.retentionFilter?.retention_type || RETENTION_FIRST_TIME]} and returning with ` +
            (areTargetAndReturningIdentical
                ? 'the same event'
                : getDisplayNameFromEntityFilter((query.retentionFilter?.returning_entity || {}) as EntityFilter))
        )
    } else if (isPathsQuery(query)) {
        // Sync format with PathsSummary in InsightDetails
        let summary = `User paths based on ${humanizePathsEventTypes(query.pathsFilter?.include_event_types).join(
            ' and '
        )}`
        if (query.pathsFilter?.start_point) {
            summary += ` starting at ${query.pathsFilter?.start_point}`
        }
        if (query.pathsFilter?.end_point) {
            summary += `${query.pathsFilter?.start_point ? ' and' : ''} ending at ${query.pathsFilter?.end_point}`
        }
        return summary
    } else if (isStickinessQuery(query)) {
        return capitalizeFirstLetter(
            (query as StickinessQuery).series
                .map((s) => {
                    const actor = aggregationLabel(s.math_group_type_index, true).singular
                    return `${actor} stickiness based on ${getDisplayNameFromEntityNode(s)}`
                })
                .join(' & ')
        )
    } else if (isLifecycleQuery(query)) {
        return `User lifecycle based on ${getDisplayNameFromEntityNode(query.series[0])}`
    } else {
        return ''
    }
}

function summariseQuery(query: Node): string {
    if (isDataTableNode(query)) {
        let selected: string[] = []
        let source = ''

        if (isEventsQuery(query.source)) {
            selected = [...query.source.select]
            source = 'events'
        } else if (isPersonsNode(query.source)) {
            selected = []
            source = 'persons'
        } else if (isHogQLQuery(query.source)) {
            selected = []
            source = 'HogQL'
        } else if (isTimeToSeeDataSessionsQuery(query.source)) {
            selected = ['sessions']
            source = 'Time to See Data'
        }

        if (!!query.columns) {
            selected = [...query.columns]
        }
        return `${selected
            .filter((c) => !(query.hiddenColumns || []).includes(c))
            .join(', ')} from ${source} into a data table.`
    }

    if (isTimeToSeeDataSessionsNode(query)) {
        return `Waterfall chart for time to see session ${query.source.sessionId}.`
    }

    if (isHogQLQuery(query)) {
        return 'HogQL data table.'
    }

    if (isRecentPerformancePageViewNode(query)) {
        return 'Recent page views with performance data.'
    }

    return `QueryKind: ${query?.kind}`
}

export function summariseInsight(
    isUsingDataExploration: boolean,
    query: Node | undefined | null,
    aggregationLabel: groupsModelType['values']['aggregationLabel'],
    cohortsById: cohortsModelType['values']['cohortsById'],
    mathDefinitions: mathsLogicType['values']['mathDefinitions'],
    filters: Partial<FilterType>
): string {
    const hasFilters = Object.keys(filters || {}).length > 0

    return isUsingDataExploration && isInsightVizNode(query)
        ? summarizeInsightQuery(query.source, aggregationLabel, cohortsById, mathDefinitions)
        : isUsingDataExploration && !!query
        ? summariseQuery(query)
        : hasFilters
        ? summarizeInsightFilters(filters, aggregationLabel, cohortsById, mathDefinitions)
        : ''
}

export function formatAggregationValue(
    property: string | undefined,
    propertyValue: number | null,
    renderCount: (value: number) => ReactNode = (x) => <>{humanFriendlyNumber(x)}</>,
    formatPropertyValueForDisplay?: FormatPropertyValueForDisplayFunction
): ReactNode {
    if (propertyValue === null) {
        return '-'
    }

    let formattedValue: ReactNode
    if (property && formatPropertyValueForDisplay) {
        formattedValue = formatPropertyValueForDisplay(property, propertyValue)
        // yes, double equals not triple equals  ¯\_(ツ)_/¯ let JS compare strings and numbers however it wants
        if (formattedValue == propertyValue) {
            // formatPropertyValueForDisplay didn't change the value...
            formattedValue = renderCount(propertyValue)
        }
    } else {
        formattedValue = renderCount(propertyValue)
    }

    // Since `propertyValue` is a number. `formatPropertyValueForDisplay` will only return a string
    // To make typescript happy we handle the possible but impossible string array inside this function
    return Array.isArray(formattedValue) ? formattedValue[0] : formattedValue
}

export function formatBreakdownLabel(
    cohorts: CohortType[] | undefined,
    formatPropertyValueForDisplay: FormatPropertyValueForDisplayFunction | undefined,
    breakdown_value: BreakdownKeyType | undefined,
    breakdown: BreakdownKeyType | undefined,
    breakdown_type: BreakdownType | null | undefined,
    isHistogram?: boolean
): string {
    if (isHistogram && typeof breakdown_value === 'string') {
        const [bucketStart, bucketEnd] = JSON.parse(breakdown_value)
        const formattedBucketStart = formatBreakdownLabel(
            cohorts,
            formatPropertyValueForDisplay,
            bucketStart,
            breakdown,
            breakdown_type
        )
        const formattedBucketEnd = formatBreakdownLabel(
            cohorts,
            formatPropertyValueForDisplay,
            bucketEnd,
            breakdown,
            breakdown_type
        )
        return `${formattedBucketStart} – ${formattedBucketEnd}`
    }
    if (breakdown_type === 'cohort') {
        // :TRICKY: Different endpoints represent the all users cohort breakdown differently
        if (breakdown_value === 0 || breakdown_value === 'all') {
            return 'All Users'
        }
        return cohorts?.filter((c) => c.id == breakdown_value)[0]?.name ?? (breakdown_value || '').toString()
    } else if (typeof breakdown_value == 'number') {
        return formatPropertyValueForDisplay
            ? formatPropertyValueForDisplay(breakdown, breakdown_value)?.toString() ?? 'None'
            : breakdown_value.toString()
    } else if (typeof breakdown_value == 'string') {
        return breakdown_value === 'nan' ? 'Other' : breakdown_value === '' ? 'None' : breakdown_value
    } else if (Array.isArray(breakdown_value)) {
        return breakdown_value.join('::')
    } else {
        return ''
    }
}

export function sortDates(dates: Array<string | null>): Array<string | null> {
    return dates.sort((a, b) => (dayjs(a).isAfter(dayjs(b)) ? 1 : -1))
}

// Gets content-length header from a fetch Response
export function getResponseBytes(apiResponse: Response): number {
    return parseInt(apiResponse.headers.get('Content-Length') ?? '0')
}

export const insightTypeURL: Record<InsightType, string> = {
    TRENDS: urls.insightNew({ insight: InsightType.TRENDS }),
    STICKINESS: urls.insightNew({ insight: InsightType.STICKINESS }),
    LIFECYCLE: urls.insightNew({ insight: InsightType.LIFECYCLE }),
    FUNNELS: urls.insightNew({ insight: InsightType.FUNNELS }),
    RETENTION: urls.insightNew({ insight: InsightType.RETENTION }),
    PATHS: urls.insightNew({ insight: InsightType.PATHS }),
    JSON: urls.insightNew(undefined, undefined, JSON.stringify(examples.EventsTableFull)),
    SQL: urls.insightNew(undefined, undefined, JSON.stringify(examples.HogQLTable)),
}<|MERGE_RESOLUTION|>--- conflicted
+++ resolved
@@ -40,18 +40,6 @@
     isStickinessFilter,
     isTrendsFilter,
 } from 'scenes/insights/sharedUtils'
-<<<<<<< HEAD
-import {
-    ActionsNode,
-    BreakdownFilter,
-    EventsNode,
-    InsightQueryNode,
-    NewEntityNode,
-    Node,
-    StickinessQuery,
-} from '~/queries/schema'
-=======
->>>>>>> 0b64b3a7
 import {
     ActionsNode,
     BreakdownFilter,
