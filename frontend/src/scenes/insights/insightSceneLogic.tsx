import { actions, BuiltLogic, connect, kea, listeners, path, reducers, selectors, sharedListeners } from 'kea'
import { actionToUrl, beforeUnload, router, urlToAction } from 'kea-router'
import { CombinedLocation } from 'kea-router/lib/utils'
import { lemonToast } from 'lib/lemon-ui/LemonToast/LemonToast'
import { eventUsageLogic, InsightEventSource } from 'lib/utils/eventUsageLogic'
import { createEmptyInsight, insightLogic } from 'scenes/insights/insightLogic'
import { insightLogicType } from 'scenes/insights/insightLogicType'
import { cleanFilters } from 'scenes/insights/utils/cleanFilters'
import { preflightLogic } from 'scenes/PreflightCheck/preflightLogic'
import { sceneLogic } from 'scenes/sceneLogic'
import { Scene } from 'scenes/sceneTypes'
import { teamLogic } from 'scenes/teamLogic'
import { mathsLogic } from 'scenes/trends/mathsLogic'
import { urls } from 'scenes/urls'

import { ActivityFilters } from '~/layout/navigation-3000/sidepanel/panels/activity/activityForSceneLogic'
import { cohortsModel } from '~/models/cohortsModel'
import { groupsModel } from '~/models/groupsModel'
import { examples } from '~/queries/examples'
import { DataVisualizationNode, NodeKind } from '~/queries/schema'
import { ActivityScope, Breadcrumb, FilterType, InsightShortId, InsightType, ItemMode } from '~/types'

import { insightDataLogic } from './insightDataLogic'
import { insightDataLogicType } from './insightDataLogicType'
import type { insightSceneLogicType } from './insightSceneLogicType'
import { summarizeInsight } from './summarizeInsight'

export const insightSceneLogic = kea<insightSceneLogicType>([
    path(['scenes', 'insights', 'insightSceneLogic']),
    connect(() => ({
        logic: [eventUsageLogic],
        values: [teamLogic, ['currentTeam'], sceneLogic, ['activeScene'], preflightLogic, ['disableNavigationHooks']],
    })),
    actions({
        setInsightId: (insightId: InsightShortId) => ({ insightId }),
        setInsightMode: (insightMode: ItemMode, source: InsightEventSource | null) => ({ insightMode, source }),
        setSceneState: (insightId: InsightShortId, insightMode: ItemMode, subscriptionId: string | undefined) => ({
            insightId,
            insightMode,
            subscriptionId,
        }),
        setInsightLogicRef: (logic: BuiltLogic<insightLogicType> | null, unmount: null | (() => void)) => ({
            logic,
            unmount,
        }),
        setInsightDataLogicRef: (logic: BuiltLogic<insightDataLogicType> | null, unmount: null | (() => void)) => ({
            logic,
            unmount,
        }),
    }),
    reducers({
        insightId: [
            null as null | 'new' | InsightShortId,
            {
                setSceneState: (_, { insightId }) => insightId,
            },
        ],
        insightMode: [
            ItemMode.View as ItemMode,
            {
                setSceneState: (_, { insightMode }) => insightMode,
            },
        ],
        subscriptionId: [
            null as null | number | 'new',
            {
                setSceneState: (_, { subscriptionId }) =>
                    subscriptionId !== undefined
                        ? subscriptionId === 'new'
                            ? 'new'
                            : parseInt(subscriptionId, 10)
                        : null,
            },
        ],
        insightLogicRef: [
            null as null | {
                logic: BuiltLogic<insightLogicType>
                unmount: () => void
            },
            {
                setInsightLogicRef: (_, { logic, unmount }) => (logic && unmount ? { logic, unmount } : null),
            },
        ],
        insightDataLogicRef: [
            null as null | {
                logic: BuiltLogic<insightDataLogicType>
                unmount: () => void
            },
            {
                setInsightDataLogicRef: (_, { logic, unmount }) => (logic && unmount ? { logic, unmount } : null),
            },
        ],
    }),
    selectors(() => ({
        legacyInsightSelector: [
            (s) => [s.insightLogicRef],
            (insightLogicRef) => insightLogicRef?.logic.selectors.legacyInsight,
        ],
        legacyInsight: [
            (s) => [(state, props) => s.legacyInsightSelector?.(state, props)?.(state, props)],
            (insight) => insight,
        ],
        queryBasedInsightSelector: [
            (s) => [s.insightLogicRef],
            (insightLogicRef) => insightLogicRef?.logic.selectors.queryBasedInsight,
        ],
        queryBasedInsight: [
            (s) => [(state, props) => s.queryBasedInsightSelector?.(state, props)?.(state, props)],
            (insight) => insight,
        ],
        breadcrumbs: [
            (s) => [
                s.insightLogicRef,
                s.queryBasedInsight,
                groupsModel.selectors.aggregationLabel,
                cohortsModel.selectors.cohortsById,
                mathsLogic.selectors.mathDefinitions,
            ],
            (insightLogicRef, insight, aggregationLabel, cohortsById, mathDefinitions): Breadcrumb[] => {
                return [
                    {
                        key: Scene.SavedInsights,
                        name: 'Product analytics',
                        path: urls.savedInsights(),
                    },
                    {
                        key: [Scene.Insight, insight?.short_id || 'new'],
                        name:
                            insight?.name ||
                            summarizeInsight(insight?.query, {
                                aggregationLabel,
                                cohortsById,
                                mathDefinitions,
                            }),
                        onRename: async (name: string) => {
                            await insightLogicRef?.logic.asyncActions.setInsightMetadata({ name })
                        },
                    },
                ]
            },
        ],
        activityFilters: [
            (s) => [s.queryBasedInsight],
            (insight): ActivityFilters | null => {
                return insight
                    ? {
                          scope: ActivityScope.INSIGHT,
                          item_id: `${insight.id}`,
                      }
                    : null
            },
        ],
    })),
    sharedListeners(({ actions, values }) => ({
        reloadInsightLogic: () => {
            const logicInsightId = values.queryBasedInsight?.short_id ?? null
            const insightId = values.insightId ?? null

            if (logicInsightId !== insightId) {
                const oldRef = values.insightLogicRef // free old logic after mounting new one
                const oldRef2 = values.insightDataLogicRef // free old logic after mounting new one
                if (insightId) {
                    const insightProps = { dashboardItemId: insightId }

                    const logic = insightLogic.build(insightProps)
                    const unmount = logic.mount()
                    actions.setInsightLogicRef(logic, unmount)

                    const logic2 = insightDataLogic.build(insightProps)
                    const unmount2 = logic2.mount()
                    actions.setInsightDataLogicRef(logic2, unmount2)
                } else {
                    actions.setInsightLogicRef(null, null)
                    actions.setInsightDataLogicRef(null, null)
                }
                if (oldRef) {
                    oldRef.unmount()
                }
                if (oldRef2) {
                    oldRef2.unmount()
                }
            } else if (insightId && !values.queryBasedInsight?.result) {
                values.insightLogicRef?.logic.actions.loadInsight(insightId as InsightShortId)
            }
        },
    })),
    listeners(({ sharedListeners }) => ({
        setInsightMode: sharedListeners.reloadInsightLogic,
        setSceneState: sharedListeners.reloadInsightLogic,
    })),
    urlToAction(({ actions, values }) => ({
<<<<<<< HEAD
        '/sql': (_, __, { q }) => {
            actions.setSceneState(String('new') as InsightShortId, ItemMode.Edit, undefined)
=======
        '/data-warehouse/*': (_, __, { q }) => {
            actions.setSceneState(String('new-dataWarehouse') as InsightShortId, ItemMode.Edit, undefined)
>>>>>>> d9eb2c50
            values.insightDataLogicRef?.logic.actions.setQuery(examples.DataWarehouse)
            values.insightLogicRef?.logic.actions.setInsight(
                {
                    ...createEmptyInsight('new-dataWarehouse', false),
                    ...(q ? { query: JSON.parse(q) } : {}),
                },
                {
                    fromPersistentApi: false,
                    overrideFilter: false,
                }
            )
        },
        '/data-warehouse/view/:id': (_, __, { q }) => {
            actions.setSceneState(String('new-dataWarehouse') as InsightShortId, ItemMode.Edit, undefined)
            values.insightDataLogicRef?.logic.actions.setQuery({
                kind: NodeKind.DataVisualizationNode,
                source: JSON.parse(q),
            } as DataVisualizationNode)
        },
        '/insights/:shortId(/:mode)(/:subscriptionId)': (
            { shortId, mode, subscriptionId }, // url params
            { dashboard, ...searchParams }, // search params
            { filters: _filters, q }, // hash params
            { method, initial }, // "location changed" event payload
            { searchParams: previousSearchParams } // previous location
        ) => {
            const insightMode =
                mode === 'subscriptions'
                    ? ItemMode.Subscriptions
                    : mode === 'alerts'
                    ? ItemMode.Alerts
                    : mode === 'sharing'
                    ? ItemMode.Sharing
                    : mode === 'edit' || shortId === 'new'
                    ? ItemMode.Edit
                    : ItemMode.View
            const insightId = String(shortId) as InsightShortId

            const currentScene = sceneLogic.findMounted()?.values

            if (
                currentScene?.activeScene === Scene.Insight &&
                currentScene.activeSceneLogic?.values.insightId === insightId &&
                currentScene.activeSceneLogic?.values.mode === insightMode
            ) {
                // If nothing about the scene has changed, don't do anything
                return
            }

            if (previousSearchParams['event-correlation_page'] !== searchParams['event-correlation_page']) {
                // If a lemon table pagination param has changed, don't do anything
                return
            }

            if (
                insightId !== values.insightId ||
                insightMode !== values.insightMode ||
                subscriptionId !== values.subscriptionId
            ) {
                actions.setSceneState(insightId, insightMode, subscriptionId)
            }

            // capture any filters from the URL, either #filters={} or ?insight=X&bla=foo&bar=baz
            const filters: Partial<FilterType> | null =
                Object.keys(_filters || {}).length > 0 ? _filters : searchParams.insight ? searchParams : null

            // Redirect to a simple URL if we had filters in the URL
            if (filters || q) {
                router.actions.replace(
                    insightId === 'new'
                        ? urls.insightNew(undefined, dashboard)
                        : insightMode === ItemMode.Edit
                        ? urls.insightEdit(insightId)
                        : urls.insightView(insightId)
                )
            }

            // reset the insight's state if we have to
            if (initial || method === 'PUSH' || filters || q) {
                if (insightId === 'new') {
                    const teamFilterTestAccounts = values.currentTeam?.test_account_filters_default_checked || false
                    values.insightLogicRef?.logic.actions.setInsight(
                        {
                            ...createEmptyInsight('new', teamFilterTestAccounts),
                            ...(filters ? { filters: cleanFilters(filters || {}, teamFilterTestAccounts) } : {}),
                            ...(dashboard ? { dashboards: [dashboard] } : {}),
                            ...(q ? { query: JSON.parse(q) } : {}),
                        },
                        {
                            fromPersistentApi: false,
                            overrideFilter: true,
                        }
                    )

                    eventUsageLogic.actions.reportInsightCreated(filters?.insight || InsightType.TRENDS)
                }
            }

            // show a warning toast if opened `/edit#filters={...}`
            if (filters && insightMode === ItemMode.Edit && insightId !== 'new') {
                lemonToast.info(`This insight has unsaved changes! Click "Save" to not lose them.`)
            }
        },
    })),
    actionToUrl(({ values }) => {
        // Use the browser redirect to determine state to hook into beforeunload prevention
        const actionToUrl = ({
            insightMode = values.insightMode,
            insightId = values.insightId,
        }: {
            insightMode?: ItemMode
            insightId?: InsightShortId | 'new' | null
        }): string | undefined =>
            insightId && insightId !== 'new'
                ? insightMode === ItemMode.View
                    ? urls.insightView(insightId)
                    : urls.insightEdit(insightId)
                : undefined

        return {
            setInsightId: actionToUrl,
            setInsightMode: actionToUrl,
        }
    }),
    beforeUnload(({ values }) => ({
        enabled: (newLocation?: CombinedLocation) => {
            // safeguard against running this check on other scenes
            if (values.activeScene !== Scene.Insight) {
                return false
            }

            if (values.disableNavigationHooks) {
                return false
            }

            // If just the hash changes, don't show the prompt
            if (router.values.currentLocation.pathname === newLocation?.pathname) {
                return false
            }

            return (
                values.insightMode === ItemMode.Edit &&
                (!!values.insightLogicRef?.logic.values.insightChanged ||
                    !!values.insightDataLogicRef?.logic.values.queryChanged)
            )
        },
        message: 'Leave insight?\nChanges you made will be discarded.',
        onConfirm: () => {
            values.insightLogicRef?.logic.actions.cancelChanges()
            values.insightDataLogicRef?.logic.actions.cancelChanges()
        },
    })),
])<|MERGE_RESOLUTION|>--- conflicted
+++ resolved
@@ -189,13 +189,8 @@
         setSceneState: sharedListeners.reloadInsightLogic,
     })),
     urlToAction(({ actions, values }) => ({
-<<<<<<< HEAD
         '/sql': (_, __, { q }) => {
-            actions.setSceneState(String('new') as InsightShortId, ItemMode.Edit, undefined)
-=======
-        '/data-warehouse/*': (_, __, { q }) => {
             actions.setSceneState(String('new-dataWarehouse') as InsightShortId, ItemMode.Edit, undefined)
->>>>>>> d9eb2c50
             values.insightDataLogicRef?.logic.actions.setQuery(examples.DataWarehouse)
             values.insightLogicRef?.logic.actions.setInsight(
                 {
