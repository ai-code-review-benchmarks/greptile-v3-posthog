--- conflicted
+++ resolved
@@ -39,17 +39,12 @@
     [`${InsightType.PATHS}`]: <Paths />,
 }
 
-<<<<<<< HEAD
-export function InsightContainer({ disableTable }: { disableTable?: boolean } = { disableTable: false }): JSX.Element {
-=======
 export function InsightContainer(
     { disableHeader, disableTable }: { disableHeader?: boolean; disableTable?: boolean } = {
         disableHeader: false,
         disableTable: false,
     }
 ): JSX.Element {
-    const { preflight } = useValues(preflightLogic)
->>>>>>> 21b52dc9
     const { featureFlags } = useValues(featureFlagLogic)
     const {
         insightProps,
