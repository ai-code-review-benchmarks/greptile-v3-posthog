import { Card, Col, Row } from 'antd'
import { InsightDisplayConfig } from 'scenes/insights/InsightTabs/InsightDisplayConfig'
import { FunnelCanvasLabel } from 'scenes/funnels/FunnelCanvasLabel'
import { ComputationTimeWithRefresh } from 'scenes/insights/ComputationTimeWithRefresh'
import { ChartDisplayType, FunnelVizType, InsightType, ItemMode } from '~/types'
import { TrendInsight } from 'scenes/trends/Trends'
import { FunnelInsight } from 'scenes/insights/FunnelInsight'
import { RetentionContainer } from 'scenes/retention/RetentionContainer'
import { Paths } from 'scenes/paths/Paths'
import { FEATURE_FLAGS, FunnelLayout } from 'lib/constants'
import { FunnelStepTable } from 'scenes/insights/InsightTabs/FunnelTab/FunnelStepTable'
import { BindLogic, useValues } from 'kea'
import { trendsLogic } from 'scenes/trends/trendsLogic'
import { InsightsTable } from 'scenes/insights/InsightsTable'
import React from 'react'
import { insightLogic } from 'scenes/insights/insightLogic'
import {
    FunnelInvalidExclusionState,
    FunnelSingleStepState,
    InsightEmptyState,
    InsightErrorState,
    InsightTimeoutState,
} from 'scenes/insights/EmptyStates'
import { Loading } from 'lib/utils'
import { funnelLogic } from 'scenes/funnels/funnelLogic'
import clsx from 'clsx'
import { featureFlagLogic } from 'lib/logic/featureFlagLogic'
import { PathCanvasLabel } from 'scenes/paths/PathsLabel'
import { FunnelCorrelation } from './FunnelCorrelation'
import { InsightLegend, InsightLegendButton } from 'lib/components/InsightLegend/InsightLegend'
import { insightSceneLogic } from 'scenes/insights/insightSceneLogic'

const VIEW_MAP = {
    [`${InsightType.TRENDS}`]: <TrendInsight view={InsightType.TRENDS} />,
    [`${InsightType.STICKINESS}`]: <TrendInsight view={InsightType.STICKINESS} />,
    [`${InsightType.LIFECYCLE}`]: <TrendInsight view={InsightType.LIFECYCLE} />,
    [`${InsightType.FUNNELS}`]: <FunnelInsight />,
    [`${InsightType.RETENTION}`]: <RetentionContainer />,
    [`${InsightType.PATHS}`]: <Paths />,
}

export function InsightContainer(
    { disableHeader, disableTable }: { disableHeader?: boolean; disableTable?: boolean } = {
        disableHeader: false,
        disableTable: false,
    }
): JSX.Element {
    const { featureFlags } = useValues(featureFlagLogic)
    const { insightMode } = useValues(insightSceneLogic)
    const {
        insightProps,
        canEditInsight,
        insightLoading,
        insight,
        activeView,
        loadedView,
        filters,
        showTimeoutMessage,
        showErrorMessage,
        liveMode,
    } = useValues(insightLogic)
    const { areFiltersValid, isValidFunnel, areExclusionFiltersValid, correlationAnalysisAvailable } = useValues(
        funnelLogic(insightProps)
    )

    // Empty states that completely replace the graph
    const emptyState = (() => {
        if (activeView !== loadedView || (insightLoading && !insight.result && !showTimeoutMessage)) {
            return (
                <>
<<<<<<< HEAD
                    {filters.display !== ChartDisplayType.ActionsTable && (
                        /* Tables don't need this padding, but graphs do for sizing */
                        <div className="trends-insights-container" />
                    )}
=======
                    {filters.display !== ChartDisplayType.ActionsTable &&
                        filters.display !== ChartDisplayType.WorldMap && (
                            /* Tables and world map don't need this padding, but graphs do for sizing */
                            <div className="trends-insights-container" />
                        )}
>>>>>>> 9634fa90
                    <Loading />
                </>
            )
        }
        // Insight specific empty states - note order is important here
        if (loadedView === InsightType.FUNNELS) {
            if (!areFiltersValid) {
                return <FunnelSingleStepState actionable={insightMode === ItemMode.Edit || disableTable} />
            }
            if (!areExclusionFiltersValid) {
                return <FunnelInvalidExclusionState />
            }
            if (!isValidFunnel && !insightLoading) {
                return <InsightEmptyState />
            }
        }

        // Insight agnostic empty states
        if (showErrorMessage) {
            return <InsightErrorState />
        }
        if (showTimeoutMessage) {
            return <InsightTimeoutState isLoading={insightLoading} />
        }

        return null
    })()

    function renderTable(): JSX.Element | null {
        if (
            activeView === InsightType.FUNNELS &&
            !showErrorMessage &&
            !showTimeoutMessage &&
            areFiltersValid &&
            filters.funnel_viz_type === FunnelVizType.Steps &&
            filters?.layout === FunnelLayout.horizontal &&
            !disableTable
        ) {
            return <FunnelStepTable />
        }
        if (
            (!filters.display ||
                (filters?.display !== ChartDisplayType.ActionsTable &&
                    filters?.display !== ChartDisplayType.ActionsBarValue)) &&
            activeView === InsightType.TRENDS &&
            !disableTable
        ) {
            /* InsightsTable is loaded for all trend views (except below), plus the sessions view.
    Exclusions:
        1. Table view. Because table is already loaded anyways in `Trends.tsx` as the main component.
        2. Bar value chart. Because this view displays data in completely different dimensions.
    */
            return (
                <BindLogic logic={trendsLogic} props={insightProps}>
                    <InsightsTable
                        isLegend
                        showTotalCount
                        filterKey={activeView === InsightType.TRENDS ? `trends_${activeView}` : ''}
                        canEditSeriesNameInline={activeView === InsightType.TRENDS && insightMode === ItemMode.Edit}
                        canCheckUncheckSeries={canEditInsight}
                    />
                </BindLogic>
            )
        }

        return null
    }

    return (
        <>
            {/* These are filters that are reused between insight features. They each have generic logic that updates the url */}
            <Card
                title={
                    disableHeader ? null : (
                        <InsightDisplayConfig
                            activeView={activeView as InsightType}
                            insightMode={insightMode}
                            filters={filters}
                            disableTable={!!disableTable}
                            disabled={!canEditInsight}
                        />
                    )
                }
                data-attr="insights-graph"
                className="insights-graph-container"
            >
                <div>
                    <Row
                        className={clsx('insights-graph-header', {
                            funnels: activeView === InsightType.FUNNELS,
                        })}
                        align="middle"
                        justify="space-between"
                    >
                        {/*Don't add more than two columns in this row.*/}
                        <Col>
                            <ComputationTimeWithRefresh />
                        </Col>
                        <Col>
                            {activeView === InsightType.FUNNELS ? <FunnelCanvasLabel /> : null}
                            {activeView === InsightType.PATHS ? <PathCanvasLabel /> : null}
                            <InsightLegendButton />
                        </Col>
                    </Row>
                    {!!emptyState ? (
                        emptyState
                    ) : featureFlags[FEATURE_FLAGS.INSIGHT_LEGENDS] &&
                      (activeView === InsightType.TRENDS || activeView === InsightType.STICKINESS) &&
                      filters.show_legend ? (
                        <Row className="insights-graph-container-row" wrap={false}>
                            <Col className="insights-graph-container-row-left">
                                {VIEW_MAP[activeView]}
                                {insightLoading && !liveMode && <Loading />}
                            </Col>
                            <Col className="insights-graph-container-row-right">
                                <InsightLegend />
                            </Col>
                        </Row>
                    ) : (
                        <>
                            {VIEW_MAP[activeView]}
                            {insightLoading && !liveMode && <Loading />}
                        </>
                    )}
                </div>
            </Card>
            {renderTable()}
            {!disableTable && correlationAnalysisAvailable && activeView === InsightType.FUNNELS && (
                <FunnelCorrelation />
            )}
        </>
    )
}<|MERGE_RESOLUTION|>--- conflicted
+++ resolved
@@ -68,18 +68,11 @@
         if (activeView !== loadedView || (insightLoading && !insight.result && !showTimeoutMessage)) {
             return (
                 <>
-<<<<<<< HEAD
-                    {filters.display !== ChartDisplayType.ActionsTable && (
-                        /* Tables don't need this padding, but graphs do for sizing */
-                        <div className="trends-insights-container" />
-                    )}
-=======
                     {filters.display !== ChartDisplayType.ActionsTable &&
                         filters.display !== ChartDisplayType.WorldMap && (
                             /* Tables and world map don't need this padding, but graphs do for sizing */
                             <div className="trends-insights-container" />
                         )}
->>>>>>> 9634fa90
                     <Loading />
                 </>
             )
