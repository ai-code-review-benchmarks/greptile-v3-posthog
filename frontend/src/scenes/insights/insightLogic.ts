--- conflicted
+++ resolved
@@ -853,12 +853,6 @@
                 return !!featureFlags[FEATURE_FLAGS.DATA_EXPLORATION_INSIGHTS]
             },
         ],
-<<<<<<< HEAD
-        isUsingQueryBasedInsights: [
-            (s) => [s.featureFlags],
-            (featureFlags: FeatureFlagsSet): boolean => {
-                return !!featureFlags[FEATURE_FLAGS.DATA_EXPLORATION_QUERIES_ON_DASHBOARDS]
-=======
         insightRefreshButtonDisabledReason: [
             (s) => [s.nextAllowedRefresh, s.lastRefresh],
             (nextAllowedRefresh: string | null, lastRefresh: string | null): string => {
@@ -882,7 +876,12 @@
                 }
 
                 return disabledReason
->>>>>>> 9235370e
+            },
+        ],
+        isUsingQueryBasedInsights: [
+            (s) => [s.featureFlags],
+            (featureFlags: FeatureFlagsSet): boolean => {
+                return !!featureFlags[FEATURE_FLAGS.DATA_EXPLORATION_QUERIES_ON_DASHBOARDS]
             },
         ],
     }),
