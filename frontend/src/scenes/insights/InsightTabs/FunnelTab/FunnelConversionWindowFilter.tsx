import { InputNumber, Row, Select } from 'antd'
import { InfoCircleOutlined } from '@ant-design/icons'
import { pluralize } from 'lib/utils'
import React, { useState } from 'react'
import { useActions, useValues } from 'kea'
import { funnelLogic } from 'scenes/funnels/funnelLogic'
<<<<<<< HEAD
import { FunnelConversionWindow, FunnelConversionWindowTimeUnit } from '~/types'
=======
import { FunnelConversionWindowTimeUnit } from '~/types'
import { Tooltip } from 'lib/components/Tooltip'
>>>>>>> a4b183a9

const TIME_INTERVAL_BOUNDS: Record<FunnelConversionWindowTimeUnit, number[]> = {
    [FunnelConversionWindowTimeUnit.Minute]: [1, 1440],
    [FunnelConversionWindowTimeUnit.Hour]: [1, 24],
    [FunnelConversionWindowTimeUnit.Day]: [1, 365],
    [FunnelConversionWindowTimeUnit.Week]: [1, 53],
    [FunnelConversionWindowTimeUnit.Month]: [1, 12],
}

export function FunnelConversionWindowFilter(): JSX.Element {
    const { conversionWindow } = useValues(funnelLogic)
    const { setConversionWindow } = useActions(funnelLogic)
    const [localConversionWindow, setLocalConversionWindow] = useState<FunnelConversionWindow>(conversionWindow)

    const options = Object.keys(TIME_INTERVAL_BOUNDS).map((unit) => ({
        label: pluralize(conversionWindow.funnel_window_interval, unit, `${unit}s`, false),
        value: unit,
    }))
    const intervalBounds = TIME_INTERVAL_BOUNDS[conversionWindow.funnel_window_interval_unit]

    const onChange = (): void => {
        if (
            localConversionWindow.funnel_window_interval !== conversionWindow.funnel_window_interval ||
            localConversionWindow.funnel_window_interval_unit !== conversionWindow.funnel_window_interval_unit
        ) {
            setConversionWindow(localConversionWindow)
        }
    }

    return (
        <div className="funnel-options-conversion-window">
            <span className="funnel-options-conversion-window-label">
                Conversion window limit{' '}
                <Tooltip
                    title={
                        <>
                            <b>Recommended!</b> Limit to users who converted within a specific time frame. Users who do
                            not convert in this time frame will be considered as drop-offs.
                        </>
                    }
                >
                    <InfoCircleOutlined className="info-indicator" />
                </Tooltip>
            </span>
            <Row className="funnel-options-conversion-window-inputs">
                <InputNumber
                    className="time-value-input"
                    min={intervalBounds[0]}
                    max={intervalBounds[1]}
                    defaultValue={14}
                    value={localConversionWindow.funnel_window_interval}
                    onChange={(funnel_window_interval) =>
                        setLocalConversionWindow((state) => ({
                            ...state,
                            funnel_window_interval: Number(funnel_window_interval),
                        }))
                    }
                    onBlur={onChange}
                    onPressEnter={onChange}
                />
                <Select
                    className="time-unit-input"
                    defaultValue={FunnelConversionWindowTimeUnit.Day}
                    dropdownMatchSelectWidth={false}
                    value={localConversionWindow.funnel_window_interval_unit}
                    onChange={(funnel_window_interval_unit: FunnelConversionWindowTimeUnit) =>
                        setLocalConversionWindow((state) => ({ ...state, funnel_window_interval_unit }))
                    }
                    onBlur={onChange}
                >
                    {options.map(({ value, label }) => (
                        <Select.Option value={value} key={value}>
                            {label}
                        </Select.Option>
                    ))}
                </Select>
            </Row>
        </div>
    )
}<|MERGE_RESOLUTION|>--- conflicted
+++ resolved
@@ -4,12 +4,8 @@
 import React, { useState } from 'react'
 import { useActions, useValues } from 'kea'
 import { funnelLogic } from 'scenes/funnels/funnelLogic'
-<<<<<<< HEAD
 import { FunnelConversionWindow, FunnelConversionWindowTimeUnit } from '~/types'
-=======
-import { FunnelConversionWindowTimeUnit } from '~/types'
 import { Tooltip } from 'lib/components/Tooltip'
->>>>>>> a4b183a9
 
 const TIME_INTERVAL_BOUNDS: Record<FunnelConversionWindowTimeUnit, number[]> = {
     [FunnelConversionWindowTimeUnit.Minute]: [1, 1440],
