--- conflicted
+++ resolved
@@ -100,12 +100,7 @@
     headerElement: JSX.Element,
     showLabels: boolean,
     step?: FunnelStepWithConversionMetrics,
-<<<<<<< HEAD
-    dashboardItemId?: InsightShortId,
-    useCustomName?: boolean
-=======
-    dashboardItemId?: number
->>>>>>> fb304f0f
+    dashboardItemId?: InsightShortId
 ): JSX.Element | RenderedCell<FlattenedFunnelStepByBreakdown> => {
     const stepIndex = step?.order ?? 0
     if (rowIndex === 0 || rowIndex === 1) {
