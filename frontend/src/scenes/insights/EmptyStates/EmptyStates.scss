--- conflicted
+++ resolved
@@ -1,6 +1,5 @@
 .insights-loading-state {
     background-color: var(--color-skeleton-light);
-<<<<<<< HEAD
 }
 
 @keyframes InsightsEmptyState__BriefSpin {
@@ -20,6 +19,4 @@
 
 .brief-spin {
     animation: InsightsEmptyState__BriefSpin 3s infinite;
-=======
->>>>>>> d20ab452
 }