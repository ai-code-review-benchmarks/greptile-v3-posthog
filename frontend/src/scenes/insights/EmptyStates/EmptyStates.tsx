--- conflicted
+++ resolved
@@ -93,11 +93,7 @@
     const secondsElapsed = dayjs().diff(dayjs(insightPollResponse?.start_time), 'second')
 
     const rowsRead = insightPollResponse?.query_progress?.rows_read || 0
-<<<<<<< HEAD
-    const bytesRead = insightPollResponse?.query_progress?.bytes_read || 1
-=======
     const bytesRead = insightPollResponse?.query_progress?.bytes_read || 0
->>>>>>> 0ed44562
     const bytesPerSecond = bytesRead / (secondsElapsed || 1)
 
     return (
