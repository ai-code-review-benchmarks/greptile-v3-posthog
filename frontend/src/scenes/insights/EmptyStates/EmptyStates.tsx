import { useActions, useValues } from 'kea'
import React from 'react'
import { PlusCircleOutlined, WarningOutlined } from '@ant-design/icons'
import { IllustrationDanger, IconTrendUp, IconOpenInNew } from 'lib/components/icons'
import { preflightLogic } from 'scenes/PreflightCheck/logic'
import { funnelLogic } from 'scenes/funnels/funnelLogic'
import { entityFilterLogic } from 'scenes/insights/ActionFilter/entityFilterLogic'
import { Button, Empty } from 'antd'
import { savedInsightsLogic } from 'scenes/saved-insights/savedInsightsLogic'
import { SavedInsightsTabs } from '~/types'
import { insightLogic } from 'scenes/insights/insightLogic'
import clsx from 'clsx'
import { LemonButton } from 'lib/components/LemonButton'
import { deleteWithUndo } from 'lib/utils'
import { teamLogic } from 'scenes/teamLogic'
import './EmptyStates.scss'
import { Spinner } from 'lib/components/Spinner/Spinner'

export const UNNAMED_INSIGHT_NAME = 'Name this insight'

export function InsightEmptyState({ color }: { color?: string }): JSX.Element {
    return (
        <div className={clsx('insight-empty-state', color)}>
            <div className="empty-state-inner">
                <div className="illustration-main">
                    <Empty image={Empty.PRESENTED_IMAGE_SIMPLE} description="" />
                </div>
                <h2>There are no matching events for this query</h2>
                <p className="text-center">Try changing the date range or pick another action, event, or breakdown.</p>
            </div>
        </div>
    )
}

export function InsightDeprecatedState({
    color,
    itemId,
    itemName,
    deleteCallback,
}: {
    itemId: number
    itemName: string
    deleteCallback?: () => void
    color?: string
}): JSX.Element {
    const { currentTeamId } = useValues(teamLogic)
    return (
        <div className={clsx('insight-empty-state', color)}>
            <div className="empty-state-inner">
                <div className="illustration-main">
                    <WarningOutlined />
                </div>
                <h2>This insight no longer exists.</h2>
                <p className="text-center">This type of insight no longer exists in PostHog.</p>
                <div>
                    <LemonButton
                        type="highlighted"
                        style={{ margin: '0 auto' }}
                        onClick={() =>
                            deleteWithUndo({
                                object: {
                                    id: itemId,
                                    name: itemName,
                                },
                                endpoint: `projects/${currentTeamId}/insights`,
                                callback: deleteCallback,
                            })
                        }
                    >
                        Remove from dashboard
                    </LemonButton>
                </div>
            </div>
        </div>
    )
}

export function InsightTimeoutState({ isLoading }: { isLoading: boolean }): JSX.Element {
    const { preflight } = useValues(preflightLogic)
    return (
        <div className="insight-empty-state warning">
            <div className="empty-state-inner">
                <div className="illustration-main">{isLoading ? <Spinner size="lg" /> : <IllustrationDanger />}</div>
                <h2>{isLoading ? 'Looks like things are a little slow…' : 'Your query took too long to complete'}</h2>
                {isLoading ? (
                    <>
                        Your query is taking a long time to complete. <b>We're still working on it.</b> However, here
                        are some things you can try to speed it up:
                    </>
                ) : (
                    <>
                        Here are some things you can try to speed up your query and&nbsp;<b>try&nbsp;again</b>:
                    </>
                )}
                <ol>
                    <li>Reduce the date range of your query.</li>
                    <li>Remove some filters.</li>
                    {!preflight?.cloud && <li>Increase the size of your database server.</li>}
                    <li>
                        <a
                            data-attr="insight-timeout-raise-issue"
                            href="https://github.com/PostHog/posthog/issues/new?labels=performance&template=performance_issue_report.md"
                            target="_blank"
                            rel="noreferrer noopener"
                        >
                            Raise an issue
                        </a>{' '}
                        in our GitHub repository.
                    </li>
                    <li>
                        Get in touch with us{' '}
                        <a
                            data-attr="insight-timeout-slack"
                            href="https://posthog.com/slack"
                            rel="noopener noreferrer"
                            target="_blank"
                        >
                            on Slack
                        </a>
                        .
                    </li>
                    <li>
                        Email us at{' '}
                        <a data-attr="insight-timeout-email" href="mailto:hey@posthog.com">
                            hey@posthog.com
                        </a>
                        .
                    </li>
                </ol>
            </div>
        </div>
    )
}

export interface InsightErrorStateProps {
    excludeDetail?: boolean
    title?: string
}

export function InsightErrorState({ excludeDetail, title }: InsightErrorStateProps): JSX.Element {
    return (
        <div className={clsx(['insight-empty-state', 'error', { 'match-container': excludeDetail }])}>
            <div className="empty-state-inner">
                <div className="illustration-main">
                    <IllustrationDanger />
                </div>
                <h2>{title || 'There was an error completing this query'}</h2>
                {!excludeDetail && (
                    <div className="mt">
                        We apologize for this unexpected situation. There are a few things you can do:
                        <ol>
                            <li>
                                First and foremost you can <b>try again</b>. We recommended you wait a few moments
                                before doing so.
                            </li>
                            <li>
                                <a
                                    data-attr="insight-error-raise-issue"
                                    href="https://github.com/PostHog/posthog/issues/new?labels=bug&template=bug_report.md"
                                    target="_blank"
                                    rel="noreferrer noopener"
                                >
                                    Raise an issue
                                </a>{' '}
                                in our GitHub repository.
                            </li>
                            <li>
                                Get in touch with us{' '}
                                <a
                                    data-attr="insight-error-slack"
                                    href="https://posthog.com/slack"
                                    rel="noopener noreferrer"
                                    target="_blank"
                                >
                                    on Slack
                                </a>
                                .
                            </li>
                            <li>
                                Email us at{' '}
                                <a
                                    data-attr="insight-error-email"
                                    href="mailto:hey@posthog.com?subject=Insight%20graph%20error"
                                >
                                    hey@posthog.com
                                </a>
                                .
                            </li>
                        </ol>
                    </div>
                )}
            </div>
        </div>
    )
}

<<<<<<< HEAD
export function FunnelSingleStepState({ disableAddStep }: { disableAddStep?: boolean }): JSX.Element {
=======
export function FunnelSingleStepState({ actionable = true }: { actionable?: boolean }): JSX.Element {
>>>>>>> 15ce33e6
    const { insightProps } = useValues(insightLogic)
    const { filters } = useValues(funnelLogic(insightProps))
    const { setFilters } = useActions(funnelLogic(insightProps))
    const { addFilter } = useActions(entityFilterLogic({ setFilters, filters, typeKey: 'EditFunnel-action' }))

    return (
        <div className="insight-empty-state funnels-empty-state">
            <div className="empty-state-inner">
                <div className="illustration-main">
                    <PlusCircleOutlined />
                </div>
                <h2 className="funnels-empty-state__title">Add another step!</h2>
                <p className="funnels-empty-state__description">
                    You’re almost there! Funnels require at least two steps before calculating.
                    {actionable &&
                        ' Once you have two steps defined, additional changes will recalculate automatically.'}
                </p>
<<<<<<< HEAD
                {!disableAddStep && (
=======
                {actionable && (
>>>>>>> 15ce33e6
                    <div className="mt text-center">
                        <Button
                            size="large"
                            onClick={() => addFilter()}
                            data-attr="add-action-event-button-empty-state"
                            icon={<PlusCircleOutlined />}
                            className="add-action-event-button"
                        >
                            Add funnel step
                        </Button>
                    </div>
                )}
<<<<<<< HEAD
                <div className="mt text-center">
=======
                <div className="mt">
>>>>>>> 15ce33e6
                    <a
                        data-attr="funnels-single-step-help"
                        href="https://posthog.com/docs/user-guides/funnels?utm_medium=in-product&utm_campaign=funnel-empty-state"
                        target="_blank"
                        rel="noopener"
                        className="flex-center"
                        style={{ justifyContent: 'center' }}
                    >
                        Learn more about funnels in PostHog docs
                        <IconOpenInNew style={{ marginLeft: 4, fontSize: '0.85em' }} />
                    </a>
                </div>
            </div>
        </div>
    )
}

export function FunnelInvalidExclusionState(): JSX.Element {
    return (
        <div className="insight-empty-state warning">
            <div className="empty-state-inner">
                <div className="illustration-main">
                    <WarningOutlined />
                </div>
                <h2>Invalid exclusion filters</h2>
                <p>
                    You're excluding events or actions that are part of the funnel steps. Try changing your funnel step
                    filters, or removing the overlapping exclusion event.
                </p>
                <div className="mt">
                    <a
                        data-attr="insight-funnels-emptystate-help"
                        href="https://posthog.com/docs/user-guides/funnels?utm_medium=in-product&utm_campaign=funnel-exclusion-filter-state"
                        target="_blank"
                        rel="noopener"
                    >
                        Learn more about funnels in PostHog docs
                        <IconOpenInNew style={{ marginLeft: 4, fontSize: '0.85em' }} />
                    </a>
                </div>
            </div>
        </div>
    )
}

const SAVED_INSIGHTS_COPY = {
    [`${SavedInsightsTabs.All}`]: {
        title: 'There are no insights $CONDITION.',
        description: 'Once you create an insight, it will show up here.',
    },
    [`${SavedInsightsTabs.Yours}`]: {
        title: "You haven't created insights $CONDITION.",
        description: 'Once you create an insight, it will show up here.',
    },
    [`${SavedInsightsTabs.Favorites}`]: {
        title: 'There are no favorited insights $CONDITION.',
        description: 'Once you favorite an insight, it will show up here.',
    },
}

export function SavedInsightsEmptyState(): JSX.Element {
    const { addGraph } = useActions(savedInsightsLogic)
    const {
        filters: { tab },
        insights,
        usingFilters,
    } = useValues(savedInsightsLogic)

    // show the search string that was used to make the results, not what it currently is
    const searchString = insights.filters?.search || null
    const { title, description } = SAVED_INSIGHTS_COPY[tab]

    return (
        <div className="saved-insight-empty-state">
            <div className="empty-state-inner">
                <div className="illustration-main">
                    <IconTrendUp />
                </div>
                <h2 className="empty-state__title">
                    {usingFilters
                        ? searchString
                            ? title.replace('$CONDITION', `matching "${searchString}"`)
                            : title.replace('$CONDITION', `matching these filters`)
                        : title.replace('$CONDITION', 'for this project')}
                </h2>
                <p className="empty-state__description">{description}</p>
                {tab !== SavedInsightsTabs.Favorites && (
                    <Button
                        size="large"
                        type="primary"
                        onClick={() => addGraph('Trends')} // Add trends graph by default
                        data-attr="add-insight-button-empty-state"
                        icon={<PlusCircleOutlined />}
                        className="add-insight-button"
                    >
                        New Insight
                    </Button>
                )}
            </div>
        </div>
    )
}<|MERGE_RESOLUTION|>--- conflicted
+++ resolved
@@ -194,11 +194,7 @@
     )
 }
 
-<<<<<<< HEAD
-export function FunnelSingleStepState({ disableAddStep }: { disableAddStep?: boolean }): JSX.Element {
-=======
 export function FunnelSingleStepState({ actionable = true }: { actionable?: boolean }): JSX.Element {
->>>>>>> 15ce33e6
     const { insightProps } = useValues(insightLogic)
     const { filters } = useValues(funnelLogic(insightProps))
     const { setFilters } = useActions(funnelLogic(insightProps))
@@ -216,11 +212,7 @@
                     {actionable &&
                         ' Once you have two steps defined, additional changes will recalculate automatically.'}
                 </p>
-<<<<<<< HEAD
-                {!disableAddStep && (
-=======
                 {actionable && (
->>>>>>> 15ce33e6
                     <div className="mt text-center">
                         <Button
                             size="large"
@@ -233,11 +225,7 @@
                         </Button>
                     </div>
                 )}
-<<<<<<< HEAD
-                <div className="mt text-center">
-=======
                 <div className="mt">
->>>>>>> 15ce33e6
                     <a
                         data-attr="funnels-single-step-help"
                         href="https://posthog.com/docs/user-guides/funnels?utm_medium=in-product&utm_campaign=funnel-empty-state"
