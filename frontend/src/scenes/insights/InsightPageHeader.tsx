--- conflicted
+++ resolved
@@ -402,68 +402,6 @@
                                 </>
                             }
                         />
-<<<<<<< HEAD
-
-                        <LemonDivider vertical />
-
-                        {insightMode === ItemMode.Edit && hasDashboardItemId && (
-                            <LemonButton
-                                type="secondary"
-                                onClick={() => setInsightMode(ItemMode.View, null)}
-                                data-attr="insight-cancel-edit-button"
-                            >
-                                Cancel
-                            </LemonButton>
-                        )}
-
-                        {insightMode !== ItemMode.Edit && hasDashboardItemId && (
-                            <>
-                                <AlertsButton
-                                    insight={insight}
-                                    insightLogicProps={insightLogicProps}
-                                    type="secondary"
-                                    text="Alerts"
-                                />
-                                <NotebookSelectButton
-                                    resource={{
-                                        type: NotebookNodeType.Query,
-                                        attrs: {
-                                            query: {
-                                                kind: NodeKind.SavedInsightNode,
-                                                shortId: insight.short_id,
-                                            },
-                                        },
-                                    }}
-                                    type="secondary"
-                                />
-                                <AddToDashboard insight={insight} setOpenModal={setAddToDashboardModalOpenModal} />
-                            </>
-                        )}
-                        {insightMode !== ItemMode.Edit ? (
-                            canEditInsight && (
-                                <AccessControlledLemonButton
-                                    userAccessLevel={insight.user_access_level}
-                                    minAccessLevel={AccessControlLevel.Editor}
-                                    resourceType={AccessControlResourceType.Insight}
-                                    type="primary"
-                                    onClick={() => setInsightMode(ItemMode.Edit, null)}
-                                    data-attr="insight-edit-button"
-                                >
-                                    Edit
-                                </AccessControlledLemonButton>
-                            )
-                        ) : (
-                            <InsightSaveButton
-                                saveAs={saveAs}
-                                saveInsight={saveInsight}
-                                isSaved={hasDashboardItemId}
-                                addingToDashboard={!!insight.dashboards?.length && !insight.id}
-                                insightSaving={insightSaving}
-                                insightChanged={insightChanged || queryChanged}
-                            />
-                        )}
-=======
->>>>>>> 39e4312c
                     </div>
                 }
                 caption={
