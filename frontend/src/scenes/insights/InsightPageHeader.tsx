--- conflicted
+++ resolved
@@ -83,13 +83,10 @@
     ItemMode,
     QueryBasedInsightModel,
 } from '~/types'
+import { NotebookNodeType } from 'scenes/notebooks/types'
 import { SceneSubscribeButton } from 'lib/components/Scenes/SceneSubscribeButton'
 import { SceneAlertsButton } from 'lib/components/Scenes/SceneAlertsButton'
-<<<<<<< HEAD
-import { NotebookNodeType } from 'scenes/notebooks/types'
-=======
 import { breadcrumbsLogic } from '~/layout/navigation/Breadcrumbs/breadcrumbsLogic'
->>>>>>> b8855b4f
 
 const RESOURCE_TYPE = 'insight'
 
