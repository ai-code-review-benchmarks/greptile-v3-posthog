--- conflicted
+++ resolved
@@ -252,16 +252,10 @@
                                         />
                                     ) : null}
 
-<<<<<<< HEAD
-                                    {hogQL && (
-                                        <>
-                                            <LemonDivider />
-=======
                                     {(hogQL || showCohortButton) && <LemonDivider />}
                                     {hogQL &&
                                         !isHogQLQuery(query) &&
                                         !(isDataVisualizationNode(query) && isHogQLQuery(query.source)) && (
->>>>>>> df697b74
                                             <LemonButton
                                                 data-attr="edit-insight-sql"
                                                 onClick={() => {
