--- conflicted
+++ resolved
@@ -170,28 +170,18 @@
             }
         },
         loadInsightSuccess: ({ insight }) => {
-<<<<<<< HEAD
             if (!!insight.query) {
                 actions.setQuery(insight.query)
             } else if (!!insight.filters && !!Object.keys(insight.filters).length) {
-                const query = getQueryFromFilters(insight.filters)
-=======
-            if (insight.filters) {
                 const query = queryFromFilters(insight.filters)
->>>>>>> e0a65353
                 actions.setQuery(query)
             }
         },
         loadResultsSuccess: ({ insight }) => {
-<<<<<<< HEAD
             if (!!insight.query) {
                 actions.setQuery(insight.query)
             } else if (!!insight.filters && !!Object.keys(insight.filters).length) {
-                const query = getQueryFromFilters(insight.filters)
-=======
-            if (insight.filters) {
                 const query = queryFromFilters(insight.filters)
->>>>>>> e0a65353
                 actions.setQuery(query)
             }
         },
