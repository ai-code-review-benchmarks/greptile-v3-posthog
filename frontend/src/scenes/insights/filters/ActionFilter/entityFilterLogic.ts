--- conflicted
+++ resolved
@@ -1,19 +1,11 @@
-<<<<<<< HEAD
 import { actions, connect, events, kea, key, listeners, path, props, reducers, selectors } from 'kea'
-import { convertPropertyGroupToProperties, uuid } from 'lib/utils'
+import { convertPropertyGroupToProperties } from 'lib/components/PropertyFilters/utils'
+import { uuid } from 'lib/utils'
 import { eventUsageLogic, GraphSeriesAddedSource } from 'lib/utils/eventUsageLogic'
 
 import { ActionFilter, AnyPropertyFilter, Entity, EntityFilter, EntityType, EntityTypes, FilterType } from '~/types'
 
 import type { entityFilterLogicType } from './entityFilterLogicType'
-=======
-import { kea, props, key, path, connect, actions, reducers, selectors, listeners, events } from 'kea'
-import { EntityTypes, FilterType, Entity, EntityType, ActionFilter, EntityFilter, AnyPropertyFilter } from '~/types'
-import type { entityFilterLogicType } from './entityFilterLogicType'
-import { eventUsageLogic, GraphSeriesAddedSource } from 'lib/utils/eventUsageLogic'
-import { uuid } from 'lib/utils'
-import { convertPropertyGroupToProperties } from 'lib/components/PropertyFilters/utils'
->>>>>>> 897a4584
 
 export type LocalFilter = ActionFilter & {
     order: number
