import { LemonButton, LemonDivider, LemonInput, LemonSwitch, LemonTag } from '@posthog/lemon-ui'
import { useActions, useValues } from 'kea'
import { PropertyKeyInfo } from 'lib/components/PropertyKeyInfo'
import { cohortsModel } from '~/models/cohortsModel'
import { FilterType } from '~/types'
import { breakdownTagLogic } from './breakdownTagLogic'
import { isAllCohort, isCohort, isPersonEventOrGroup } from './TaxonomicBreakdownFilter'
import { Tooltip } from 'lib/components/Tooltip'
import { IconInfo } from 'lib/components/icons'

type BreakdownTagProps = {
    isHistogramable: boolean
    // e.g. example.com and example.com/ should be treated as the same value
    isURLNormalizeable: boolean
    setFilters?: (filter: Partial<FilterType>, mergeFilters?: boolean) => void
    filters: FilterType
    onClose?: () => void
    breakdown: string | number
    logicKey: string
}

export function BreakdownTag({
    isHistogramable,
    isURLNormalizeable,
    setFilters,
    filters,
    onClose,
    breakdown,
    logicKey,
}: BreakdownTagProps): JSX.Element {
    const { cohortsById } = useValues(cohortsModel)
    const breakdownTagLogicInstance = breakdownTagLogic({ logicKey, setFilters, filters })

    const { binCount, useHistogram } = useValues(breakdownTagLogicInstance)
    const { setBinCount, setUseHistogram, setNormalizeBreakdownURL } = useActions(breakdownTagLogicInstance)

    return (
        <LemonTag
            className="taxonomic-breakdown-filter tag-pill"
            closable={!!setFilters && !isHistogramable && !isURLNormalizeable}
            onClose={onClose}
            style={{ textTransform: 'capitalize' }}
            popup={{
                overlay: isURLNormalizeable ? (
                    <>
                        <LemonSwitch
                            checked={!!filters.breakdown_normalize_url}
                            fullWidth={true}
<<<<<<< HEAD
                            onChange={(checked) => setNormalizeBreakdownURL(checked)}
=======
                            onChange={(checked) => setNormalizeBreakdownUrl(checked)}
                            className="min-h-10 px-2"
                            id="normalize-breakdown-url-switch"
>>>>>>> 44a172d4
                            label={
                                <div className="flex flex-row items-center">
                                    Normalize paths
                                    <Tooltip
                                        title={
                                            <>
                                                <p>
                                                    Strip noise (trailing slashes, question marks, and hashes) from
                                                    paths by enabling this option.
                                                </p>
                                                <p>
                                                    Without path normalization, "https://example.com",
                                                    "https://example.com/", "https://example.com/?" and
                                                    "https://example.com/#" are treated as four distinct breakdown
                                                    values. With normalization, they all count towards
                                                    "https://example.com".
                                                </p>
                                            </>
                                        }
                                    >
                                        <IconInfo className="text-xl text-muted-alt ml-1" />
                                    </Tooltip>
                                </div>
                            }
                        />
                        <LemonDivider />
                        <LemonButton status="danger" onClick={onClose} fullWidth>
                            Remove breakdown
                        </LemonButton>
                    </>
                ) : isHistogramable ? (
                    <div>
                        <LemonButton
                            onClick={() => {
                                setUseHistogram(true)
                            }}
                            status="stealth"
                            active={useHistogram}
                            fullWidth
                        >
                            Use{' '}
                            <LemonInput
                                min={1}
                                value={binCount}
                                onChange={(newValue) => {
                                    setBinCount(newValue)
                                }}
                                fullWidth={false}
                                type="number"
                                className="histogram-bin-input"
                            />
                            bins
                        </LemonButton>
                        <LemonButton
                            onClick={() => {
                                setUseHistogram(false)
                            }}
                            status="stealth"
                            active={!useHistogram}
                            className="mt-2"
                            fullWidth
                        >
                            Do not bin numeric values
                        </LemonButton>
                        <LemonDivider />
                        <LemonButton status="danger" onClick={onClose} fullWidth>
                            Remove breakdown
                        </LemonButton>
                    </div>
                ) : undefined,
                closeOnClickInside: false,
            }}
        >
            <>
                {isPersonEventOrGroup(breakdown) && <PropertyKeyInfo value={breakdown} />}
                {isAllCohort(breakdown) && <PropertyKeyInfo value={'All Users'} />}
                {isCohort(breakdown) && (
                    <PropertyKeyInfo value={cohortsById[breakdown]?.name || `Cohort ${breakdown}`} />
                )}
            </>
        </LemonTag>
    )
}<|MERGE_RESOLUTION|>--- conflicted
+++ resolved
@@ -46,13 +46,9 @@
                         <LemonSwitch
                             checked={!!filters.breakdown_normalize_url}
                             fullWidth={true}
-<<<<<<< HEAD
                             onChange={(checked) => setNormalizeBreakdownURL(checked)}
-=======
-                            onChange={(checked) => setNormalizeBreakdownUrl(checked)}
                             className="min-h-10 px-2"
                             id="normalize-breakdown-url-switch"
->>>>>>> 44a172d4
                             label={
                                 <div className="flex flex-row items-center">
                                     Normalize paths
