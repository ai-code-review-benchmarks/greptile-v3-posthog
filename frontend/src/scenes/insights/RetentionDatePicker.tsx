--- conflicted
+++ resolved
@@ -24,10 +24,6 @@
                 granularity={period === 'Hour' ? 'hour' : 'day'}
                 placeholder="Today"
                 clearable
-<<<<<<< HEAD
-                buttonProps={{ tooltip: 'Cohorts up to this end date', children: 'Always say this', type: 'tertiary' }}
-                format={period === 'Hour' ? `MMM D${yearSuffix}, h a` : `MMM D${yearSuffix}`}
-=======
                 buttonProps={{
                     tooltip: 'Cohorts up to this end date',
                     type: 'tertiary',
@@ -35,7 +31,6 @@
                     size: 'small',
                 }}
                 format={period === 'Hour' ? `MMM D${yearSuffix}, h A` : `MMM D${yearSuffix}`}
->>>>>>> 2c7ab511
             />
         </span>
     )
