--- conflicted
+++ resolved
@@ -11,13 +11,10 @@
 import { useValues } from 'kea'
 import { cohortsModel } from '~/models/cohortsModel'
 import './TaxonomicBreakdownFilter.scss'
-<<<<<<< HEAD
 import { FEATURE_FLAGS } from 'lib/constants'
 import { featureFlagLogic } from 'lib/logic/featureFlagLogic'
 import { preflightLogic } from 'scenes/PreflightCheck/logic'
-=======
 import { ButtonType } from 'antd/lib/button'
->>>>>>> 9abb59e5
 
 export interface TaxonomicBreakdownFilterProps {
     filters: Partial<FilterType>
@@ -25,7 +22,6 @@
     buttonType?: ButtonType
 }
 
-<<<<<<< HEAD
 const isAllCohort = (t: number | string): t is string => typeof t === 'string' && t == 'all'
 
 const isCohort = (t: number | string): t is number => typeof t === 'number'
@@ -34,15 +30,11 @@
 
 const isPersonEventOrGroup = (t: number | string): t is string => typeof t === 'string' && t !== 'all'
 
-export function BreakdownFilter({ filters, setFilters }: TaxonomicBreakdownFilterProps): JSX.Element {
+export function BreakdownFilter({ filters, setFilters, buttonType }: TaxonomicBreakdownFilterProps): JSX.Element {
     const { breakdown, breakdowns, breakdown_type } = filters
     const { featureFlags } = useValues(featureFlagLogic)
     const { preflight } = useValues(preflightLogic)
     const { cohorts } = useValues(cohortsModel)
-=======
-export function BreakdownFilter({ filters, setFilters, buttonType }: TaxonomicBreakdownFilterProps): JSX.Element {
-    const { breakdown, breakdown_type } = filters
->>>>>>> 9abb59e5
 
     let breakdownType = propertyFilterTypeToTaxonomicFilterType(breakdown_type)
     if (breakdownType === TaxonomicFilterGroupType.Cohorts) {
@@ -134,34 +126,13 @@
         <>
             <Space direction={'horizontal'} wrap={true}>
                 {tags}
-<<<<<<< HEAD
                 {!hasSelectedBreakdown || multiPropertyBreakdownIsEnabled ? (
-                    <TaxonomicBreakdownButton breakdownType={breakdownType} onChange={onChange} />
-                ) : null}
-=======
-                {hasSelectedBreakdown ? null : (
                     <TaxonomicBreakdownButton
                         buttonType={buttonType}
                         breakdownType={breakdownType}
-                        onChange={(changedBreakdown, taxonomicGroup) => {
-                            const changedBreakdownType = taxonomicFilterTypeToPropertyFilterType(
-                                taxonomicGroup.type
-                            ) as BreakdownType
-
-                            if (changedBreakdownType) {
-                                setFilters({
-                                    breakdown:
-                                        taxonomicGroup.type === TaxonomicFilterGroupType.CohortsWithAllUsers
-                                            ? [...breakdownParts, changedBreakdown]
-                                            : changedBreakdown,
-                                    breakdown_type: changedBreakdownType,
-                                    breakdown_group_type_index: taxonomicGroup.groupTypeIndex,
-                                })
-                            }
-                        }}
+                        onChange={onChange}
                     />
-                )}
->>>>>>> 9abb59e5
+                ) : null}
             </Space>
         </>
     )
