import { IconCheck, IconMap, IconMessage, IconStack } from '@posthog/icons'
import { LemonButton, Link, Spinner } from '@posthog/lemon-ui'
import { useActions, useValues } from 'kea'
import { WavingHog } from 'lib/components/hedgehogs'
import { eventUsageLogic } from 'lib/utils/eventUsageLogic'
import posthog from 'posthog-js'
import React from 'react'
import { convertLargeNumberToWords } from 'scenes/billing/billing-utils'
import { billingProductLogic } from 'scenes/billing/billingProductLogic'
import { ProductPricingModal } from 'scenes/billing/ProductPricingModal'
import { preflightLogic } from 'scenes/PreflightCheck/preflightLogic'
import { getProductIcon } from 'scenes/products/Products'
import { userLogic } from 'scenes/userLogic'

import { BillingProductV2Type, BillingV2FeatureType, ProductKey } from '~/types'

import { onboardingLogic, OnboardingStepKey } from './onboardingLogic'
import { OnboardingStep } from './OnboardingStep'
import { multiInstallProducts, sdksLogic } from './sdks/sdksLogic'

export const Feature = ({ name, description, images }: BillingV2FeatureType): JSX.Element => {
    return images ? (
        <li className="text-center">
            <div className="mb-2 w-full rounded">
                <img src={images.light} className="w-full rounded" />
            </div>
            <h4 className="mb-1 leading-tight text-lg">{name}</h4>
            <p className="text-[15px]">{description}</p>
        </li>
    ) : (
        <></>
    )
}

export const Subfeature = ({ name, description, icon_key }: BillingV2FeatureType): JSX.Element => {
    return (
        <li className="rounded-lg p-4 sm:p-6 sm:pb-8 bg-primary-alt-highlight">
            <span className="inline-block text-2xl mb-2 opacity-75">{getProductIcon(name, icon_key)}</span>
            <h3 className="text-[17px] mb-1 leading-tight">{name}</h3>
            <p className="m-0 text-[15px]">{description}</p>
        </li>
    )
}

const GetStartedButton = ({ product }: { product: BillingProductV2Type }): JSX.Element => {
    const { user } = useValues(userLogic)
    const { reportOnboardingProductSelected } = useActions(eventUsageLogic)
    const { completeOnboarding, setTeamPropertiesForProduct, goToNextStep } = useActions(onboardingLogic)
    const { isFirstProductOnboarding } = useValues(onboardingLogic)
    const { hasSnippetEvents } = useValues(sdksLogic)
    const cta: Partial<Record<ProductKey, string>> = {
        [ProductKey.SESSION_REPLAY]: 'Start recording my website',
        [ProductKey.FEATURE_FLAGS]: 'Create a feature flag or experiment',
        [ProductKey.SURVEYS]: 'Create a survey',
    }
    const includeFirstOnboardingProductOnUserProperties = user?.date_joined
        ? new Date(user?.date_joined) > new Date('2024-01-10T00:00:00Z')
        : false

    return (
        <div className="flex gap-x-4 items-center">
            {isFirstProductOnboarding ? (
                <>
                    <LemonButton
                        type="primary"
                        status="alt"
                        data-attr="start-onboarding"
                        center
                        className="max-w-max"
                        onClick={() => {
                            setTeamPropertiesForProduct(product.type as ProductKey)
                            reportOnboardingProductSelected(product.type, includeFirstOnboardingProductOnUserProperties)
                            goToNextStep()
                        }}
                    >
                        {cta[product.type] || 'Get started'}
                    </LemonButton>
                </>
            ) : (
                <>
                    <LemonButton
                        type="primary"
                        status="alt"
                        data-attr="skip-onboarding"
                        center
                        className="max-w-max"
                        onClick={() => {
                            setTeamPropertiesForProduct(product.type as ProductKey)
                            reportOnboardingProductSelected(product.type, includeFirstOnboardingProductOnUserProperties)
                            posthog.capture('product onboarding skipped', { product_key: product.type })
                            completeOnboarding()
                        }}
                    >
                        {cta[product.type] || 'Get started'}
                    </LemonButton>
                    {(!hasSnippetEvents || multiInstallProducts.includes(product.type as ProductKey)) && (
                        <LemonButton
                            type="tertiary"
                            data-attr="start-onboarding"
                            onClick={() => {
                                setTeamPropertiesForProduct(product.type as ProductKey)
                                reportOnboardingProductSelected(
                                    product.type,
                                    includeFirstOnboardingProductOnUserProperties
                                )
                                goToNextStep()
                            }}
                        >
                            View SDK instructions
                        </LemonButton>
                    )}
                </>
            )}
        </div>
    )
}

const PricingSection = ({ product }: { product: BillingProductV2Type }): JSX.Element => {
    const { currentAndUpgradePlans, isPricingModalOpen } = useValues(billingProductLogic({ product: product }))
    const { toggleIsPricingModalOpen } = useActions(billingProductLogic({ product: product }))
    const planForStats = currentAndUpgradePlans.upgradePlan || currentAndUpgradePlans.currentPlan
    if (!planForStats) {
        return <></>
    }
    const pricingListItems = [
        planForStats.tiers?.[0].up_to && (
            <>
                Get{' '}
                <b>
                    {convertLargeNumberToWords(planForStats.tiers?.[0].up_to, null)} {product.unit}s free
                </b>{' '}
                every month.
            </>
        ),
        planForStats.tiers?.[0].up_to && (
            <>
                Then just <span className="font-bold">${planForStats.tiers?.[1].unit_amount_usd}</span>/{product.unit}{' '}
                after that, with{' '}
                <Link onClick={() => toggleIsPricingModalOpen()} className="font-bold">
                    volume discounts
                </Link>{' '}
                automatically applied.
            </>
        ),
        <>
            Set <b>usage limits as low as $0</b> so you never get an unexpected bill.
        </>,
        <>Pay only for what you use.</>,
        <>
            Or, stay on our generous free plan if you'd like - you still get{' '}
            <b>
                {convertLargeNumberToWords(
                    currentAndUpgradePlans.currentPlan?.free_allocation ||
<<<<<<< HEAD
                        currentAndUpgradePlans.downgradePlan?.free_allocation ||
=======
                        currentAndUpgradePlans.downgradePlan.free_allocation ||
>>>>>>> 2401f85a
                        0,
                    null
                )}{' '}
                {product.unit}s free
            </b>{' '}
            every month.
        </>,
    ]

    return (
        <div className="w-full max-w-screen-xl">
            <h3 className="mb-4 text-2xl font-bold">Usage-based pricing that only scales when you do</h3>
            <ul className="pl-2 flex flex-col gap-y-1">
                {pricingListItems.map((item, i) => (
                    <li className="flex gap-x-2 items-start" key={`pricing-item-${i}`}>
                        <IconCheck className="inline-block text-success shrink-0 mt-1" />
                        <span>{item}</span>
                    </li>
                ))}
            </ul>
            <ProductPricingModal
                product={product}
                modalOpen={isPricingModalOpen}
                planKey={planForStats.plan_key}
                onClose={toggleIsPricingModalOpen}
            />
        </div>
    )
}

export function OnboardingProductIntroduction({ stepKey }: { stepKey: OnboardingStepKey }): JSX.Element | null {
    const { product } = useValues(onboardingLogic)
    const { isCloudOrDev } = useValues(preflightLogic)
    const websiteSlug: Partial<Record<ProductKey, string>> = {
        [ProductKey.SESSION_REPLAY]: 'session-replay',
        [ProductKey.FEATURE_FLAGS]: 'feature-flags',
        [ProductKey.SURVEYS]: 'surveys',
        [ProductKey.EXPERIMENTS]: 'experimentation',
        [ProductKey.PRODUCT_ANALYTICS]: 'product-analytics',
    }

    return (
        <OnboardingStep title="Product Intro" stepKey={stepKey} continueOverride={<></>} hideHeader>
            {product ? (
                <div className="unsubscribed-product-landing-page -m-6 -mt-8">
                    <header className="bg-primary-alt-highlight border-b border-t border-border flex justify-center p-8">
                        <div className="grid md:grid-cols-2 items-center gap-8 w-full max-w-screen-xl">
                            <div className="">
                                <h3 className="text-4xl font-bold" data-attr="product-intro-title">
                                    {product.headline}
                                </h3>
                                <p>{product.description}</p>
                                <GetStartedButton product={product} />
                            </div>
                            {product.image_url && (
                                <aside className="text-right my-2 hidden md:block">
                                    <img src={product.image_url || undefined} className="max-w-96" />
                                </aside>
                            )}
                        </div>
                    </header>
                    {product.screenshot_url && (
                        <div className="flex justify-center">
                            <div className="max-w-6xl mt-8 -mb-12">
                                <img src={product.screenshot_url || undefined} className="w-full" />
                            </div>
                        </div>
                    )}

                    <div className="p-8 py-8 border-t border-border flex justify-center">
                        <div className="max-w-screen-xl">
                            <h3 className="mb-6 text-2xl font-bold">Features</h3>
                            <ul className="list-none p-0 grid grid-cols-2 md:grid-cols-3 gap-8 mb-8 ">
                                {product?.features
                                    ?.filter((feature) => feature.type == 'primary')
                                    .map((feature, i) => {
                                        return (
                                            <React.Fragment key={`${product.type}-feature-${i}`}>
                                                <Feature {...feature} />
                                            </React.Fragment>
                                        )
                                    })}
                            </ul>

                            <ul className="list-none p-0 grid grid-cols-2 md:grid-cols-3 gap-4">
                                {product.features
                                    .filter((feature) => feature.type == 'secondary')
                                    .map((subfeature, i) => {
                                        return (
                                            <React.Fragment key={`${product.type}-subfeature-${i}`}>
                                                <Subfeature {...subfeature} />
                                            </React.Fragment>
                                        )
                                    })}
                            </ul>
                            <div className="mt-12">
                                <h3 className="mb-4 text-lg font-bold">Get the most out of {product.name}</h3>
                                <ul className="flex flex-col sm:flex-row gap-x-8 gap-y-2">
                                    <li>
                                        <Link to={product.docs_url} target="_blank">
                                            <IconStack className="mr-2 text-xl" />
                                            <span className="font-bold">Product docs</span>
                                        </Link>
                                    </li>
                                    <li>
                                        <Link
                                            to={`https://posthog.com/tutorials/${websiteSlug[product.type]}`}
                                            target="_blank"
                                        >
                                            <IconMap className="mr-2 text-xl" />
                                            <span className="font-bold">Tutorials</span>
                                        </Link>
                                    </li>
                                    <li>
                                        <Link
                                            to={`https://posthog.com/questions/topic/${websiteSlug[product.type]}`}
                                            target="_blank"
                                        >
                                            <IconMessage className="mr-2 text-xl" />
                                            <span className="font-bold">Community</span>
                                        </Link>
                                    </li>
                                </ul>
                            </div>
                        </div>
                    </div>
                    {isCloudOrDev && (
                        <div className="p-8 py-12 border-t border-border">
                            <div className="max-w-screen-xl m-auto">
                                <PricingSection product={product} />
                            </div>
                        </div>
                    )}
                    <div className="mb-12 flex justify-center px-8">
                        <div className="w-full max-w-screen-xl rounded bg-primary-alt-highlight border border-border p-6 flex justify-between items-center gap-x-12">
                            <div>
                                <h3 className="mb-4 text-2xl font-bold">Get started with {product.name}</h3>
                                <p className="text-sm max-w-2xl">{product.description}</p>
                                <GetStartedButton product={product} />
                            </div>
                            <div className="w-24 hidden sm:block">
                                <WavingHog className="h-full w-full" />
                            </div>
                        </div>
                    </div>
                </div>
            ) : (
                <div className="w-full text-center text-3xl mt-12">
                    <Spinner />
                </div>
            )}
        </OnboardingStep>
    )
}<|MERGE_RESOLUTION|>--- conflicted
+++ resolved
@@ -151,11 +151,7 @@
             <b>
                 {convertLargeNumberToWords(
                     currentAndUpgradePlans.currentPlan?.free_allocation ||
-<<<<<<< HEAD
                         currentAndUpgradePlans.downgradePlan?.free_allocation ||
-=======
-                        currentAndUpgradePlans.downgradePlan.free_allocation ||
->>>>>>> 2401f85a
                         0,
                     null
                 )}{' '}
