import { IconArrowRight, IconCheckCircle } from '@posthog/icons'
import {
    LemonBanner,
    LemonButton,
    LemonCard,
    LemonInput,
    LemonInputSelect,
    LemonSkeleton,
    Link,
    Spinner,
} from '@posthog/lemon-ui'
import { useActions, useValues } from 'kea'
import { authorizedUrlListLogic, AuthorizedUrlListType } from 'lib/components/AuthorizedUrlList/authorizedUrlListLogic'
import { StarHog } from 'lib/components/hedgehogs'
import { IframedToolbarBrowser } from 'lib/components/IframedToolbarBrowser/IframedToolbarBrowser'
import { iframedToolbarBrowserLogic } from 'lib/components/IframedToolbarBrowser/iframedToolbarBrowserLogic'
import { useEffect, useRef, useState } from 'react'
import { dashboardTemplateVariablesLogic } from 'scenes/dashboard/dashboardTemplateVariablesLogic'
import { newDashboardLogic } from 'scenes/dashboard/newDashboardLogic'
import { preflightLogic } from 'scenes/PreflightCheck/preflightLogic'

import { onboardingLogic, OnboardingStepKey } from '../onboardingLogic'
import { OnboardingStep } from '../OnboardingStep'
import { sdksLogic } from '../sdks/sdksLogic'
import { DashboardTemplateVariables } from './DashboardTemplateVariables'
import { onboardingTemplateConfigLogic } from './onboardingTemplateConfigLogic'

const UrlInput = ({ iframeRef }: { iframeRef: React.RefObject<HTMLIFrameElement> }): JSX.Element => {
    const { setBrowserUrl, setInitialPath } = useActions(
        iframedToolbarBrowserLogic({ iframeRef, clearBrowserUrlOnUnmount: true })
    )
    const { browserUrl, currentPath } = useValues(
        iframedToolbarBrowserLogic({ iframeRef, clearBrowserUrlOnUnmount: true })
    )
    const { combinedSnippetAndLiveEventsHosts } = useValues(sdksLogic)
    const { addUrl } = useActions(authorizedUrlListLogic({ actionId: null, type: AuthorizedUrlListType.TOOLBAR_URLS }))
    const [inputValue, setInputValue] = useState(currentPath)

    useEffect(() => {
        setInputValue(currentPath)
    }, [currentPath])

    return (
        <div className="w-full flex gap-x-2 border-b border-1 border-border-bold p-2">
            <LemonInput
                size="small"
                className="grow font-mono text-sm"
                defaultValue={currentPath}
                value={inputValue}
                onChange={(v) => setInputValue(v)}
                onPressEnter={() => {
                    setInitialPath(inputValue || '')
                }}
                prefix={
                    <span className="-mr-2 flex items-center">
                        <div className="bg-bg-3000 rounded">
                            <LemonInputSelect
                                mode="single"
                                value={[browserUrl || 'my-website.com']}
                                options={combinedSnippetAndLiveEventsHosts.map((host) => ({ key: host, label: host }))}
                                allowCustomValues={false}
                                onChange={(v) => {
                                    addUrl(v[0])
                                    setBrowserUrl(v[0])
                                    setInitialPath('')
                                }}
                                size="xsmall"
                                transparentBackground
                                borderless
                            />
                        </div>
                        /
                    </span>
                }
            />
            <LemonButton
                size="small"
                type="primary"
                icon={<IconArrowRight />}
                onClick={() => {
                    setInitialPath(inputValue || '')
                }}
            />
        </div>
    )
}

export const SiteChooser = (): JSX.Element => {
    const iframeRef = useRef<HTMLIFrameElement>(null)
    const { combinedSnippetAndLiveEventsHosts, hasSnippetEventsLoading } = useValues(sdksLogic)
    const { setStepKey } = useActions(onboardingLogic)
    const { isCloud } = useValues(preflightLogic)
    const { setProposedBrowserUrl } = useActions(
        iframedToolbarBrowserLogic({
            iframeRef,
            clearBrowserUrlOnUnmount: true,
            automaticallyAuthorizeBrowserUrl: true,
        })
    )
    const { iframeBanner, proposedBrowserUrl } = useValues(
        iframedToolbarBrowserLogic({
            iframeRef,
            clearBrowserUrlOnUnmount: true,
            automaticallyAuthorizeBrowserUrl: true,
        })
    )

    return (
        <>
            <div className="absolute inset-0 bg-primary-alt-highlight z-10 rounded opacity-80 backdrop-filter backdrop-blur-md flex items-center justify-center" />
            <div className="absolute inset-0 z-20 rounded flex items-center justify-center">
                <LemonCard className="max-w-lg" hoverEffect={false}>
                    {iframeBanner?.level == 'error' && (
                        <LemonBanner type="error" className="mb-4">
                            <p className="font-bold">
                                Your site failed to load in the iFrame. It's possible your site doesn't allow iFrames.
                            </p>
                            <p>
                                We're working on a way to do this without iFrames. Until then, you can use another site,
                                or set custom event names for your dashboard.
                            </p>
                        </LemonBanner>
                    )}
                    <h2>Select where you want to track events from.</h2>
                    {hasSnippetEventsLoading ? (
                        <Spinner />
                    ) : combinedSnippetAndLiveEventsHosts.length > 0 ? (
                        <>
                            <p>
                                Not seeing the site you want? Try clikcing around on your site to trigger a few events.
                                If you haven't yet,{' '}
                                <Link onClick={() => setStepKey(OnboardingStepKey.INSTALL)}>install posthog-js</Link> or
                                the HTML snippet wherever you want to track events, then come back here.
                            </p>
                            {isCloud && (
                                <p className="text-muted italic">
                                    Note: Sites must be served over HTTPS to be selected.
                                </p>
                            )}
                            <div className="space-y-2">
<<<<<<< HEAD
                                {combinedSnippetAndLiveEventsHosts.concat('https://posthog.com').map((host) => (
=======
                                {combinedSnippetAndLiveEventsHosts.map((host) => (
>>>>>>> 7c605610
                                    <LemonButton
                                        key={`snippet-host-button-${host}`}
                                        type="tertiary"
                                        status="default"
                                        onClick={() => {
                                            setProposedBrowserUrl(host)
                                        }}
                                        sideIcon={<IconArrowRight />}
                                        disabledReason={proposedBrowserUrl && 'Loading...'}
                                    >
                                        {host}
                                    </LemonButton>
                                ))}
                            </div>
                        </>
                    ) : (
                        <>
                            <p className="text-muted">
                                Hm, it looks like you haven't ingested any events from a website yet. To select actions
                                from your site, head back to the{' '}
                                <Link onClick={() => setStepKey(OnboardingStepKey.INSTALL)}>install step</Link> to
                                install posthog-js in your frontend.
                            </p>
                            <p className="text-muted">
                                You can still create a dashboard using custom event names, though it's not quite as fun.
                            </p>
                            <LemonButton onClick={() => setStepKey(OnboardingStepKey.INSTALL)} type="primary">
                                Install posthog-js
                            </LemonButton>
                        </>
                    )}
                </LemonCard>
            </div>
            <div className="space-y-6 relative m-6">
                <LemonSkeleton className="h-10 rounded-lg w-1/3" />
                <div className="space-y-2">
                    <LemonSkeleton repeat={5} />
                </div>
                <div className="space-y-2">
                    <LemonSkeleton repeat={3} />
                </div>
                <LemonSkeleton className="h-6 rounded-lg w-2/3" />
                <div className="space-y-2">
                    <LemonSkeleton repeat={3} />
                </div>
                <LemonSkeleton className="h-10 rounded-lg w-2/3" />
                <div className="space-y-2">
                    <LemonSkeleton repeat={5} />
                </div>
            </div>
        </>
    )
}

export const OnboardingDashboardTemplateConfigureStep = ({
    stepKey = OnboardingStepKey.DASHBOARD_TEMPLATE,
}: {
    stepKey?: OnboardingStepKey
}): JSX.Element => {
    const iframeRef = useRef<HTMLIFrameElement>(null)
    const { activeDashboardTemplate } = useValues(onboardingTemplateConfigLogic)
    const { createDashboardFromTemplate } = useActions(newDashboardLogic)
    const { isLoading } = useValues(newDashboardLogic)
    const { browserUrl, iframeBanner } = useValues(
        iframedToolbarBrowserLogic({ iframeRef, clearBrowserUrlOnUnmount: true })
    )
    const theDashboardTemplateVariablesLogic = dashboardTemplateVariablesLogic({
        variables: activeDashboardTemplate?.variables || [],
    })
    const { variables, allVariablesAreTouched, hasTouchedAnyVariable } = useValues(theDashboardTemplateVariablesLogic)
    const { goToNextStep } = useActions(onboardingLogic)

    const { dashboardCreatedDuringOnboarding } = useValues(onboardingTemplateConfigLogic)

    return (
        <OnboardingStep
            title={activeDashboardTemplate?.template_name || 'Configure dashboard'}
            stepKey={stepKey}
            breadcrumbHighlightName={OnboardingStepKey.DASHBOARD_TEMPLATE}
            fullWidth
            continueOverride={<></>}
        >
            <>
                {dashboardCreatedDuringOnboarding ? (
                    <div className="mb-8 max-w-screen-md mx-auto">
                        <div className="bg-success-highlight rounded p-6 flex justify-between items-center">
                            <div className="flex gap-x-4">
                                <IconCheckCircle className="text-success text-3xl mb-6" />
                                <div>
                                    <h3 className="text-lg font-bold mb-1 text-left">Dashboard created!</h3>
                                    <p className="mx-0 mb-0">We'll take you there when you're done onboarding.</p>
                                </div>
                            </div>
                            <div className="h-20">
                                <StarHog className="h-full w-full" />
                            </div>
                        </div>
                        <div className="w-full flex justify-end">
                            <LemonButton
                                type="primary"
                                status="alt"
                                data-attr="show-plans"
                                className="mt-4"
                                onClick={() => goToNextStep()}
                                icon={<IconArrowRight />}
                            >
                                Continue
                            </LemonButton>
                        </div>
                    </div>
                ) : (
                    <div className="grid grid-cols-6 space-x-6 min-h-[80vh]">
                        <div className="col-span-4 relative max-h-[100vh] overflow-y-hidden">
                            {browserUrl && iframeBanner?.level != 'error' ? (
                                <div className="border border-1 border-border-bold rounded h-full w-full flex flex-col">
                                    <UrlInput iframeRef={iframeRef} />
                                    <div className="m-2 grow rounded ">
                                        <IframedToolbarBrowser iframeRef={iframeRef} userIntent="add-action" />
                                    </div>
                                </div>
                            ) : (
                                <SiteChooser />
                            )}
                        </div>
                        <div className="col-span-2">
                            <p>
                                For each action below, select an element on your site that indicates when that action is
                                taken, or enter a custom event name that you'll send using{' '}
                                <Link to="https://posthog.com/docs/product-analytics/capture-events">
                                    <code>posthog.capture()</code>
                                </Link>{' '}
                                (no need to send it now) .
                            </p>
                            <p className="italic">PS! These don't have to be perfect, you can fine-tune them later.</p>
                            <DashboardTemplateVariables hasSelectedSite={!!browserUrl} iframeRef={iframeRef} />
                            <div className="flex flex-wrap mt-6 w-full gap-x-2 gap-y-2 justify-center">
                                <div className="grow min-w-64">
                                    <LemonButton
                                        type="primary"
                                        status="alt"
                                        onClick={() => {
                                            if (activeDashboardTemplate) {
                                                createDashboardFromTemplate(activeDashboardTemplate, variables, false)
                                            }
                                        }}
                                        loading={isLoading}
                                        fullWidth
                                        center
                                        className="grow"
                                        disabledReason={
                                            !allVariablesAreTouched && 'Please select an event for each variable'
                                        }
                                    >
                                        Create dashboard
                                    </LemonButton>
                                    {/* )} */}
                                </div>
                                <div className="max-w-56">
                                    <LemonButton
                                        type="tertiary"
                                        onClick={() => goToNextStep()}
                                        fullWidth
                                        center
                                        disabledReason={
                                            isLoading
                                                ? 'Dashboard creating...'
                                                : dashboardCreatedDuringOnboarding
                                                ? 'Dashboard already created'
                                                : undefined
                                        }
                                    >
                                        {hasTouchedAnyVariable ? 'Discard dashboard & skip' : 'Skip for now'}
                                    </LemonButton>
                                </div>
                            </div>
                        </div>
                    </div>
                )}
            </>
        </OnboardingStep>
    )
}<|MERGE_RESOLUTION|>--- conflicted
+++ resolved
@@ -138,11 +138,7 @@
                                 </p>
                             )}
                             <div className="space-y-2">
-<<<<<<< HEAD
-                                {combinedSnippetAndLiveEventsHosts.concat('https://posthog.com').map((host) => (
-=======
                                 {combinedSnippetAndLiveEventsHosts.map((host) => (
->>>>>>> 7c605610
                                     <LemonButton
                                         key={`snippet-host-button-${host}`}
                                         type="tertiary"
@@ -259,7 +255,7 @@
                             {browserUrl && iframeBanner?.level != 'error' ? (
                                 <div className="border border-1 border-border-bold rounded h-full w-full flex flex-col">
                                     <UrlInput iframeRef={iframeRef} />
-                                    <div className="m-2 grow rounded ">
+                                    <div className="m-2 grow rounded">
                                         <IframedToolbarBrowser iframeRef={iframeRef} userIntent="add-action" />
                                     </div>
                                 </div>
