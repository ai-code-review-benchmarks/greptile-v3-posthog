import { LemonBanner } from 'lib/lemon-ui/LemonBanner'
import { LemonDivider } from 'lib/lemon-ui/LemonDivider'
import { LemonTag } from 'lib/lemon-ui/LemonTag'
import { Link } from 'lib/lemon-ui/Link'
import { OnboardingStepKey } from 'scenes/onboarding/onboardingLogic'
import { urls } from 'scenes/urls'

import { SDKInstructionsMap, SDKKey } from '~/types'

import {
    AndroidInstructions,
    AngularInstructions,
    AstroInstructions,
    BubbleInstructions,
    FramerInstructions,
    HTMLSnippetInstructions,
    iOSInstructions,
    JSWebInstructions,
    NextJSInstructions,
    NuxtJSInstructions,
    ReactInstructions,
    RemixInstructions,
    SvelteInstructions,
    VueInstructions,
    WebflowInstructions,
} from '.'
import { RNInstructions } from './react-native'

export const SessionReplaySDKInstructions: SDKInstructionsMap = {
    [SDKKey.JS_WEB]: JSWebInstructions,
    [SDKKey.HTML_SNIPPET]: HTMLSnippetInstructions,
    [SDKKey.ANGULAR]: AngularInstructions,
    [SDKKey.ASTRO]: AstroInstructions,
    [SDKKey.BUBBLE]: BubbleInstructions,
    [SDKKey.FRAMER]: FramerInstructions,
    [SDKKey.NEXT_JS]: NextJSInstructions,
    [SDKKey.NUXT_JS]: NuxtJSInstructions,
    [SDKKey.REACT]: ReactInstructions,
    [SDKKey.REMIX]: RemixInstructions,
    [SDKKey.SVELTE]: SvelteInstructions,
    [SDKKey.VUE_JS]: VueInstructions,
    [SDKKey.WEBFLOW]: WebflowInstructions,
<<<<<<< HEAD
    [SDKKey.IOS]: iOSInstructions,
    [SDKKey.ANDROID]: AndroidInstructions,
    [SDKKey.REACT_NATIVE]: RNInstructions,
=======
}

export function AdvertiseMobileReplay({
    context,
    sdkKey,
}: {
    context: 'product-analytics-onboarding' | 'flags-onboarding'
    sdkKey: SDKKey
}): JSX.Element {
    let platform = 'Mobile'
    switch (sdkKey) {
        case SDKKey.ANDROID:
            platform = 'Android'
            break
        case SDKKey.IOS:
            platform = 'iOS'
            break
        case SDKKey.REACT_NATIVE:
            platform = 'React-Native'
            break
        case SDKKey.FLUTTER:
            platform = 'Flutter'
            break
    }

    return (
        <div>
            <LemonDivider className="my-8" />
            <LemonBanner type="info">
                <h3>
                    Session Replay for ${platform} <LemonTag type="highlight">NEW</LemonTag>
                </h3>
                <div>
                    Session replay is now in beta for ${platform}.{' '}
                    <Link
                        to={urls.onboarding('session_replay', OnboardingStepKey.INSTALL, sdkKey)}
                        data-attr={`${context}-${platform.toLowerCase()}-replay-cta`}
                    >
                        Learn how to set it up
                    </Link>
                </div>
            </LemonBanner>
        </div>
    )
>>>>>>> af23230b
}<|MERGE_RESOLUTION|>--- conflicted
+++ resolved
@@ -40,11 +40,9 @@
     [SDKKey.SVELTE]: SvelteInstructions,
     [SDKKey.VUE_JS]: VueInstructions,
     [SDKKey.WEBFLOW]: WebflowInstructions,
-<<<<<<< HEAD
     [SDKKey.IOS]: iOSInstructions,
     [SDKKey.ANDROID]: AndroidInstructions,
     [SDKKey.REACT_NATIVE]: RNInstructions,
-=======
 }
 
 export function AdvertiseMobileReplay({
@@ -89,5 +87,4 @@
             </LemonBanner>
         </div>
     )
->>>>>>> af23230b
 }