--- conflicted
+++ resolved
@@ -10,12 +10,8 @@
 import { urls } from 'scenes/urls'
 import { userLogic } from 'scenes/userLogic'
 
-<<<<<<< HEAD
 import { sidePanelStateLogic } from '~/layout/navigation-3000/sidepanel/sidePanelStateLogic'
-import { BillingProductV2AddonType, Breadcrumb, OnboardingProduct, ProductKey, ReplayTabs, SidePanelTab } from '~/types'
-=======
-import { AvailableOnboardingProducts, Breadcrumb, OnboardingProduct, ProductKey, ReplayTabs } from '~/types'
->>>>>>> 790be069
+import { Breadcrumb, OnboardingProduct, ProductKey, ReplayTabs, SidePanelTab } from '~/types'
 
 import type { onboardingLogicType } from './onboardingLogicType'
 import { availableOnboardingProducts } from './utils'
