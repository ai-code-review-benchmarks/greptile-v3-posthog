import { Link } from '@posthog/lemon-ui'
import { useActions } from 'kea'
import {
    ActivityChange,
    ActivityLogItem,
    ChangeMapping,
    defaultDescriber,
    Description,
    HumanizedChange,
    userNameForLogItem,
} from 'lib/components/ActivityLog/humanizeActivity'
import { SentenceList } from 'lib/components/ActivityLog/SentenceList'
import { objectsEqual } from 'lib/utils'
import { useEffect } from 'react'
import { urls } from 'scenes/urls'

import { ErrorTrackingIssue } from '~/queries/schema/schema-general'
import { ActivityScope } from '~/types'

import { AssigneeDisplay } from './AssigneeDisplay'
import { assigneeSelectLogic } from './assigneeSelectLogic'

type ErrorTrackingIssueAssignee = Exclude<ErrorTrackingIssue['assignee'], null>

function AssigneeRenderer({ assignee }: { assignee: ErrorTrackingIssueAssignee }): JSX.Element {
    const { ensureAssigneeTypesLoaded } = useActions(assigneeSelectLogic)

    useEffect(() => {
        ensureAssigneeTypesLoaded()
    }, [])

    return (
        <AssigneeDisplay assignee={assignee}>
            {({ displayAssignee }) => (
<<<<<<< HEAD
                <span className="deprecated-space-x-0.5">
=======
                <span className="deprecated-space-x-0_5">
>>>>>>> d247f6a3
                    {displayAssignee.icon}
                    <span>{displayAssignee.displayName}</span>
                </span>
            )}
        </AssigneeDisplay>
    )
}

function nameAndLink(logItem?: ActivityLogItem): JSX.Element {
    const name = logItem?.detail.name
    return logItem?.item_id ? (
        <Link to={urls.errorTrackingIssue(logItem.item_id)}>{name || 'an issue'}</Link>
    ) : name ? (
        <>{name}</>
    ) : (
        <i>an issue</i>
    )
}

const errorTrackingIssueActionsMapping: Record<
    keyof ErrorTrackingIssue,
    (change?: ActivityChange, logItem?: ActivityLogItem) => ChangeMapping | null
> = {
    assignee: (change, logItem) => {
        const { before, after } = change || {}
        const unassignedBefore = before === null
        const unassignedAfter = after === null
        if (unassignedBefore && unassignedAfter) {
            return null
        }
        if (objectsEqual(before, after)) {
            return null
        }
        if (!before && !after) {
            return null
        }

        const wasAssigned = unassignedBefore && !unassignedAfter
        const wasUnassigned = !unassignedBefore && unassignedAfter

        return {
            description: [
                wasAssigned ? (
                    <>
                        assigned {nameAndLink(logItem)} to{' '}
                        <AssigneeRenderer assignee={after as ErrorTrackingIssueAssignee} />
                    </>
                ) : wasUnassigned ? (
                    <>
                        unassigned {nameAndLink(logItem)} from{' '}
                        <AssigneeRenderer assignee={before as ErrorTrackingIssueAssignee} />
                    </>
                ) : (
                    <>
                        changed assignee from <AssigneeRenderer assignee={before as ErrorTrackingIssueAssignee} /> to{' '}
                        <AssigneeRenderer assignee={after as ErrorTrackingIssueAssignee} /> on {nameAndLink(logItem)}
                    </>
                ),
            ],
        }
    },
    status: (change, logItem) => {
        const { before, after } = change || {}
        if (!before || !after) {
            return null
        }
        return {
            description: [
                <>
                    changed status of {nameAndLink(logItem)} from <strong>{before}</strong> to <strong>{after}</strong>
                </>,
            ],
        }
    },

    /** readonly / computed fields aren't described */
    id: () => null,
    name: () => null,
    description: () => null,
    aggregations: () => null,
    first_seen: () => null,
    last_seen: () => null,
    earliest: () => null,
}

export function errorTrackingActivityDescriber(logItem: ActivityLogItem, asNotification?: boolean): HumanizedChange {
    if (logItem.scope !== ActivityScope.ERROR_TRACKING_ISSUE) {
        console.error('describer received a non-error tracking activity')
        return { description: null }
    }

    if (logItem.activity == 'updated' || logItem.activity == 'assigned') {
        let changes: Description[] = []
        let changeSuffix: Description | undefined = undefined

        for (const change of logItem.detail.changes || []) {
            const field = change.field as keyof ErrorTrackingIssue

            if (!change?.field || !errorTrackingIssueActionsMapping[field]) {
                continue //  not all fields are describable
            }

            const actionHandler = errorTrackingIssueActionsMapping[field]
            const processedChange = actionHandler(change, logItem)
            if (processedChange === null) {
                continue // unexpected log from backend is indescribable
            }

            const { description, suffix } = processedChange
            if (description) {
                changes = changes.concat(description)
            }

            if (suffix) {
                changeSuffix = suffix
            }
        }

        if (changes.length) {
            return {
                description: (
                    <SentenceList
                        listParts={changes}
                        prefix={<strong>{userNameForLogItem(logItem)}</strong>}
                        suffix={changeSuffix}
                    />
                ),
            }
        }
    }

    return defaultDescriber(logItem, asNotification, 'error tracking issue')
}<|MERGE_RESOLUTION|>--- conflicted
+++ resolved
@@ -32,11 +32,7 @@
     return (
         <AssigneeDisplay assignee={assignee}>
             {({ displayAssignee }) => (
-<<<<<<< HEAD
-                <span className="deprecated-space-x-0.5">
-=======
                 <span className="deprecated-space-x-0_5">
->>>>>>> d247f6a3
                     {displayAssignee.icon}
                     <span>{displayAssignee.displayName}</span>
                 </span>
