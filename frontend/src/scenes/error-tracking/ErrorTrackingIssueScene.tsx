--- conflicted
+++ resolved
@@ -3,16 +3,9 @@
 import { IconCollapse, IconExpand } from '@posthog/icons'
 import { useActions, useValues } from 'kea'
 import { PageHeader } from 'lib/components/PageHeader'
-<<<<<<< HEAD
 import PanelLayout, { SettingsToggle } from 'lib/components/PanelLayout/PanelLayout'
-import { Resizer } from 'lib/components/Resizer/Resizer'
-import { resizerLogic, ResizerLogicProps } from 'lib/components/Resizer/resizerLogic'
-import { useEffect, useRef } from 'react'
+import { useEffect } from 'react'
 import { EventDetails } from 'scenes/activity/explore/EventDetails'
-=======
-import PanelLayout, { PanelSettings, SettingsToggle } from 'lib/components/PanelLayout/PanelLayout'
-import { useEffect } from 'react'
->>>>>>> dc7d0552
 import { SceneExport } from 'scenes/sceneTypes'
 import { SettingsBar } from 'scenes/session-recordings/components/PanelSettings'
 
@@ -20,6 +13,7 @@
 
 import { AssigneeSelect } from './AssigneeSelect'
 import { ContextDisplay } from './components/ContextDisplay'
+import { RecordingPlayer } from './components/RecordingPlayer'
 import { StacktraceDisplay } from './components/StacktraceDisplay'
 import { DateRangeFilter, FilterGroup, InternalAccountsFilter } from './ErrorTrackingFilters'
 import { errorTrackingIssueSceneLogic } from './errorTrackingIssueSceneLogic'
@@ -82,7 +76,6 @@
                     </div>
                 }
             />
-<<<<<<< HEAD
             <div className="ErrorTrackingIssue flex">
                 <div
                     className="relative bg-surface-primary flex min-w-[350px]"
@@ -96,14 +89,6 @@
                         <Filters />
                         <Metadata />
                         <EventsTab />
-=======
-            <div className="ErrorTrackingIssue flex flex-col gap-3">
-                <div className="p-1 gap-1 bg-surface-primary border-b">
-                    <div className="flex items-center gap-1">
-                        <DateRangeFilter />
-                        <FilterGroup />
-                        <InternalAccountsFilter />
->>>>>>> dc7d0552
                     </div>
                     <Metadata />
                 </div>
@@ -113,7 +98,6 @@
                     </PanelLayout.Panel>
                     <ExceptionContent />
                 </div>
-<<<<<<< HEAD
                 <div className="flex flex-col flex-1 overflow-x-auto">
                     {activeException ? (
                         <div className="flex-1">
@@ -124,8 +108,6 @@
                     )}
                     <WorkspaceSettings />
                 </div>
-=======
->>>>>>> dc7d0552
             </div>
         </ErrorTrackingSetupPrompt>
     )
@@ -152,10 +134,7 @@
             <PanelLayout.Panel primary={false}>
                 <StacktraceDisplay />
             </PanelLayout.Panel>
-<<<<<<< HEAD
             <RecordingPlayer />
-=======
->>>>>>> dc7d0552
         </PanelLayout>
     )
 }
