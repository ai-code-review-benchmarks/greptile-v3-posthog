--- conflicted
+++ resolved
@@ -5,20 +5,14 @@
         padding-top: 0.75rem !important;
         padding-bottom: 0.75rem !important;
 
-<<<<<<< HEAD
-        &.icon-column .LemonSkeleton {
-            width: 2rem;
-            height: 2rem;
-=======
         &.icon-column {
             font-size: 1.5rem;
             color: var(--muted);
 
             .LemonSkeleton {
+                width: 2rem;
                 height: 2rem;
-                width: 2rem;
             }
->>>>>>> c0c0f30a
         }
     }
 
