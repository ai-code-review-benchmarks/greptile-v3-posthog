--- conflicted
+++ resolved
@@ -12,12 +12,9 @@
 import { eventUsageLogic } from 'lib/utils/eventUsageLogic'
 import { deleteDashboardLogic } from 'scenes/dashboard/deleteDashboardLogic'
 import { duplicateDashboardLogic } from 'scenes/dashboard/duplicateDashboardLogic'
-<<<<<<< HEAD
 import { insightsApi } from 'scenes/insights/utils/api'
-=======
 import { sceneLogic } from 'scenes/sceneLogic'
 import { Scene } from 'scenes/sceneTypes'
->>>>>>> 2413b661
 import { urls } from 'scenes/urls'
 
 import { dashboardsModel } from '~/models/dashboardsModel'
@@ -174,15 +171,11 @@
             },
         ],
     }),
-<<<<<<< HEAD
-    selectors(({ actions }) => ({
+    selectors({
         queryBasedInsightSaving: [
             (s) => [s.featureFlags],
             (featureFlags) => !!featureFlags[FEATURE_FLAGS.QUERY_BASED_INSIGHTS_SAVING],
         ],
-=======
-    selectors({
->>>>>>> 2413b661
         filters: [(s) => [s.rawFilters], (rawFilters): SavedInsightFilters => cleanFilters(rawFilters || {})],
         count: [(s) => [s.insights], (insights) => insights.count],
         usingFilters: [
