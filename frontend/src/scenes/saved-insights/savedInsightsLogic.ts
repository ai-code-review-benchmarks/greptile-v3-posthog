import { kea } from 'kea'
import { router } from 'kea-router'
import api from 'lib/api'
import { errorToast, objectDiffShallow, objectsEqual, toParams } from 'lib/utils'
import { DashboardItemType, LayoutView, SavedInsightsTabs } from '~/types'
import { savedInsightsLogicType } from './savedInsightsLogicType'
import { prompt } from 'lib/logic/prompt'
import { toast } from 'react-toastify'
import { Dayjs } from 'dayjs'
import { dashboardItemsModel } from '~/models/dashboardItemsModel'
import { teamLogic } from '../teamLogic'
import { eventUsageLogic } from 'lib/utils/eventUsageLogic'
import { urls } from 'scenes/urls'

export const INSIGHTS_PER_PAGE = 15

export interface InsightsResult {
    results: DashboardItemType[]
    count: number
    previous?: string
    next?: string
    /** not in the API response */
    filters?: SavedInsightFilters | null
}

export interface SavedInsightFilters {
    layoutView: LayoutView
    order: string
    tab: SavedInsightsTabs
    search: string
    insightType: string
    createdBy: number | 'All users'
    dateFrom: string | Dayjs | undefined | 'all'
    dateTo: string | Dayjs | undefined
    page: number
}

function cleanFilters(values: Partial<SavedInsightFilters>): SavedInsightFilters {
    return {
        layoutView: values.layoutView || LayoutView.List,
        order: values.order || '-updated_at',
        tab: values.tab || SavedInsightsTabs.All,
        search: String(values.search || ''),
        insightType: values.insightType || 'All types',
        createdBy: (values.tab !== SavedInsightsTabs.Yours && values.createdBy) || 'All users',
        dateFrom: values.dateFrom || 'all',
        dateTo: values.dateTo || undefined,
        page: parseInt(String(values.page)) || 1,
    }
}

export const savedInsightsLogic = kea<savedInsightsLogicType<InsightsResult, SavedInsightFilters>>({
    path: ['scenes', 'saved-insights', 'savedInsightsLogic'],
    connect: {
        values: [teamLogic, ['currentTeamId']],
        logic: [eventUsageLogic],
    },
    actions: {
        setSavedInsightsFilters: (filters: Partial<SavedInsightFilters>, merge = true) => ({ filters, merge }),
        addGraph: (type: string) => ({ type }),

        updateFavoritedInsight: (insight: DashboardItemType, favorited: boolean) => ({ insight, favorited }),
        renameInsight: (insight: DashboardItemType) => ({ insight }),
        duplicateInsight: (insight: DashboardItemType) => ({ insight }),
        loadInsights: true,
    },
    loaders: ({ values }) => ({
        insights: {
            __default: { results: [], count: 0, filters: null } as InsightsResult,
            loadInsights: async (_, breakpoint) => {
                if (values.insights.filters !== null) {
                    await breakpoint(300)
                }
                const { filters } = values
                const params = values.paramsFromFilters
                const response = await api.get(
                    `api/projects/${teamLogic.values.currentTeamId}/insights/?${toParams(params)}`
                )

                if (filters.search && String(filters.search).match(/^[0-9]+$/)) {
                    try {
                        const insight: DashboardItemType = await api.get(
                            `api/projects/${teamLogic.values.currentTeamId}/insights/${filters.search}`
                        )
                        return {
                            ...response,
                            count: response.count + 1,
                            results: [insight, ...response.results],
                            filters,
                        }
                    } catch (e) {
                        // no insight with this ID found, discard
                    }
                }

                // scroll to top if the page changed, except if changed via back/forward
                if (router.values.lastMethod !== 'POP' && values.insights.filters?.page !== filters.page) {
                    window.scrollTo(0, 0)
                }

                return { ...response, filters }
            },
            updateFavoritedInsight: async ({ insight, favorited }) => {
                const response = await api.update(
                    `api/projects/${teamLogic.values.currentTeamId}/insights/${insight.id}`,
                    {
                        favorited,
                    }
                )
                const updatedInsights = values.insights.results.map((i) =>
                    i.short_id === insight.short_id ? response : i
                )
                return { ...values.insights, results: updatedInsights }
            },
            setInsight: (insight: DashboardItemType) => {
                const results = values.insights.results.map((i) => (i.short_id === insight.short_id ? insight : i))
                return { ...values.insights, results }
            },
        },
    }),
    reducers: {
        rawFilters: [
            null as Partial<SavedInsightFilters> | null,
            {
                setSavedInsightsFilters: (state, { filters, merge }) =>
                    cleanFilters(
                        merge
                            ? {
                                  ...(state || {}),
                                  ...filters,
                              }
                            : filters
                    ),
            },
        ],
    },
    selectors: {
        filters: [(s) => [s.rawFilters], (rawFilters): SavedInsightFilters => cleanFilters(rawFilters || {})],
        count: [(s) => [s.insights], (insights) => insights.count],
        usingFilters: [
            (s) => [s.filters],
            (filters) => !objectsEqual(cleanFilters({ ...filters, tab: SavedInsightsTabs.All }), cleanFilters({})),
        ],
        paramsFromFilters: [
            (s) => [s.filters],
            (filters) => ({
                order: filters.order,
                limit: INSIGHTS_PER_PAGE,
                offset: Math.max(0, (filters.page - 1) * INSIGHTS_PER_PAGE),
                saved: true,
                ...(filters.tab === SavedInsightsTabs.Yours && { user: true }),
                ...(filters.tab === SavedInsightsTabs.Favorites && { favorited: true }),
                ...(filters.search && { search: filters.search }),
                ...(filters.insightType?.toLowerCase() !== 'all types' && {
                    insight: filters.insightType?.toUpperCase(),
                }),
                ...(filters.createdBy !== 'All users' && { created_by: filters.createdBy }),
                ...(filters.dateFrom &&
                    filters.dateFrom !== 'all' && {
                        date_from: filters.dateFrom,
                        date_to: filters.dateTo,
                    }),
            }),
        ],
    },
    listeners: ({ actions, values, selectors }) => ({
        addGraph: ({ type }) => {
            router.actions.push(`/insights?insight=${encodeURIComponent(String(type).toUpperCase())}`)
        },
        setSavedInsightsFilters: async ({ merge }, breakpoint, __, previousState) => {
            const oldFilters = selectors.filters(previousState)
            const firstLoad = selectors.rawFilters(previousState) === null
            const { filters } = values // not taking from props because sometimes we merge them

            if (!firstLoad && typeof filters.search !== 'undefined' && filters.search !== oldFilters.search) {
                await breakpoint(300)
            }
            if (firstLoad || !objectsEqual(oldFilters, filters)) {
                actions.loadInsights()
            }

            // Filters from clicks come with "merge: true",
            // Filters from the URL come with "merge: false" and override everything
            if (merge) {
                let keys = Object.keys(objectDiffShallow(oldFilters, filters))
                if (keys.includes('tab')) {
                    keys = keys.filter((k) => k !== 'tab')
                    eventUsageLogic.actions.reportSavedInsightTabChanged(filters.tab)
                }
                if (keys.includes('layoutView')) {
                    keys = keys.filter((k) => k !== 'layoutView')
                    eventUsageLogic.actions.reportSavedInsightLayoutChanged(filters.layoutView)
                }
                if (keys.length > 0) {
                    eventUsageLogic.actions.reportSavedInsightFilterUsed(keys)
                }
            }
        },
        renameInsight: async ({ insight }) => {
            prompt({ key: `rename-insight-${insight.short_id}` }).actions.prompt({
                title: 'Rename panel',
                placeholder: 'Please enter the new name',
                value: name,
                error: 'You must enter name',
                success: async (name: string) => {
                    const newInsight: DashboardItemType = await api.update(
                        `api/projects/${teamLogic.values.currentTeamId}/insights/${insight.id}`,
                        {
                            name,
                        }
                    )
                    toast('Successfully renamed item')
                    actions.setInsight(newInsight)
                },
            })
        },
        duplicateInsight: async ({ insight }) => {
            await api.create(`api/projects/${values.currentTeamId}/insights`, insight)
            actions.loadInsights()
        },
        setDates: () => {
            actions.loadInsights()
        },
        [dashboardItemsModel.actionTypes.renameDashboardItemSuccess]: ({ item }) => {
            actions.setInsight(item)
        },
    }),
    actionToUrl: ({ values }) => {
        const changeUrl = (): [string, Record<string, any>, Record<string, any>, { replace: boolean }] | void => {
            const nextValues = cleanFilters(values.filters)
            const urlValues = cleanFilters(router.values.searchParams)
            if (!objectsEqual(nextValues, urlValues)) {
                return [urls.savedInsights(), objectDiffShallow(cleanFilters({}), nextValues), {}, { replace: false }]
            }
        }
        return {
            loadInsights: changeUrl,
            setLayoutView: changeUrl,
        }
    },
    urlToAction: ({ actions, values }) => ({
        [urls.savedInsights()]: async (_, searchParams, hashParams) => {
            if (hashParams.fromItem && String(hashParams.fromItem).match(/^[0-9]+$/)) {
                // `fromItem` for legacy /insights url redirect support
<<<<<<< HEAD
                try {
                    const { short_id }: DashboardItemType = await api.get(
                        `api/projects/${teamLogic.values.currentTeamId}/insights/${hashParams.fromItem}`
                    )
=======
                const insightId = parseInt(hashParams.fromItem)
                try {
                    const { short_id }: DashboardItemType = await api.get(
                        `api/projects/${teamLogic.values.currentTeamId}/insights/${insightId}`
                    )
                    if (!short_id) {
                        throw new Error('Could not find short_id')
                    }
>>>>>>> 909ab0a6
                    router.actions.replace(
                        hashParams.edit
                            ? urls.insightEdit(short_id, searchParams)
                            : urls.insightView(short_id, searchParams)
                    )
                } catch (e) {
<<<<<<< HEAD
                    router.actions.push(urls.e)
=======
                    errorToast(
                        'Could not find insight',
                        `The insight with the id "${insightId}" could not be retrieved.`,
                        ' ' // adding a " " removes "Unknown Exception" from the toast
                    )
                    router.actions.push(urls.savedInsights())
>>>>>>> 909ab0a6
                }
                return
            } else if (searchParams.insight) {
                // old URL with `?insight=TRENDS` in query
                router.actions.replace(urls.insightNew(searchParams))
                return
            }

            const currentFilters = cleanFilters(values.filters)
            const nextFilters = cleanFilters(searchParams)
            if (values.rawFilters === null || !objectsEqual(currentFilters, nextFilters)) {
                actions.setSavedInsightsFilters(nextFilters, false)
            }
        },
    }),
})<|MERGE_RESOLUTION|>--- conflicted
+++ resolved
@@ -242,12 +242,6 @@
         [urls.savedInsights()]: async (_, searchParams, hashParams) => {
             if (hashParams.fromItem && String(hashParams.fromItem).match(/^[0-9]+$/)) {
                 // `fromItem` for legacy /insights url redirect support
-<<<<<<< HEAD
-                try {
-                    const { short_id }: DashboardItemType = await api.get(
-                        `api/projects/${teamLogic.values.currentTeamId}/insights/${hashParams.fromItem}`
-                    )
-=======
                 const insightId = parseInt(hashParams.fromItem)
                 try {
                     const { short_id }: DashboardItemType = await api.get(
@@ -256,23 +250,18 @@
                     if (!short_id) {
                         throw new Error('Could not find short_id')
                     }
->>>>>>> 909ab0a6
                     router.actions.replace(
                         hashParams.edit
                             ? urls.insightEdit(short_id, searchParams)
                             : urls.insightView(short_id, searchParams)
                     )
                 } catch (e) {
-<<<<<<< HEAD
-                    router.actions.push(urls.e)
-=======
                     errorToast(
                         'Could not find insight',
                         `The insight with the id "${insightId}" could not be retrieved.`,
                         ' ' // adding a " " removes "Unknown Exception" from the toast
                     )
                     router.actions.push(urls.savedInsights())
->>>>>>> 909ab0a6
                 }
                 return
             } else if (searchParams.insight) {
