--- conflicted
+++ resolved
@@ -11,22 +11,13 @@
 
 export function OverlayForNewInsightMenu({ dataAttr }: { dataAttr: string }): JSX.Element {
     const { featureFlags } = useValues(featureFlagLogic)
-<<<<<<< HEAD
-    const calendarHeatmapInsightEnabled = featureFlags[FEATURE_FLAGS.CALENDAR_HEATMAP_INSIGHT]
-    const showPathsV2 = !!featureFlags[FEATURE_FLAGS.PATHS_V2]
-=======
->>>>>>> 0b337c02
 
     const menuEntries = Object.entries(INSIGHT_TYPES_METADATA).filter(
         ([insightType]) =>
             insightType !== InsightType.JSON &&
-<<<<<<< HEAD
-            (insightType !== InsightType.CALENDAR_HEATMAP || calendarHeatmapInsightEnabled) &&
-            (insightType !== InsightType.PATHS_V2 || showPathsV2)
-=======
             (featureFlags[FEATURE_FLAGS.HOG] || insightType !== InsightType.HOG) &&
-            (featureFlags[FEATURE_FLAGS.CALENDAR_HEATMAP_INSIGHT] || insightType !== InsightType.CALENDAR_HEATMAP)
->>>>>>> 0b337c02
+            (featureFlags[FEATURE_FLAGS.CALENDAR_HEATMAP_INSIGHT] || insightType !== InsightType.CALENDAR_HEATMAP) &&
+            (featureFlags[FEATURE_FLAGS.PATHS_V2] || insightType !== InsightType.PATHS_V2)
     )
 
     return (
