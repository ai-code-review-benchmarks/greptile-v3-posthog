--- conflicted
+++ resolved
@@ -32,7 +32,6 @@
 import { PageHeader } from 'lib/components/PageHeader'
 import { SavedInsightsEmptyState } from 'scenes/insights/EmptyStates'
 import { teamLogic } from '../teamLogic'
-<<<<<<< HEAD
 import {
     InsightsFunnelsIcon,
     InsightsLifecycleIcon,
@@ -41,9 +40,7 @@
     InsightsStickinessIcon,
     InsightsTrendsIcon,
 } from 'lib/components/icons'
-=======
 import { SceneExport } from 'scenes/sceneTypes'
->>>>>>> 6efbd5ad
 
 const { TabPane } = Tabs
 
@@ -54,7 +51,6 @@
     inMenu: boolean
 }
 
-<<<<<<< HEAD
 const insightTypes: InsightType[] = [
     { type: 'All types', description: '', icon: <></>, inMenu: false },
     {
@@ -100,12 +96,11 @@
         inMenu: true,
     },
 ]
-=======
+
 export const scene: SceneExport = {
     component: SavedInsights,
     logic: savedInsightsLogic,
 }
->>>>>>> 6efbd5ad
 
 export function SavedInsights(): JSX.Element {
     const {
