import './SavedInsights.scss'

import { LemonSelectOptions } from '@posthog/lemon-ui'
import { useActions, useValues } from 'kea'
import { ActivityLog } from 'lib/components/ActivityLog/ActivityLog'
import { ActivityScope } from 'lib/components/ActivityLog/humanizeActivity'
import { InsightCard } from 'lib/components/Cards/InsightCard'
import { ObjectTags } from 'lib/components/ObjectTags/ObjectTags'
<<<<<<< HEAD
=======
import { deleteWithUndo } from 'lib/utils/deleteWithUndo'
import { InsightModel, InsightType, LayoutView, SavedInsightsTabs } from '~/types'
import { INSIGHTS_PER_PAGE, savedInsightsLogic } from './savedInsightsLogic'
import './SavedInsights.scss'
import { organizationLogic } from 'scenes/organizationLogic'
>>>>>>> 897a4584
import { PageHeader } from 'lib/components/PageHeader'
import { TZLabel } from 'lib/components/TZLabel'
import { FEATURE_FLAGS } from 'lib/constants'
import {
    IconBrackets,
    IconFunnels,
    IconHogQL,
    IconLifecycle,
    IconRetention,
    IconStickiness,
    IconTrends,
    IconUserPaths,
} from '@posthog/icons'
import {
    IconAction,
    IconBarChart,
    IconCoffee,
    IconEvent,
    IconGridView,
    IconListView,
    IconPerson,
    IconPlusMini,
    IconSelectEvents,
    IconStarFilled,
    IconStarOutline,
    IconTableChart,
} from 'lib/lemon-ui/icons'
import { LemonButton, LemonButtonWithSideAction, LemonButtonWithSideActionProps } from 'lib/lemon-ui/LemonButton'
import { More } from 'lib/lemon-ui/LemonButton/More'
import { LemonDivider } from 'lib/lemon-ui/LemonDivider'
import { LemonMarkdown } from 'lib/lemon-ui/LemonMarkdown'
import { LemonSegmentedButton } from 'lib/lemon-ui/LemonSegmentedButton'
import { LemonTable, LemonTableColumn, LemonTableColumns } from 'lib/lemon-ui/LemonTable'
import { createdAtColumn, createdByColumn } from 'lib/lemon-ui/LemonTable/columnUtils'
import { LemonTabs } from 'lib/lemon-ui/LemonTabs'
import { Link } from 'lib/lemon-ui/Link'
import { PaginationControl, usePagination } from 'lib/lemon-ui/PaginationControl'
import { SpinnerOverlay } from 'lib/lemon-ui/Spinner/Spinner'
import { featureFlagLogic } from 'lib/logic/featureFlagLogic'
import { deleteWithUndo } from 'lib/utils'
import { SavedInsightsEmptyState } from 'scenes/insights/EmptyStates'
import { summarizeInsight } from 'scenes/insights/summarizeInsight'
import { organizationLogic } from 'scenes/organizationLogic'
import { overlayForNewInsightMenu } from 'scenes/saved-insights/newInsightsMenu'
import { SavedInsightsFilters } from 'scenes/saved-insights/SavedInsightsFilters'
import { SceneExport } from 'scenes/sceneTypes'
import { mathsLogic } from 'scenes/trends/mathsLogic'
import { urls } from 'scenes/urls'

import { cohortsModel } from '~/models/cohortsModel'
import { groupsModel } from '~/models/groupsModel'
import { NodeKind } from '~/queries/schema'
import { isInsightVizNode } from '~/queries/utils'
import { InsightModel, InsightType, LayoutView, SavedInsightsTabs } from '~/types'

import { teamLogic } from '../teamLogic'
import { INSIGHTS_PER_PAGE, savedInsightsLogic } from './savedInsightsLogic'

interface NewInsightButtonProps {
    dataAttr: string
}

export interface InsightTypeMetadata {
    name: string
    description?: string
    icon: (props?: any) => JSX.Element
    inMenu: boolean
}

export const INSIGHT_TYPES_METADATA: Record<InsightType, InsightTypeMetadata> = {
    [InsightType.TRENDS]: {
        name: 'Trends',
        description: 'Visualize and break down how actions or events vary over time.',
        icon: IconTrends,
        inMenu: true,
    },
    [InsightType.FUNNELS]: {
        name: 'Funnel',
        description: 'Discover how many users complete or drop out of a sequence of actions.',
        icon: IconFunnels,
        inMenu: true,
    },
    [InsightType.RETENTION]: {
        name: 'Retention',
        description: 'See how many users return on subsequent days after an intial action.',
        icon: IconRetention,
        inMenu: true,
    },
    [InsightType.PATHS]: {
        name: 'Paths',
        description: 'Trace the journeys users take within your product and where they drop off.',
        icon: IconUserPaths,
        inMenu: true,
    },
    [InsightType.STICKINESS]: {
        name: 'Stickiness',
        description: 'See what keeps users coming back by viewing the interval between repeated actions.',
        icon: IconStickiness,
        inMenu: true,
    },
    [InsightType.LIFECYCLE]: {
        name: 'Lifecycle',
        description: 'Understand growth by breaking down new, resurrected, returning and dormant users.',
        icon: IconLifecycle,
        inMenu: true,
    },
    [InsightType.SQL]: {
        name: 'SQL',
        description: 'Use HogQL to query your data.',
        icon: IconHogQL,
        inMenu: true,
    },
    [InsightType.JSON]: {
        name: 'Custom',
        description: 'Save components powered by our JSON query language.',
        icon: IconBrackets,
        inMenu: true,
    },
}

export const QUERY_TYPES_METADATA: Record<NodeKind, InsightTypeMetadata> = {
    [NodeKind.TrendsQuery]: {
        name: 'Trends',
        description: 'Visualize and break down how actions or events vary over time',
        icon: IconTrends,
        inMenu: true,
    },
    [NodeKind.FunnelsQuery]: {
        name: 'Funnel',
        description: 'Discover how many users complete or drop out of a sequence of actions',
        icon: IconFunnels,
        inMenu: true,
    },
    [NodeKind.RetentionQuery]: {
        name: 'Retention',
        description: 'See how many users return on subsequent days after an intial action',
        icon: IconRetention,
        inMenu: true,
    },
    [NodeKind.PathsQuery]: {
        name: 'Paths',
        description: 'Trace the journeys users take within your product and where they drop off',
        icon: IconUserPaths,
        inMenu: true,
    },
    [NodeKind.StickinessQuery]: {
        name: 'Stickiness',
        description: 'See what keeps users coming back by viewing the interval between repeated actions',
        icon: IconStickiness,
        inMenu: true,
    },
    [NodeKind.LifecycleQuery]: {
        name: 'Lifecycle',
        description: 'Understand growth by breaking down new, resurrected, returning and dormant users',
        icon: IconLifecycle,
        inMenu: true,
    },
    [NodeKind.EventsNode]: {
        name: 'Events',
        description: 'List and explore events',
        icon: IconSelectEvents,
        inMenu: true,
    },
    [NodeKind.ActionsNode]: {
        name: 'Actions',
        description: 'List and explore actions',
        icon: IconAction,
        inMenu: true,
    },
    [NodeKind.EventsQuery]: {
        name: 'Events Query',
        description: 'Hmmm, not every kind should be displayable I guess',
        icon: IconEvent,
        inMenu: true,
    },
    [NodeKind.PersonsNode]: {
        name: 'Persons',
        description: 'List and explore your persons',
        icon: IconPerson,
        inMenu: true,
    },
    [NodeKind.PersonsQuery]: {
        name: 'Persons',
        description: 'List of persons matching specified conditions',
        icon: IconPerson,
        inMenu: false,
    },
    [NodeKind.InsightPersonsQuery]: {
        name: 'Persons',
        description: 'List of persons matching specified conditions, derived from an insight',
        icon: IconPerson,
        inMenu: false,
    },
    [NodeKind.DataTableNode]: {
        name: 'Data table',
        description: 'Slice and dice your data in a table',
        icon: IconTableChart,
        inMenu: true,
    },
    [NodeKind.SavedInsightNode]: {
        name: 'Insight visualization by short id',
        description: 'View your insights',
        icon: IconBarChart,
        inMenu: true,
    },
    [NodeKind.InsightVizNode]: {
        name: 'Insight visualization',
        description: 'View your insights',
        icon: IconBarChart,
        inMenu: true,
    },
    [NodeKind.TimeToSeeDataSessionsQuery]: {
        name: 'Internal PostHog performance data',
        description: 'View performance data about a session in PostHog itself',
        icon: IconCoffee,
        inMenu: true,
    },
    [NodeKind.TimeToSeeDataQuery]: {
        name: 'Internal PostHog performance data',
        description: 'View listings of sessions holding performance data in PostHog itself',
        icon: IconCoffee,
        inMenu: true,
    },
    [NodeKind.TimeToSeeDataSessionsJSONNode]: {
        name: 'Internal PostHog performance data',
        description: 'View performance data about a session in PostHog itself as JSON',
        icon: IconCoffee,
        inMenu: true,
    },
    [NodeKind.TimeToSeeDataSessionsWaterfallNode]: {
        name: 'Internal PostHog performance data',
        description: 'View performance data about a session in PostHog itself in a trace/waterfall view',
        icon: IconCoffee,
        inMenu: true,
    },
    [NodeKind.SessionsTimelineQuery]: {
        name: 'Sessions',
        description: 'Sessions timeline query',
        icon: IconTrends,
        inMenu: true,
    },
    [NodeKind.HogQLQuery]: {
        name: 'HogQL',
        description: 'Direct HogQL query',
        icon: IconHogQL,
        inMenu: true,
    },
    [NodeKind.HogQLMetadata]: {
        name: 'HogQL Metadata',
        description: 'Metadata for a HogQL query',
        icon: IconHogQL,
        inMenu: true,
    },
    [NodeKind.DatabaseSchemaQuery]: {
        name: 'Database Schema',
        description: 'Introspect the PostHog database schema',
        icon: IconHogQL,
        inMenu: true,
    },
    [NodeKind.WebOverviewQuery]: {
        name: 'Overview Stats',
        description: 'View overview stats for a website',
        icon: IconTrends,
        inMenu: true,
    },
    [NodeKind.WebStatsTableQuery]: {
        name: 'Web Table',
        description: 'A table of results from web analytics, with a breakdown',
        icon: IconTrends,
        inMenu: true,
    },
    [NodeKind.WebTopClicksQuery]: {
        name: 'Top Clicks',
        description: 'View top clicks for a website',
        icon: IconTrends,
        inMenu: true,
    },
}

export const INSIGHT_TYPE_OPTIONS: LemonSelectOptions<string> = [
    { value: 'All types', label: 'All types' },
    ...Object.entries(INSIGHT_TYPES_METADATA).map(([value, meta]) => ({
        value,
        label: meta.name,
        icon: meta.icon ? <meta.icon color="#747EA2" noBackground /> : undefined,
    })),
]

export const scene: SceneExport = {
    component: SavedInsights,
    logic: savedInsightsLogic,
}

export function InsightIcon({ insight }: { insight: InsightModel }): JSX.Element | null {
    let insightType = insight?.filters?.insight || InsightType.TRENDS
    if (!!insight.query && !isInsightVizNode(insight.query)) {
        insightType = InsightType.JSON
    }
    const insightMetadata = INSIGHT_TYPES_METADATA[insightType]
    if (insightMetadata && insightMetadata.icon) {
        return <insightMetadata.icon style={{ display: 'block', fontSize: '1rem' }} />
    }
    return null
}

export function NewInsightButton({ dataAttr }: NewInsightButtonProps): JSX.Element {
    const { featureFlags } = useValues(featureFlagLogic)

    const overrides3000: Partial<LemonButtonWithSideActionProps> = featureFlags[FEATURE_FLAGS.POSTHOG_3000]
        ? {
              size: 'small',
              icon: <IconPlusMini />,
          }
        : {}

    return (
        <LemonButtonWithSideAction
            type="primary"
            to={urls.insightNew()}
            sideAction={{
                dropdown: {
                    placement: 'bottom-end',
                    className: 'new-insight-overlay',
                    actionable: true,
                    overlay: overlayForNewInsightMenu(dataAttr),
                },
                'data-attr': 'saved-insights-new-insight-dropdown',
            }}
            data-attr="saved-insights-new-insight-button"
            {...overrides3000}
        >
            New insight
        </LemonButtonWithSideAction>
    )
}

function SavedInsightsGrid(): JSX.Element {
    const { loadInsights, renameInsight, duplicateInsight } = useActions(savedInsightsLogic)
    const { insights, insightsLoading, pagination } = useValues(savedInsightsLogic)
    const { currentTeamId } = useValues(teamLogic)

    const paginationState = usePagination(insights?.results || [], pagination)

    return (
        <>
            <div className="saved-insights-grid mb-2">
                {paginationState.dataSourcePage.map((insight: InsightModel) => (
                    <InsightCard
                        key={insight.short_id}
                        insight={{ ...insight }}
                        rename={() => renameInsight(insight)}
                        duplicate={() => duplicateInsight(insight)}
                        deleteWithUndo={async () =>
                            await deleteWithUndo({
                                object: insight,
                                endpoint: `projects/${currentTeamId}/insights`,
                                callback: loadInsights,
                            })
                        }
                        placement={'SavedInsightGrid'}
                    />
                ))}
                {insightsLoading && (
                    // eslint-disable-next-line react/forbid-dom-props
                    <div style={{ minHeight: '30rem' }}>
                        <SpinnerOverlay sceneLevel />
                    </div>
                )}
            </div>
            <PaginationControl {...paginationState} nouns={['insight', 'insights']} bordered />
        </>
    )
}

export function SavedInsights(): JSX.Element {
    const { loadInsights, updateFavoritedInsight, renameInsight, duplicateInsight, setSavedInsightsFilters } =
        useActions(savedInsightsLogic)
    const { insights, count, insightsLoading, filters, sorting, pagination } = useValues(savedInsightsLogic)
    const { hasDashboardCollaboration } = useValues(organizationLogic)
    const { currentTeamId } = useValues(teamLogic)
    const { aggregationLabel } = useValues(groupsModel)
    const { cohortsById } = useValues(cohortsModel)
    const { mathDefinitions } = useValues(mathsLogic)

    const { tab, layoutView, page } = filters

    const startCount = (page - 1) * INSIGHTS_PER_PAGE + 1
    const endCount = page * INSIGHTS_PER_PAGE < count ? page * INSIGHTS_PER_PAGE : count

    const columns: LemonTableColumns<InsightModel> = [
        {
            key: 'id',
            className: 'icon-column',
            width: 32,
            render: function renderType(_, insight) {
                return <InsightIcon insight={insight} />
            },
        },
        {
            title: 'Name',
            dataIndex: 'name',
            key: 'name',
            render: function renderName(name: string, insight) {
                return (
                    <>
                        <span className="row-name">
                            <Link to={urls.insightView(insight.short_id)}>
                                {name || (
                                    <i>
                                        {summarizeInsight(insight.query, insight.filters, {
                                            aggregationLabel,
                                            cohortsById,
                                            mathDefinitions,
                                        })}
                                    </i>
                                )}
                            </Link>
                            <LemonButton
                                className="ml-1"
                                size="small"
                                onClick={() => updateFavoritedInsight(insight, !insight.favorited)}
                                icon={
                                    insight.favorited ? (
                                        <IconStarFilled className="text-warning" />
                                    ) : (
                                        <IconStarOutline className="text-muted" />
                                    )
                                }
                                tooltip={`${insight.favorited ? 'Add to' : 'Remove from'} favorite insights`}
                            />
                        </span>
                        {hasDashboardCollaboration && insight.description && (
                            <LemonMarkdown className="row-description" lowKeyHeadings>
                                {insight.description}
                            </LemonMarkdown>
                        )}
                    </>
                )
            },
        },
        ...(hasDashboardCollaboration
            ? [
                  {
                      title: 'Tags',
                      dataIndex: 'tags' as keyof InsightModel,
                      key: 'tags',
                      render: function renderTags(tags: string[]) {
                          return <ObjectTags tags={tags} staticOnly />
                      },
                  },
              ]
            : []),
        ...(tab === SavedInsightsTabs.Yours
            ? []
            : [createdByColumn() as LemonTableColumn<InsightModel, keyof InsightModel | undefined>]),
        createdAtColumn() as LemonTableColumn<InsightModel, keyof InsightModel | undefined>,
        {
            title: 'Last modified',
            sorter: true,
            dataIndex: 'last_modified_at',
            render: function renderLastModified(last_modified_at: string) {
                return (
                    <div className={'whitespace-nowrap'}>{last_modified_at && <TZLabel time={last_modified_at} />}</div>
                )
            },
        },
        {
            width: 0,
            render: function Render(_, insight) {
                return (
                    <More
                        overlay={
                            <>
                                <LemonButton status="stealth" to={urls.insightView(insight.short_id)} fullWidth>
                                    View
                                </LemonButton>
                                <LemonDivider />
                                <LemonButton status="stealth" to={urls.insightEdit(insight.short_id)} fullWidth>
                                    Edit
                                </LemonButton>
                                <LemonButton
                                    status="stealth"
                                    onClick={() => renameInsight(insight)}
                                    data-attr={`insight-item-${insight.short_id}-dropdown-rename`}
                                    fullWidth
                                >
                                    Rename
                                </LemonButton>
                                <LemonButton
                                    status="stealth"
                                    onClick={() => duplicateInsight(insight)}
                                    data-attr={`duplicate-insight-from-list-view`}
                                    fullWidth
                                >
                                    Duplicate
                                </LemonButton>
                                <LemonDivider />
                                <LemonButton
                                    status="danger"
                                    onClick={() =>
                                        void deleteWithUndo({
                                            object: insight,
                                            endpoint: `projects/${currentTeamId}/insights`,
                                            callback: loadInsights,
                                        })
                                    }
                                    data-attr={`insight-item-${insight.short_id}-dropdown-remove`}
                                    fullWidth
                                >
                                    Delete insight
                                </LemonButton>
                            </>
                        }
                    />
                )
            },
        },
    ]

    return (
        <div className="saved-insights">
            <PageHeader
                title="Product analytics"
                buttons={<NewInsightButton dataAttr="saved-insights-create-new-insight" />}
            />
            <LemonTabs
                activeKey={tab}
                onChange={(tab) => setSavedInsightsFilters({ tab })}
                tabs={[
                    { key: SavedInsightsTabs.All, label: 'All insights' },
                    { key: SavedInsightsTabs.Yours, label: 'Your insights' },
                    { key: SavedInsightsTabs.Favorites, label: 'Favorites' },
                    { key: SavedInsightsTabs.History, label: 'History' },
                ]}
            />

            {tab === SavedInsightsTabs.History ? (
                <ActivityLog scope={ActivityScope.INSIGHT} />
            ) : (
                <>
                    <SavedInsightsFilters />
                    <LemonDivider className="my-4" />
                    <div className="flex justify-between mb-4 mt-2 items-center">
                        <span className="text-muted-alt">
                            {count
                                ? `${startCount}${endCount - startCount > 1 ? '-' + endCount : ''} of ${count} insight${
                                      count === 1 ? '' : 's'
                                  }`
                                : null}
                        </span>
                        <div>
                            <LemonSegmentedButton
                                onChange={(newValue) => setSavedInsightsFilters({ layoutView: newValue })}
                                value={layoutView}
                                options={[
                                    {
                                        value: LayoutView.List,
                                        label: 'List',
                                        icon: <IconListView />,
                                    },
                                    {
                                        value: LayoutView.Card,
                                        label: 'Cards',
                                        icon: <IconGridView />,
                                    },
                                ]}
                                size="small"
                            />
                        </div>
                    </div>
                    {!insightsLoading && insights.count < 1 ? (
                        <SavedInsightsEmptyState />
                    ) : (
                        <>
                            {layoutView === LayoutView.List ? (
                                <LemonTable
                                    loading={insightsLoading}
                                    columns={columns}
                                    dataSource={insights.results}
                                    pagination={pagination}
                                    noSortingCancellation
                                    sorting={sorting}
                                    onSort={(newSorting) =>
                                        setSavedInsightsFilters({
                                            order: newSorting
                                                ? `${newSorting.order === -1 ? '-' : ''}${newSorting.columnKey}`
                                                : undefined,
                                        })
                                    }
                                    rowKey="id"
                                    loadingSkeletonRows={15}
                                    nouns={['insight', 'insights']}
                                />
                            ) : (
                                <SavedInsightsGrid />
                            )}
                        </>
                    )}
                </>
            )}
        </div>
    )
}<|MERGE_RESOLUTION|>--- conflicted
+++ resolved
@@ -1,22 +1,5 @@
 import './SavedInsights.scss'
 
-import { LemonSelectOptions } from '@posthog/lemon-ui'
-import { useActions, useValues } from 'kea'
-import { ActivityLog } from 'lib/components/ActivityLog/ActivityLog'
-import { ActivityScope } from 'lib/components/ActivityLog/humanizeActivity'
-import { InsightCard } from 'lib/components/Cards/InsightCard'
-import { ObjectTags } from 'lib/components/ObjectTags/ObjectTags'
-<<<<<<< HEAD
-=======
-import { deleteWithUndo } from 'lib/utils/deleteWithUndo'
-import { InsightModel, InsightType, LayoutView, SavedInsightsTabs } from '~/types'
-import { INSIGHTS_PER_PAGE, savedInsightsLogic } from './savedInsightsLogic'
-import './SavedInsights.scss'
-import { organizationLogic } from 'scenes/organizationLogic'
->>>>>>> 897a4584
-import { PageHeader } from 'lib/components/PageHeader'
-import { TZLabel } from 'lib/components/TZLabel'
-import { FEATURE_FLAGS } from 'lib/constants'
 import {
     IconBrackets,
     IconFunnels,
@@ -27,6 +10,15 @@
     IconTrends,
     IconUserPaths,
 } from '@posthog/icons'
+import { LemonSelectOptions } from '@posthog/lemon-ui'
+import { useActions, useValues } from 'kea'
+import { ActivityLog } from 'lib/components/ActivityLog/ActivityLog'
+import { ActivityScope } from 'lib/components/ActivityLog/humanizeActivity'
+import { InsightCard } from 'lib/components/Cards/InsightCard'
+import { ObjectTags } from 'lib/components/ObjectTags/ObjectTags'
+import { PageHeader } from 'lib/components/PageHeader'
+import { TZLabel } from 'lib/components/TZLabel'
+import { FEATURE_FLAGS } from 'lib/constants'
 import {
     IconAction,
     IconBarChart,
@@ -53,7 +45,7 @@
 import { PaginationControl, usePagination } from 'lib/lemon-ui/PaginationControl'
 import { SpinnerOverlay } from 'lib/lemon-ui/Spinner/Spinner'
 import { featureFlagLogic } from 'lib/logic/featureFlagLogic'
-import { deleteWithUndo } from 'lib/utils'
+import { deleteWithUndo } from 'lib/utils/deleteWithUndo'
 import { SavedInsightsEmptyState } from 'scenes/insights/EmptyStates'
 import { summarizeInsight } from 'scenes/insights/summarizeInsight'
 import { organizationLogic } from 'scenes/organizationLogic'
