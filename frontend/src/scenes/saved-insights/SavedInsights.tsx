import { Button, Col, Dropdown, Input, Menu, Row, Select, Table, Tabs } from 'antd'
import { useActions, useValues } from 'kea'
import { Link } from 'lib/components/Link'
import { ObjectTags } from 'lib/components/ObjectTags'
import { deleteWithUndo, humanFriendlyDetailedTime } from 'lib/utils'
import React from 'react'
import { DashboardItemType, LayoutView, SavedInsightsTabs, ViewType } from '~/types'
import { savedInsightsLogic } from './savedInsightsLogic'
import {
    StarOutlined,
    StarFilled,
    LeftOutlined,
    RightOutlined,
    UnorderedListOutlined,
    AppstoreFilled,
    EllipsisOutlined,
    LineChartOutlined,
    BarChartOutlined,
    PartitionOutlined,
    TableOutlined,
    CalendarOutlined,
    ArrowDownOutlined,
    MenuOutlined,
    CaretDownFilled,
} from '@ant-design/icons'
import './SavedInsights.scss'
import { organizationLogic } from 'scenes/organizationLogic'
import { DashboardItem, DisplayedType, displayMap } from 'scenes/dashboard/DashboardItem'
import { membersLogic } from 'scenes/organization/Settings/membersLogic'
import { normalizeColumnTitle } from 'lib/components/Table/utils'
import { dashboardsModel } from '~/models/dashboardsModel'
import { DateFilter } from 'lib/components/DateFilter/DateFilter'
import '../insights/InsightHistoryPanel/InsightHistoryPanel.scss'
import dayjs from 'dayjs'
<<<<<<< HEAD

=======
import { PageHeader } from 'lib/components/PageHeader'
>>>>>>> 121665fb
const { TabPane } = Tabs

interface InsightType {
    type: string
    icon?: JSX.Element
}

export interface InsightItem {
    type: string
    description: string
}

export function SavedInsights(): JSX.Element {
    const {
        loadInsights,
        updateFavoritedInsight,
        loadPaginatedInsights,
        setLayoutView,
        setSearchTerm,
        setTab,
        setInsightType,
        setCreatedBy,
        renameInsight,
        duplicateInsight,
        addToDashboard,
        setDates,
        orderByUpdatedAt,
        orderByCreator,
        addGraph,
    } = useActions(savedInsightsLogic)
    const {
        insights,
        count,
        offset,
        nextResult,
        previousResult,
        insightsLoading,
        layoutView,
        searchTerm,
        dates: { dateFrom, dateTo },
    } = useValues(savedInsightsLogic)
    const { dashboards } = useValues(dashboardsModel)
    const { hasDashboardCollaboration } = useValues(organizationLogic)
    const { members } = useValues(membersLogic)
    const insightTypes: InsightType[] = [
        { type: 'All types' },
        { type: 'Trends', icon: <LineChartOutlined /> },
        { type: 'Funnels', icon: <BarChartOutlined /> },
        { type: 'Retention', icon: <TableOutlined /> },
        { type: 'Paths', icon: <PartitionOutlined /> },
        { type: 'Sessions', icon: <CalendarOutlined /> },
        { type: 'Stickiness', icon: <LineChartOutlined /> },
        { type: 'Lifecycle', icon: <BarChartOutlined /> },
    ]
    const pageLimit = 15
    const paginationCount = (): number => {
        if (!previousResult) {
            // no previous url means it's the first result set
            return 1
        }
        if (nextResult) {
            return offset - pageLimit
        }
        return count - (insights?.results.length || 0)
    }

    const columns = [
        {
            title: 'Name',
            dataIndex: 'name',
            key: 'name',
            render: function renderName(
                name: string,
                {
                    short_id,
                    id,
                    description,
                    favorited,
                }: { short_id: string; id: number; description?: string; favorited?: boolean }
            ) {
                return (
                    <Col>
                        <Row>
                            <Link to={`/i/${short_id}`} style={{ marginRight: 12 }}>
                                <strong>{name || `Insight #${id}`}</strong>
                            </Link>
                            <div
                                style={{ cursor: 'pointer', width: 'fit-content' }}
                                onClick={() => updateFavoritedInsight({ id, favorited: !favorited })}
                            >
                                {favorited ? (
                                    <StarFilled className="text-warning" />
                                ) : (
                                    <StarOutlined className="star-outlined" />
                                )}
                            </div>
                        </Row>
                        {hasDashboardCollaboration && (
                            <div className="text-muted-alt">{description || 'No description provided'}</div>
                        )}
                    </Col>
                )
            },
        },
        hasDashboardCollaboration
            ? {
                  title: 'Tags',
                  dataIndex: 'tags',
                  key: 'tags',
                  render: function renderTags(tags: string[]) {
                      return <ObjectTags tags={tags} staticOnly />
                  },
              }
            : {},
        {
            title: (
                <div className="order-by" onClick={orderByUpdatedAt}>
                    Last modified{' '}
                    <div style={{ fontSize: 10, paddingLeft: 8 }}>
                        <ArrowDownOutlined />
                        <MenuOutlined />
                    </div>
                </div>
            ),
            dataIndex: 'updated_at',
            key: 'updated_at',
            render: function renderLastModified(updated_at: string) {
                return <span>{humanFriendlyDetailedTime(updated_at)}</span>
            },
        },
        {
            title: (
                <div className="order-by" onClick={orderByCreator}>
                    {normalizeColumnTitle('Created by')}
                </div>
            ),
            render: function Render(_: any, item: DashboardItemType) {
                return (
                    <Row style={{ alignItems: 'center', justifyContent: 'space-between' }}>
                        <div>{item.created_by ? item.created_by.first_name || item.created_by.email : '-'}</div>
                        <Dropdown
                            placement="bottomRight"
                            trigger={['click']}
                            overlayStyle={{ minWidth: 240, border: '1px solid var(--primary)' }}
                            overlay={
                                <Menu style={{ padding: '12px 4px' }} data-attr={`insight-${item.id}-dropdown-menu`}>
                                    {dashboards.filter((d) => d.id !== item.id).length > 0 ? (
                                        <Menu.SubMenu
                                            data-attr={'insight-' + item.id + '-dropdown-move'}
                                            key="move"
                                            title="Add to dashboard"
                                        >
                                            {dashboards
                                                .filter((d) => d.id !== item.id)
                                                .map((dashboard, moveIndex) => (
                                                    <Menu.Item
                                                        data-attr={`insight-item-${item.id}-dropdown-move-${moveIndex}`}
                                                        key={dashboard.id}
                                                        onClick={() => addToDashboard(item, dashboard.id)}
                                                    >
                                                        {dashboard.name}
                                                    </Menu.Item>
                                                ))}
                                        </Menu.SubMenu>
                                    ) : null}
                                    <Menu.Item
                                        onClick={() => renameInsight(item.id)}
                                        data-attr={`insight-item-${item.id}-dropdown-rename`}
                                        title="Rename"
                                    >
                                        Rename
                                    </Menu.Item>
                                    <Menu.Item
                                        onClick={() => duplicateInsight(item)}
                                        data-attr={`insight-item-${item.id}-dropdown-duplicate`}
                                    >
                                        Duplicate
                                    </Menu.Item>
                                    <Menu.Item
                                        onClick={() =>
                                            deleteWithUndo({
                                                object: item,
                                                endpoint: 'insight',
                                                callback: loadInsights,
                                            })
                                        }
                                        style={{ color: 'var(--danger)' }}
                                        data-attr={`insight-item-${item.id}-dropdown-remove`}
                                    >
                                        Remove
                                    </Menu.Item>
                                </Menu>
                            }
                        >
                            <EllipsisOutlined
                                style={{ color: 'var(--primary)' }}
                                className="insight-dropdown-actions"
                            />
                        </Dropdown>
                    </Row>
                )
            },
        },
    ]

    const menuItems: InsightItem[] = [
        { type: 'Trends', description: 'Visualize how actions or events are varying over time' },
        { type: 'Funnels', description: 'Visualize completion and dropoff between events' },
        { type: 'Sessions', description: 'Understand how users are spending their time in your product' },
        { type: 'Retention', description: 'Visualize how many users return on subsequent days after a session' },
        { type: 'Paths', description: 'Understand how traffic is flowing through your product' },
        { type: 'Stickiness', description: 'See how many days users performed an action within a timeframe' },
        { type: 'Lifecycle', description: 'See new, resurrected, returning, and dormant users' },
    ]

    return (
        <div className="saved-insights">
            <Row style={{ justifyContent: 'space-between', alignItems: 'baseline' }}>
                <PageHeader style={{ marginTop: 0 }} title={'Insights'} />
                <Dropdown
                    overlay={
                        <Menu style={{ maxWidth: 320, border: '1px solid var(--primary)' }}>
                            {menuItems.map((menuItem: InsightItem) => (
                                <Menu.Item
                                    onClick={() => {
                                        addGraph(menuItem.type)
                                    }}
                                    style={{ margin: 8 }}
                                    key={menuItem.type}
                                >
                                    <Col>
                                        <span style={{ fontWeight: 600 }}>{menuItem.type}</span>
                                        <p className="text-muted" style={{ whiteSpace: 'break-spaces' }}>
                                            {menuItem.description}
                                        </p>
                                    </Col>
                                </Menu.Item>
                            ))}
                        </Menu>
                    }
                    trigger={['click']}
                >
                    <a className="new-insight-dropdown-btn" onClick={(e) => e.preventDefault()}>
                        New Insight <CaretDownFilled style={{ paddingLeft: 12 }} />
                    </a>
                </Dropdown>
            </Row>

            <Tabs defaultActiveKey="1" style={{ borderColor: '#D9D9D9' }} onChange={(tab) => setTab(tab)}>
                <TabPane tab="All Insights" key={SavedInsightsTabs.All} />
                <TabPane tab="Your Insights" key={SavedInsightsTabs.Yours} />
                <TabPane tab="Favorites" key={SavedInsightsTabs.Favorites} />
            </Tabs>
            <Row style={{ paddingBottom: 16, justifyContent: 'space-between' }}>
                <Col>
                    <Input.Search
                        allowClear
                        enterButton
                        placeholder="Search for insights"
                        style={{ width: 240 }}
                        onChange={(e) => setSearchTerm(e.target.value)}
                        value={searchTerm || ''}
                        onSearch={() => loadInsights()}
                    />
                </Col>
                <Col>
                    Type
                    <Select defaultValue="All types" style={{ paddingLeft: 8, width: 120 }} onChange={setInsightType}>
                        {insightTypes.map((insight: InsightType, index) => (
                            <Select.Option key={index} value={insight.type}>
                                {insight.icon}
                                <span style={{ paddingLeft: 8 }}>{insight.type}</span>
                            </Select.Option>
                        ))}
                    </Select>
                </Col>
                <Col>
                    <div>
                        <span style={{ paddingRight: 8 }}>Last modified</span>
                        <DateFilter
                            defaultValue="All time"
                            disabled={false}
                            bordered={true}
                            dateFrom={dateFrom}
                            dateTo={dateTo}
                            onChange={setDates}
                        />
                    </div>
                </Col>
                <Col>
                    Created by
                    <Select
                        defaultValue="All users"
                        style={{ paddingLeft: 8, width: 120 }}
                        onChange={(userId) => {
                            const createdBy = userId === 'All users' ? undefined : userId
                            setCreatedBy({ id: createdBy })
                        }}
                    >
                        <Select.Option value={'All users'}>All users</Select.Option>
                        {members.map((member) => (
                            <Select.Option key={member.user.id} value={member.user.id}>
                                {member.user.first_name}
                            </Select.Option>
                        ))}
                    </Select>
                </Col>
            </Row>
            {insights.count > 0 && (
                <Row className="list-or-card-layout">
                    Showing {paginationCount()} - {nextResult ? offset : count} of {count} insights
                    <div>
                        <Button
                            type={layoutView === LayoutView.List ? 'primary' : 'default'}
                            onClick={() => setLayoutView(LayoutView.List)}
                        >
                            <UnorderedListOutlined />
                            List
                        </Button>
                        <Button
                            type={layoutView === LayoutView.Card ? 'primary' : 'default'}
                            onClick={() => setLayoutView(LayoutView.Card)}
                        >
                            <AppstoreFilled />
                            Card
                        </Button>
                    </div>
                </Row>
            )}
            {layoutView === LayoutView.List ? (
                <Table
                    loading={insightsLoading}
                    columns={columns}
                    dataSource={insights.results}
                    pagination={false}
                    rowKey="id"
                    footer={() => (
                        <Row className="footer-pagination">
                            <span className="text-muted-alt">
                                {insights.count > 0 &&
                                    `Showing ${paginationCount()} - ${
                                        nextResult ? offset : count
                                    } of ${count} insights`}
                            </span>
                            <LeftOutlined
                                style={{ paddingRight: 16 }}
                                className={`${!previousResult ? 'paginate-disabled' : ''}`}
                                onClick={() => {
                                    previousResult && loadPaginatedInsights(previousResult)
                                }}
                            />
                            <RightOutlined
                                className={`${!nextResult ? 'paginate-disabled' : ''}`}
                                onClick={() => {
                                    nextResult && loadPaginatedInsights(nextResult)
                                }}
                            />
                        </Row>
                    )}
                />
            ) : (
                <Row gutter={[16, 16]}>
                    {insights &&
                        insights.results.map((insight: DashboardItemType, index: number) => (
                            <Col
                                xs={24}
                                sm={12}
                                md={insights.results.length > 1 ? 8 : 12}
                                key={insight.id}
                                style={{ height: 270 }}
                            >
                                <DashboardItem
                                    item={{ ...insight, color: null }}
                                    key={insight.id + '_user'}
                                    loadDashboardItems={() => {
                                        loadInsights()
                                    }}
                                    dashboardMode={null}
                                    onClick={() => {
                                        const _type: DisplayedType =
                                            insight.filters.insight === ViewType.RETENTION
                                                ? 'RetentionContainer'
                                                : insight.filters.display
                                        window.open(displayMap[_type].link(insight))
                                    }}
                                    preventLoading={true}
                                    index={index}
                                    isOnEditMode={false}
                                    footer={
                                        <div className="dashboard-item-footer">
                                            {
                                                <>
                                                    Saved {dayjs(insight.created_at).fromNow()} by{' '}
                                                    {insight.created_by?.first_name ||
                                                        insight.created_by?.email ||
                                                        'unknown'}
                                                </>
                                            }
                                        </div>
                                    }
                                />
                            </Col>
                        ))}
                </Row>
            )}
        </div>
    )
}<|MERGE_RESOLUTION|>--- conflicted
+++ resolved
@@ -32,11 +32,8 @@
 import { DateFilter } from 'lib/components/DateFilter/DateFilter'
 import '../insights/InsightHistoryPanel/InsightHistoryPanel.scss'
 import dayjs from 'dayjs'
-<<<<<<< HEAD
-
-=======
+
 import { PageHeader } from 'lib/components/PageHeader'
->>>>>>> 121665fb
 const { TabPane } = Tabs
 
 interface InsightType {
