--- conflicted
+++ resolved
@@ -98,14 +98,11 @@
     Wizard = 'Wizard',
     StartupProgram = 'StartupProgram',
     HogFunction = 'HogFunction',
-<<<<<<< HEAD
     DataPipelines = 'DataPipelines',
     DataPipelinesNew = 'DataPipelinesNew',
-=======
     UserInterviews = 'UserInterviews',
     UserInterview = 'UserInterview',
     Game368 = 'Game368',
->>>>>>> 50b745be
 }
 
 export type SceneProps = Record<string, any>
