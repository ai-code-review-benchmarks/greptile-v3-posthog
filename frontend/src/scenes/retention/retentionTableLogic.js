--- conflicted
+++ resolved
@@ -4,11 +4,7 @@
 import { toParams, objectsEqual } from 'lib/utils'
 
 export const retentionTableLogic = kea({
-<<<<<<< HEAD
     loaders: (props) => ({
-=======
-    loaders: ({ values }) => ({
->>>>>>> e901fdf8
         retention: {
             __default: {},
             loadRetention: async () => {
@@ -36,13 +32,6 @@
     }),
     actions: () => ({
         setProperties: (properties) => ({ properties }),
-<<<<<<< HEAD
-=======
-        loadMore: (selectedIndex) => ({ selectedIndex }),
-        loadMorePeople: (selectedIndex, peopleIds) => ({ selectedIndex, peopleIds }),
-        updatePeople: (selectedIndex, people) => ({ selectedIndex, people }),
-        updateRetention: (retention) => ({ retention }),
->>>>>>> e901fdf8
     }),
     reducers: () => ({
         initialPathname: [(state) => router.selectors.location(state).pathname, { noop: (a) => a }],
