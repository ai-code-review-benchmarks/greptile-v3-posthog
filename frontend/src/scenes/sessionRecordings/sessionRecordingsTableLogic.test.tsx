--- conflicted
+++ resolved
@@ -9,11 +9,8 @@
 import { mockAPI } from 'lib/api.mock'
 import { expectLogic, initKeaTestLogic } from '~/test/kea-test-utils'
 import { router } from 'kea-router'
-<<<<<<< HEAD
 import { PropertyOperator } from '~/types'
-=======
 import { RecordingWatchedSource } from 'lib/utils/eventUsageLogic'
->>>>>>> ef7f31c4
 
 jest.mock('lib/api')
 
