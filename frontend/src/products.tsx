/* eslint @typescript-eslint/explicit-module-boundary-types: 0 */
// Generated by @posthog/esbuilder/utils.mjs, based on product folder manifests under products/*/manifest.tsx
// The imports are preserved between builds, so please update if any are missing or extra.

import {
    IconChat,
    IconCursor,
    IconDashboard,
    IconExternal,
    IconGraph,
    IconMessage,
    IconNotebook,
    IconPeople,
    IconRewindPlay,
    IconRocket,
    IconTestTube,
    IconToggle,
} from '@posthog/icons'
import { combineUrl } from 'kea-router'
import type { AlertType } from 'lib/components/Alerts/types'
import { FEATURE_FLAGS, PRODUCT_VISUAL_ORDER } from 'lib/constants'
import { toParams } from 'lib/utils'
import type { Params } from 'scenes/sceneTypes'
import type { SurveysTabs } from 'scenes/surveys/surveysLogic'
import { urls } from 'scenes/urls'

import {
    ExperimentFunnelsQuery,
    ExperimentTrendsQuery,
    FileSystemImport,
    HogQLFilters,
    HogQLVariable,
    Node,
    NodeKind,
} from '~/queries/schema/schema-general'

import { isDataTableNode, isDataVisualizationNode, isHogQLQuery } from './queries/utils'
import {
    ActionType,
    DashboardType,
    FileSystemFilterType,
    InsightShortId,
    InsightType,
    RecordingUniversalFilters,
    ReplayTabs,
} from './types'

/** This const is auto-generated, as is the whole file */
export const productScenes: Record<string, () => Promise<any>> = {
    ChatList: () => import('../../products/chat/frontend/scenes/ChatList'),
    Chat: () => import('../../products/chat/frontend/scenes/Chat'),
    ChatSettings: () => import('../../products/chat/frontend/scenes/ChatSettings'),
    EarlyAccessFeatures: () => import('../../products/early_access_features/frontend/EarlyAccessFeatures'),
    EarlyAccessFeature: () => import('../../products/early_access_features/frontend/EarlyAccessFeature'),
    Game368Hedgehogs: () => import('../../products/games/368Hedgehogs/368Hedgehogs'),
    Links: () => import('../../products/links/frontend/LinksScene'),
    Link: () => import('../../products/links/frontend/LinkScene'),
    LLMObservability: () => import('../../products/llm_observability/frontend/LLMObservabilityScene'),
    LLMObservabilityTrace: () => import('../../products/llm_observability/frontend/LLMObservabilityTraceScene'),
    LLMObservabilityUsers: () => import('../../products/llm_observability/frontend/LLMObservabilityUsers'),
    LLMObservabilityPlayground: () =>
        import('../../products/llm_observability/frontend/LLMObservabilityPlaygroundScene'),
    Logs: () => import('../../products/logs/frontend/LogsScene'),
    MessagingCampaigns: () => import('../../products/messaging/frontend/Campaigns'),
    MessagingBroadcasts: () => import('../../products/messaging/frontend/Broadcasts'),
    MessagingLibrary: () => import('../../products/messaging/frontend/library/MessageLibrary'),
    MessagingLibraryTemplate: () => import('../../products/messaging/frontend/library/MessageTemplate'),
    RevenueAnalytics: () => import('../../products/revenue_analytics/frontend/RevenueAnalyticsScene'),
    UserInterviews: () => import('../../products/user_interviews/frontend/UserInterviews'),
    UserInterview: () => import('../../products/user_interviews/frontend/UserInterview'),
}

/** This const is auto-generated, as is the whole file */
export const productRoutes: Record<string, [string, string]> = {
    '/chat': ['ChatList', 'chatList'],
    '/chat/settings': ['ChatSettings', 'chatSettings'],
    '/chat/:id': ['Chat', 'chat'],
    '/early_access_features': ['EarlyAccessFeatures', 'earlyAccessFeatures'],
    '/early_access_features/:id': ['EarlyAccessFeature', 'earlyAccessFeature'],
    '/games/368hedgehogs': ['Game368Hedgehogs', 'game368Hedgehogs'],
    '/links': ['Links', 'links'],
    '/link/:id': ['Link', 'link'],
    '/llm-observability': ['LLMObservability', 'llmObservability'],
    '/llm-observability/dashboard': ['LLMObservability', 'llmObservabilityDashboard'],
    '/llm-observability/generations': ['LLMObservability', 'llmObservabilityGenerations'],
    '/llm-observability/traces': ['LLMObservability', 'llmObservabilityTraces'],
    '/llm-observability/traces/:id': ['LLMObservabilityTrace', 'llmObservability'],
    '/llm-observability/users': ['LLMObservability', 'llmObservabilityUsers'],
    '/llm-observability/playground': ['LLMObservability', 'llmObservabilityPlayground'],
    '/logs': ['Logs', 'logs'],
    '/messaging/campaigns': ['MessagingCampaigns', 'messagingCampaigns'],
    '/messaging/campaigns/:id': ['MessagingCampaigns', 'messagingCampaign'],
    '/messaging/campaigns/new': ['MessagingCampaigns', 'messagingCampaignNew'],
    '/messaging/broadcasts': ['MessagingBroadcasts', 'messagingBroadcasts'],
    '/messaging/broadcasts/:id': ['MessagingBroadcasts', 'messagingBroadcast'],
    '/messaging/broadcasts/new': ['MessagingBroadcasts', 'messagingBroadcastNew'],
    '/messaging/library': ['MessagingLibrary', 'messagingLibrary'],
    '/messaging/library/templates/:id': ['MessagingLibraryTemplate', 'messagingLibraryTemplate'],
    '/messaging/library/templates/new': ['MessagingLibraryTemplate', 'messagingLibraryTemplate'],
    '/messaging/library/templates/new?messageId=:messageId': [
        'MessagingLibraryTemplate',
        'messagingLibraryTemplateFromMessage',
    ],
    '/revenue_analytics': ['RevenueAnalytics', 'revenueAnalytics'],
    '/user_interviews': ['UserInterviews', 'userInterviews'],
    '/user_interviews/:id': ['UserInterview', 'userInterview'],
}

/** This const is auto-generated, as is the whole file */
export const productRedirects: Record<
    string,
    string | ((params: Params, searchParams: Params, hashParams: Params) => string)
> = { '/messaging': '/messaging/broadcasts' }

/** This const is auto-generated, as is the whole file */
export const productConfiguration: Record<string, any> = {
    ChatList: {
        name: 'Chat List',
        projectBased: true,
        defaultDocsPath: '/docs/feature-flags/early-access-feature-management',
        activityScope: 'ChatList',
    },
    Chat: {
        name: 'Chat',
        projectBased: true,
        defaultDocsPath: '/docs/feature-flags/early-access-feature-management',
        activityScope: 'Chat',
    },
    ChatSettings: {
        name: 'Chat Settings',
        projectBased: true,
        defaultDocsPath: '/docs/feature-flags/early-access-feature-management',
        activityScope: 'ChatSettings',
    },
    EarlyAccessFeatures: {
        name: 'Early access features',
        projectBased: true,
        defaultDocsPath: '/docs/feature-flags/early-access-feature-management',
        activityScope: 'EarlyAccessFeature',
    },
    EarlyAccessFeature: {
        name: 'Early access feature',
        projectBased: true,
        defaultDocsPath: '/docs/feature-flags/early-access-feature-management',
        activityScope: 'EarlyAccessFeature',
    },
    Game368Hedgehogs: { name: '368Hedgehogs', projectBased: true, activityScope: 'Games' },
    Links: { name: 'Links', projectBased: true, defaultDocsPath: '/docs/link-tracking', activityScope: 'Link' },
    Link: { name: 'Link', projectBased: true, defaultDocsPath: '/docs/link-tracking', activityScope: 'Link' },
    LLMObservability: {
        projectBased: true,
        name: 'LLM observability',
        activityScope: 'LLMObservability',
        layout: 'app-container',
        defaultDocsPath: '/docs/ai-engineering/observability',
    },
    LLMObservabilityTrace: {
        projectBased: true,
        name: 'LLM observability trace',
        activityScope: 'LLMObservability',
        layout: 'app-container',
        defaultDocsPath: '/docs/ai-engineering/observability',
    },
    LLMObservabilityUsers: {
        projectBased: true,
        name: 'LLM observability users',
        activityScope: 'LLMObservability',
        layout: 'app-container',
        defaultDocsPath: '/docs/ai-engineering/observability',
    },
    LLMObservabilityPlayground: {
        projectBased: true,
        name: 'LLM playground',
        activityScope: 'LLMObservability',
        layout: 'app-container',
        defaultDocsPath: '/docs/ai-engineering/observability',
    },
    Logs: { projectBased: true, name: 'Logs', activityScope: 'Logs', layout: 'app-container' },
    MessagingCampaigns: { name: 'Messaging', projectBased: true },
    MessagingBroadcasts: { name: 'Messaging', projectBased: true },
    MessagingLibrary: { name: 'Messaging', projectBased: true },
    MessagingLibraryTemplate: { name: 'Messaging', projectBased: true },
    RevenueAnalytics: {
        name: 'Revenue Analytics',
        projectBased: true,
        defaultDocsPath: '/docs/web-analytics/revenue-analytics',
        activityScope: 'RevenueAnalytics',
    },
    UserInterviews: { name: 'User interviews', projectBased: true, activityScope: 'UserInterview' },
    UserInterview: { name: 'User interview', projectBased: true, activityScope: 'UserInterview' },
}

/** This const is auto-generated, as is the whole file */
export const productUrls = {
    createAction: (): string => `/data-management/actions/new`,
    duplicateAction: (action: ActionType | null): string => {
        const queryParams = action ? `?copy=${encodeURIComponent(JSON.stringify(action))}` : ''
        return `/data-management/actions/new/${queryParams}`
    },
    action: (id: string | number): string => `/data-management/actions/${id}`,
    actions: (): string => '/data-management/actions',
    chatList: (): string => '/chat',
    chatSettings: (): string => '/chat/settings',
    chat: (id: string): string => `/chat/${id}`,
    cohort: (id: string | number): string => `/cohorts/${id}`,
    cohorts: (): string => '/cohorts',
    dashboards: (): string => '/dashboard',
    dashboard: (id: string | number, highlightInsightId?: string): string =>
        combineUrl(`/dashboard/${id}`, highlightInsightId ? { highlightInsightId } : {}).url,
    dashboardTextTile: (id: string | number, textTileId: string | number): string =>
        `${urls.dashboard(id)}/text-tiles/${textTileId}`,
    dashboardSharing: (id: string | number): string => `/dashboard/${id}/sharing`,
    dashboardSubscriptions: (id: string | number): string => `/dashboard/${id}/subscriptions`,
    dashboardSubscription: (id: string | number, subscriptionId: string): string =>
        `/dashboard/${id}/subscriptions/${subscriptionId}`,
    sharedDashboard: (shareToken: string): string => `/shared_dashboard/${shareToken}`,
    earlyAccessFeatures: (): string => '/early_access_features',
    earlyAccessFeature: (id: string): string => `/early_access_features/${id}`,
    experiment: (
        id: string | number,
        options?: {
            metric?: ExperimentTrendsQuery | ExperimentFunnelsQuery
            name?: string
        }
    ): string => `/experiments/${id}${options ? `?${toParams(options)}` : ''}`,
    experiments: (): string => '/experiments',
    experimentsSharedMetrics: (): string => '/experiments/shared-metrics',
    experimentsSharedMetric: (id: string | number, action?: string): string =>
        action ? `/experiments/shared-metrics/${id}/${action}` : `/experiments/shared-metrics/${id}`,
    featureFlags: (tab?: string): string => `/feature_flags${tab ? `?tab=${tab}` : ''}`,
    featureFlag: (id: string | number): string => `/feature_flags/${id}`,
    featureFlagDuplicate: (sourceId: number | string | null): string => `/feature_flags/new?sourceId=${sourceId}`,
    game368hedgehogs: (): string => `/games/368hedgehogs`,
    groups: (groupTypeIndex: string | number): string => `/groups/${groupTypeIndex}`,
    group: (groupTypeIndex: string | number, groupKey: string, encode: boolean = true, tab?: string | null): string =>
        `/groups/${groupTypeIndex}/${encode ? encodeURIComponent(groupKey) : groupKey}${tab ? `/${tab}` : ''}`,
    links: (): string => '/links',
    link: (id: string): string => `/links/${id}`,
    llmObservabilityDashboard: (): string => '/llm-observability',
    llmObservabilityGenerations: (): string => '/llm-observability/generations',
    llmObservabilityTraces: (): string => '/llm-observability/traces',
    llmObservabilityTrace: (
        id: string,
        params?: {
            event?: string
            timestamp?: string
        }
    ): string => {
        const queryParams = new URLSearchParams(params)
        const stringifiedParams = queryParams.toString()
        return `/llm-observability/traces/${id}${stringifiedParams ? `?${stringifiedParams}` : ''}`
    },
    llmObservabilityUsers: (): string => '/llm-observability/users',
    llmObservabilityPlayground: (): string => '/llm-observability/playground',
    logs: (): string => '/logs',
    messagingCampaigns: (): string => '/messaging/campaigns',
    messagingCampaign: (id?: string): string => `/messaging/campaigns/${id}`,
    messagingCampaignNew: (): string => '/messaging/campaigns/new',
    messagingBroadcasts: (): string => '/messaging/broadcasts',
    messagingBroadcast: (id?: string): string => `/messaging/broadcasts/${id}`,
    messagingBroadcastNew: (): string => '/messaging/broadcasts/new',
    messagingLibrary: (): string => '/messaging/library',
    messagingLibraryMessage: (id: string): string => `/messaging/library/messages/${id}`,
    messagingLibraryTemplate: (id?: string): string => `/messaging/library/templates/${id}`,
    messagingLibraryTemplateNew: (): string => '/messaging/library/templates/new',
    messagingLibraryTemplateFromMessage: (id?: string): string => `/messaging/library/templates/new?messageId=${id}`,
    notebooks: (): string => '/notebooks',
    notebook: (shortId: string): string => `/notebooks/${shortId}`,
    canvas: (): string => `/canvas`,
    personByDistinctId: (id: string, encode: boolean = true): string =>
        encode ? `/person/${encodeURIComponent(id)}` : `/person/${id}`,
    personByUUID: (uuid: string, encode: boolean = true): string =>
        encode ? `/persons/${encodeURIComponent(uuid)}` : `/persons/${uuid}`,
    persons: (): string => '/persons',
    insights: (): string => '/insights',
    insightNew: ({
        type,
        dashboardId,
        query,
    }: {
        type?: InsightType
        dashboardId?: DashboardType['id'] | null
        query?: Node
    } = {}): string => {
        if (isHogQLQuery(query)) {
            return urls.sqlEditor(query.query)
        }
        if ((isDataVisualizationNode(query) || isDataTableNode(query)) && isHogQLQuery(query.source)) {
            return urls.sqlEditor(query.source.query)
        }
        return combineUrl('/insights/new', dashboardId ? { dashboard: dashboardId } : {}, {
            ...(type ? { insight: type } : {}),
            ...(query ? { q: typeof query === 'string' ? query : JSON.stringify(query) } : {}),
        }).url
    },
    insightNewHogQL: ({ query, filters }: { query: string; filters?: HogQLFilters }): string =>
        urls.insightNew({
            query: { kind: NodeKind.DataTableNode, source: { kind: 'HogQLQuery', query, filters } } as any,
        }),
    insightEdit: (id: InsightShortId): string => `/insights/${id}/edit`,
    insightView: (
        id: InsightShortId,
        dashboardId?: number,
        variablesOverride?: Record<string, HogQLVariable>
    ): string => {
        const params = [
            { param: 'dashboard', value: dashboardId },
            { param: 'variables_override', value: variablesOverride },
        ]
            .filter((n) => Boolean(n.value))
            .map((n) => `${n.param}=${encodeURIComponent(JSON.stringify(n.value))}`)
            .join('&')
        return `/insights/${id}${params.length ? `?${params}` : ''}`
    },
    insightSubcriptions: (id: InsightShortId): string => `/insights/${id}/subscriptions`,
    insightSubcription: (id: InsightShortId, subscriptionId: string): string =>
        `/insights/${id}/subscriptions/${subscriptionId}`,
    insightSharing: (id: InsightShortId): string => `/insights/${id}/sharing`,
    savedInsights: (tab?: string): string => `/insights${tab ? `?tab=${tab}` : ''}`,
    insightAlerts: (insightShortId: InsightShortId): string => `/insights/${insightShortId}/alerts`,
    insightAlert: (insightShortId: InsightShortId, alertId: AlertType['id']): string =>
        `/insights/${insightShortId}/alerts?alert_id=${alertId}`,
    alert: (alertId: string): string => `/insights?tab=alerts&alert_id=${alertId}`,
    alerts: (): string => `/insights?tab=alerts`,
    replay: (
        tab?: ReplayTabs,
        filters?: Partial<RecordingUniversalFilters>,
        sessionRecordingId?: string,
        order?: string
    ): string =>
        combineUrl(tab ? `/replay/${tab}` : '/replay/home', {
            ...(filters ? { filters } : {}),
            ...(sessionRecordingId ? { sessionRecordingId } : {}),
            ...(order ? { order } : {}),
        }).url,
    replayPlaylist: (id: string): string => `/replay/playlists/${id}`,
    replaySingle: (id: string): string => `/replay/${id}`,
    replayFilePlayback: (): string => '/replay/file-playback',
    replaySettings: (sectionId?: string): string => `/replay/settings${sectionId ? `?sectionId=${sectionId}` : ''}`,
    revenueAnalytics: (): string => '/revenue_analytics',
    surveys: (tab?: SurveysTabs): string => `/surveys${tab ? `?tab=${tab}` : ''}`,
    survey: (id: string): string => `/surveys/${id}`,
    surveyTemplates: (): string => '/survey_templates',
    userInterviews: (): string => '/user_interviews',
    userInterview: (id: string): string => `/user_interviews/${id}`,
    webAnalytics: (): string => `/web`,
    webAnalyticsWebVitals: (): string => `/web/web-vitals`,
    webAnalyticsPageReports: (): string => `/web/page-reports`,
}

/** This const is auto-generated, as is the whole file */
export const fileSystemTypes = {
    action: { icon: <IconRocket />, href: (ref: string) => urls.action(ref) },
    chat_feature: { icon: <IconChat />, href: (ref: string) => urls.chat(ref) },
    cohort: { icon: <IconPeople />, href: (ref: string) => urls.cohort(ref) },
    dashboard: {
        icon: <IconDashboard />,
        href: (ref: string) => urls.dashboard(ref),
        iconColor: ['var(--product-dashboards-light)'],
    },
    early_access_feature: {
        icon: <IconRocket />,
        href: (ref: string) => urls.earlyAccessFeature(ref),
        iconColor: ['var(--product-early-access-features-light)', 'var(--product-early-access-features-dark)'],
    },
    experiment: {
        icon: <IconTestTube />,
        href: (ref: string) => urls.experiment(ref),
        iconColor: ['var(--product-experiments-light)'],
    },
    feature_flag: {
        icon: <IconToggle />,
        href: (ref: string) => urls.featureFlag(ref),
        iconColor: ['var(--product-feature-flags-light)'],
    },
    'hog_function/broadcast': {
        icon: <IconCursor />,
        href: (ref: string) => urls.messagingBroadcast(ref),
        iconColor: ['var(--product-messaging-light)'],
    },
    'hog_function/campaign': {
        icon: <IconCursor />,
        href: (ref: string) => urls.messagingCampaign(ref),
        iconColor: ['var(--product-messaging-light)'],
    },
    insight: {
        icon: <IconGraph />,
        href: (ref: string) => urls.insightView(ref as InsightShortId),
        iconColor: ['var(--product-product-analytics-light)'],
    },
    link: { icon: <IconExternal />, href: (ref: string) => urls.link(ref), iconColor: ['var(--product-links-light)'] },
    notebook: {
        icon: <IconNotebook />,
        href: (ref: string) => urls.notebook(ref),
        iconColor: ['var(--product-notebooks-light)'],
    },
    session_recording_playlist: {
        icon: <IconRewindPlay />,
        href: (ref: string) => urls.replayPlaylist(ref),
        iconColor: ['var(--product-session-replay-light)', 'var(--product-session-replay-dark)'],
    },
    survey: {
        icon: <IconMessage />,
        href: (ref: string) => urls.survey(ref),
        iconColor: ['var(--product-surveys-light)'],
    },
    user_interview: {
        icon: <IconChat />,
        href: (ref: string) => urls.userInterview(ref),
        iconColor: ['var(--product-user-interviews-light)'],
    },
}

/** This const is auto-generated, as is the whole file */
export const getTreeItemsNew = (): FileSystemImport[] => [
    { type: 'action', path: 'Action', href: urls.createAction() },
    {
        path: `Broadcast`,
        type: 'hog_function/broadcast',
        href: urls.messagingBroadcastNew(),
        flag: FEATURE_FLAGS.MESSAGING,
    },
    {
        path: `Campaign`,
        type: 'hog_function/campaign',
        href: urls.messagingCampaignNew(),
        flag: FEATURE_FLAGS.MESSAGING_AUTOMATION,
    },
    { path: 'Chat', type: 'chat_feature', href: urls.chat('new') },
    { path: `Cohort`, type: 'cohort', href: urls.cohort('new') },
    { path: `Dashboard`, type: 'dashboard', href: urls.dashboards() + '#newDashboard=modal' },
    { path: `Early access feature`, type: 'early_access_feature', href: urls.earlyAccessFeature('new') },
    { path: `Experiment`, type: 'experiment', href: urls.experiment('new') },
    { path: `Feature flag`, type: 'feature_flag', href: urls.featureFlag('new') },
    {
        path: `Insight/Calendar Heatmap`,
        type: 'insight',
        href: urls.insightNew({ type: InsightType.CALENDAR_HEATMAP }),
    },
    { path: `Insight/Funnel`, type: 'insight', href: urls.insightNew({ type: InsightType.FUNNELS }) },
    { path: `Insight/Lifecycle`, type: 'insight', href: urls.insightNew({ type: InsightType.LIFECYCLE }) },
    { path: `Insight/Retention`, type: 'insight', href: urls.insightNew({ type: InsightType.RETENTION }) },
    { path: `Insight/Stickiness`, type: 'insight', href: urls.insightNew({ type: InsightType.STICKINESS }) },
    { path: `Insight/Trends`, type: 'insight', href: urls.insightNew({ type: InsightType.TRENDS }) },
    { path: `Insight/User paths`, type: 'insight', href: urls.insightNew({ type: InsightType.PATHS }) },
    { path: `Link`, type: 'link', href: urls.link('new'), flag: FEATURE_FLAGS.LINKS },
    { path: `Notebook`, type: 'notebook', href: urls.notebook('new') },
    { path: `Replay playlist`, type: 'session_recording_playlist', href: urls.replayPlaylist('new') },
    { path: `Survey`, type: 'survey', href: urls.survey('new') },
]

/** This const is auto-generated, as is the whole file */
export const getTreeItemsProducts = (): FileSystemImport[] => [
<<<<<<< HEAD
    { path: 'Broadcasts', href: urls.messagingBroadcasts(), type: 'hog_function/broadcast' },
    { path: 'Campaigns', href: urls.messagingCampaigns(), type: 'hog_function/campaign' },
    { path: 'Chat', type: 'chat_feature', href: urls.chatList() },
    { path: 'Dashboards', type: 'dashboard', href: urls.dashboards() },
    { path: 'Early access features', type: 'early_access_feature', href: urls.earlyAccessFeatures() },
    { path: `Experiments`, type: 'experiment', href: urls.experiments() },
    { path: `Feature flags`, type: 'feature_flag', href: urls.featureFlags() },
    { path: 'Group analytics', iconType: 'cohort', href: urls.groups(0) },
=======
    {
        path: 'Broadcasts',
        href: urls.messagingBroadcasts(),
        type: 'hog_function/broadcast',
        visualOrder: PRODUCT_VISUAL_ORDER.messaging,
        tags: ['alpha'],
    },
    {
        path: 'Campaigns',
        href: urls.messagingCampaigns(),
        type: 'hog_function/campaign',
        visualOrder: PRODUCT_VISUAL_ORDER.messaging,
        tags: ['alpha'],
    },
    { path: 'Dashboards', type: 'dashboard', href: urls.dashboards(), visualOrder: PRODUCT_VISUAL_ORDER.dashboards },
    {
        path: 'Early access features',
        type: 'early_access_feature',
        href: urls.earlyAccessFeatures(),
        visualOrder: PRODUCT_VISUAL_ORDER.earlyAccessFeatures,
    },
    {
        path: `Experiments`,
        type: 'experiment',
        href: urls.experiments(),
        visualOrder: PRODUCT_VISUAL_ORDER.experiments,
    },
    {
        path: `Feature flags`,
        type: 'feature_flag',
        href: urls.featureFlags(),
        visualOrder: PRODUCT_VISUAL_ORDER.featureFlags,
    },
>>>>>>> 525011f4
    {
        path: 'LLM observability',
        iconType: 'ai',
        href: urls.llmObservabilityDashboard(),
        flag: FEATURE_FLAGS.LLM_OBSERVABILITY,
        visualOrder: PRODUCT_VISUAL_ORDER.llmObservability,
        tags: ['beta'],
    },
    {
        path: 'Links',
        type: 'link',
        href: urls.links(),
        flag: FEATURE_FLAGS.LINKS,
        visualOrder: PRODUCT_VISUAL_ORDER.links,
        tags: ['alpha'],
    },
    {
        path: 'Logs',
        iconType: 'live',
        href: urls.logs(),
        flag: FEATURE_FLAGS.LOGS,
        visualOrder: PRODUCT_VISUAL_ORDER.logs,
        tags: ['alpha'],
    },
    { path: 'Notebooks', type: 'notebook', href: urls.notebooks(), visualOrder: PRODUCT_VISUAL_ORDER.notebooks },
    {
        path: 'Product analytics',
        type: 'insight',
        href: urls.insights(),
        visualOrder: PRODUCT_VISUAL_ORDER.productAnalytics,
    },
    {
        path: 'Revenue analytics',
        iconType: 'piggyBank',
        href: urls.revenueAnalytics(),
        visualOrder: PRODUCT_VISUAL_ORDER.revenueAnalytics,
        tags: ['beta'],
    },
    {
        path: 'Session replay',
        href: urls.replay(ReplayTabs.Home),
        type: 'session_recording_playlist',
        visualOrder: PRODUCT_VISUAL_ORDER.sessionReplay,
    },
    { path: 'Surveys', type: 'survey', href: urls.surveys(), visualOrder: PRODUCT_VISUAL_ORDER.surveys },
    {
        path: 'User interviews',
        href: urls.userInterviews(),
        type: 'user_interview',
        visualOrder: PRODUCT_VISUAL_ORDER.userInterviews,
        tags: ['alpha'],
    },
    {
        path: 'Web analytics',
        iconType: 'pieChart',
        href: urls.webAnalytics(),
        visualOrder: PRODUCT_VISUAL_ORDER.webAnalytics,
    },
]

/** This const is auto-generated, as is the whole file */
export const getTreeItemsGames = (): FileSystemImport[] => [{ path: '368 Hedgehogs', href: urls.game368hedgehogs() }]

/** This const is auto-generated, as is the whole file */
export const getTreeItemsDataManagement = (): FileSystemImport[] => [
    { path: 'Actions', iconType: 'rocket', href: urls.actions() },
    { path: 'Revenue settings', iconType: 'handMoney', href: urls.revenueSettings() },
]

/** This const is auto-generated, as is the whole file */
export const getTreeFilterTypes = (): Record<string, FileSystemFilterType> => ({
    action: { name: 'Actions' },
    chat_feature: { name: 'Chat' },
    dashboard: { name: 'Dashboards' },
    early_access_feature: { name: 'Early access features' },
    experiment: { name: 'Experiments' },
    feature_flag: { name: 'Feature flags' },
    link: { name: 'Links', flag: FEATURE_FLAGS.LINKS },
    broadcast: { name: 'Broadcasts', flag: FEATURE_FLAGS.MESSAGING },
    campaign: { name: 'Campaigns', flag: FEATURE_FLAGS.MESSAGING_AUTOMATION },
    notebook: { name: 'Notebooks' },
    insight: { name: 'Insights' },
    session_recording_playlist: { name: 'Replay playlists' },
    user_interview: { name: 'User interviews' },
})<|MERGE_RESOLUTION|>--- conflicted
+++ resolved
@@ -451,16 +451,6 @@
 
 /** This const is auto-generated, as is the whole file */
 export const getTreeItemsProducts = (): FileSystemImport[] => [
-<<<<<<< HEAD
-    { path: 'Broadcasts', href: urls.messagingBroadcasts(), type: 'hog_function/broadcast' },
-    { path: 'Campaigns', href: urls.messagingCampaigns(), type: 'hog_function/campaign' },
-    { path: 'Chat', type: 'chat_feature', href: urls.chatList() },
-    { path: 'Dashboards', type: 'dashboard', href: urls.dashboards() },
-    { path: 'Early access features', type: 'early_access_feature', href: urls.earlyAccessFeatures() },
-    { path: `Experiments`, type: 'experiment', href: urls.experiments() },
-    { path: `Feature flags`, type: 'feature_flag', href: urls.featureFlags() },
-    { path: 'Group analytics', iconType: 'cohort', href: urls.groups(0) },
-=======
     {
         path: 'Broadcasts',
         href: urls.messagingBroadcasts(),
@@ -494,7 +484,6 @@
         href: urls.featureFlags(),
         visualOrder: PRODUCT_VISUAL_ORDER.featureFlags,
     },
->>>>>>> 525011f4
     {
         path: 'LLM observability',
         iconType: 'ai',
