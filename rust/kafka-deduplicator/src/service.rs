--- conflicted
+++ resolved
@@ -11,18 +11,11 @@
     checkpoint_manager::CheckpointManager,
     config::Config,
     deduplication_processor::{DeduplicationConfig, DeduplicationProcessor},
-<<<<<<< HEAD
     kafka::{stateful_consumer::StatefulKafkaConsumer, ConsumerConfigBuilder},
     processor_pool::ProcessorPool,
     processor_rebalance_handler::ProcessorRebalanceHandler,
     rocksdb::deduplication_store::DeduplicationStoreConfig,
     store_manager::StoreManager,
-=======
-    kafka::{stateful_consumer::StatefulKafkaConsumer, types::Partition, ConsumerConfigBuilder},
-    processor_pool::ProcessorPool,
-    processor_rebalance_handler::ProcessorRebalanceHandler,
-    rocksdb::deduplication_store::{DeduplicationStore, DeduplicationStoreConfig},
->>>>>>> 7281d499
 };
 use dashmap::DashMap;
 
@@ -30,11 +23,7 @@
 pub struct KafkaDeduplicatorService {
     config: Config,
     consumer: Option<StatefulKafkaConsumer>,
-<<<<<<< HEAD
     store_manager: Arc<StoreManager>,
-=======
-    stores: Arc<DashMap<Partition, DeduplicationStore>>,
->>>>>>> 7281d499
     checkpoint_manager: Option<CheckpointManager>,
     processor_pool_handles: Option<Vec<tokio::task::JoinHandle<()>>>,
     shutdown_tx: Option<oneshot::Sender<()>>,
@@ -48,7 +37,6 @@
         // Validate configuration
         config.validate().with_context(|| format!("Configuration validation failed for service with consumer topic '{}' and group '{}'", config.kafka_consumer_topic, config.kafka_consumer_group))?;
 
-<<<<<<< HEAD
         // Create store configuration
         let store_config = DeduplicationStoreConfig {
             path: config.store_path_buf(),
@@ -63,14 +51,6 @@
         // Create checkpoint manager with the store manager
         let mut checkpoint_manager =
             CheckpointManager::new(store_manager.clone(), config.flush_interval());
-=======
-        // Create shared stores for deduplication
-        let stores = Arc::new(DashMap::new());
-
-        // Create checkpoint manager
-        let mut checkpoint_manager =
-            CheckpointManager::new(stores.clone(), config.flush_interval());
->>>>>>> 7281d499
         checkpoint_manager.start();
         info!(
             "Started checkpoint manager with flush interval: {:?}",
@@ -80,11 +60,7 @@
         Ok(Self {
             config,
             consumer: None,
-<<<<<<< HEAD
             store_manager,
-=======
-            stores,
->>>>>>> 7281d499
             checkpoint_manager: Some(checkpoint_manager),
             processor_pool_handles: None,
             shutdown_tx: None,
@@ -99,7 +75,6 @@
             return Err(anyhow::anyhow!("Service already initialized"));
         }
 
-<<<<<<< HEAD
         // Create deduplication config (store config already in store_manager)
         let dedup_config = DeduplicationConfig {
             output_topic: self.config.output_topic.clone(),
@@ -111,26 +86,10 @@
                     .parse_storage_capacity()
                     .context("Failed to parse max_store_capacity")?,
             },
-=======
-        // Create deduplication config
-        let store_config = DeduplicationStoreConfig {
-            path: self.config.store_path_buf(),
-            max_capacity: self
-                .config
-                .parse_storage_capacity()
-                .context("Failed to parse max_store_capacity")?,
-        };
-
-        let dedup_config = DeduplicationConfig {
-            output_topic: self.config.output_topic.clone(),
-            producer_config: self.config.build_producer_config(),
-            store_config,
->>>>>>> 7281d499
             producer_send_timeout: self.config.producer_send_timeout(),
             flush_interval: self.config.flush_interval(),
         };
 
-<<<<<<< HEAD
         // Create a processor with the store manager
         let processor = DeduplicationProcessor::new(dedup_config, self.store_manager.clone())
             .with_context(|| "Failed to create deduplication processor")?;
@@ -138,14 +97,6 @@
         // Create rebalance handler with the store manager
         let rebalance_handler =
             Arc::new(ProcessorRebalanceHandler::new(self.store_manager.clone()));
-=======
-        // Create a processor with reference to the shared stores
-        let processor = DeduplicationProcessor::new(dedup_config, self.stores.clone())
-            .with_context(|| "Failed to create deduplication processor".to_string())?;
-
-        // Create rebalance handler with stores reference
-        let rebalance_handler = Arc::new(ProcessorRebalanceHandler::new(self.stores.clone()));
->>>>>>> 7281d499
 
         // Create consumer config using the kafka module's builder
         let consumer_config =
