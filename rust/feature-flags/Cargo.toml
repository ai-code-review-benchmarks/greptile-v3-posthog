--- conflicted
+++ resolved
@@ -40,10 +40,7 @@
 tower = { workspace = true }
 derive_builder = "0.20.1"
 petgraph = "0.6.5"
-<<<<<<< HEAD
-=======
 moka = { version = "0.12.8", features = ["future"] }
->>>>>>> 43e8692e
 
 [lints]
 workspace = true
