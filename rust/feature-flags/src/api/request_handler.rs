--- conflicted
+++ resolved
@@ -102,6 +102,25 @@
     let (distinct_id, verified_token, request) =
         parse_and_authenticate_request(&context, &flag_service).await?;
 
+    // Once we've verified the token, check if the token is billing limited (this will save us from hitting the DB if we have a quota-limited token)
+    let billing_limited = context
+        .state
+        .billing_limiter
+        .is_limited(verified_token.as_str())
+        .await;
+    if billing_limited {
+        // return an empty FlagsResponse with a quotaLimited field called "feature_flags"
+        // TODO docs
+        return Ok(FlagsResponse {
+            feature_flags: HashMap::new(),
+            feature_flag_payloads: HashMap::new(),
+            errors_while_computing_flags: false,
+            quota_limited: Some(vec![ServiceName::FeatureFlags.as_string()]),
+        });
+    }
+
+    // again, now we can start doing heavier queries, since at this point most stuff has been from redis
+
     let team = flag_service
         .get_team_from_cache_or_pg(&verified_token)
         .await?;
@@ -145,29 +164,6 @@
     let distinct_id = request.extract_distinct_id()?;
     let token = request.extract_token()?;
     let verified_token = flag_service.verify_token(&token).await?;
-<<<<<<< HEAD
-
-    // Once we've verified the token, check if the token is billing limited (this will save us from hitting the DB if we have a quota-limited token)
-    let billing_limited = state.billing_limiter.is_limited(token.as_str()).await;
-    if billing_limited {
-        // return an empty FlagsResponse with a quotaLimited field called "feature_flags"
-        // TODO docs
-        return Ok(FlagsResponse {
-            feature_flags: HashMap::new(),
-            feature_flag_payloads: HashMap::new(),
-            errors_while_computing_flags: false,
-            quota_limited: Some(vec![ServiceName::FeatureFlags.as_string()]),
-        });
-    }
-
-    // again, now we can start doing heavier queries, since at this point most stuff has been from redis
-
-    let team = flag_service
-        .get_team_from_cache_or_pg(&verified_token)
-        .await?;
-    let team_id = team.id;
-=======
->>>>>>> 73c32edb
 
     Ok((distinct_id, verified_token, request))
 }
