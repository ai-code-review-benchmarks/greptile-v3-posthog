--- conflicted
+++ resolved
@@ -30,14 +30,10 @@
 use tokio::time::{sleep, timeout};
 use tracing::{error, info};
 
-<<<<<<< HEAD
-pub type PersonId = i64;
-=======
 #[cfg(test)]
 use crate::api::types::{FlagValue, LegacyFlagsResponse}; // Only used in the tests
 
-pub type PersonId = i32;
->>>>>>> 0eab1e67
+pub type PersonId = i64;
 pub type GroupTypeIndex = i32;
 pub type PostgresReader = Arc<dyn DatabaseClient + Send + Sync>;
 pub type PostgresWriter = Arc<dyn DatabaseClient + Send + Sync>;
