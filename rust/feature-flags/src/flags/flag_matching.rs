use crate::api::errors::FlagError;
use crate::api::types::{
    ConfigResponse, FlagDetails, FlagValue, FlagsResponse, FromFeatureAndMatch,
};
use crate::cohorts::cohort_cache_manager::CohortCacheManager;
use crate::cohorts::cohort_models::{Cohort, CohortId};
use crate::cohorts::cohort_operations::{apply_cohort_membership_logic, evaluate_dynamic_cohorts};
use crate::flags::flag_group_type_mapping::{GroupTypeIndex, GroupTypeMappingCache};
use crate::flags::flag_match_reason::FeatureFlagMatchReason;
use crate::flags::flag_matching_utils::all_flag_condition_properties_match;
use crate::flags::flag_models::{FeatureFlag, FeatureFlagId, FeatureFlagList, FlagPropertyGroup};
use crate::metrics::consts::{
    DB_PERSON_AND_GROUP_PROPERTIES_READS_COUNTER, FLAG_DB_PROPERTIES_FETCH_TIME,
    FLAG_EVALUATE_ALL_CONDITIONS_TIME, FLAG_EVALUATION_ERROR_COUNTER, FLAG_EVALUATION_TIME,
    FLAG_GET_MATCH_TIME, FLAG_GROUP_CACHE_FETCH_TIME, FLAG_GROUP_DB_FETCH_TIME,
    FLAG_HASH_KEY_PROCESSING_TIME, FLAG_HASH_KEY_WRITES_COUNTER,
    FLAG_LOCAL_PROPERTY_OVERRIDE_MATCH_TIME, PROPERTY_CACHE_HITS_COUNTER,
    PROPERTY_CACHE_MISSES_COUNTER,
};
use crate::metrics::utils::parse_exception_for_prometheus_label;
use crate::properties::property_models::PropertyFilter;
use anyhow::Result;
use common_database::Client as DatabaseClient;
use common_metrics::inc;
use common_types::{PersonId, ProjectId, TeamId};
use rayon::prelude::*;
use serde_json::Value;
use std::collections::hash_map::Entry;
use std::collections::{HashMap, HashSet};
use std::sync::Arc;
use tracing::{error, warn};
use uuid::Uuid;

#[cfg(test)] // Only used in the tests
use crate::api::types::LegacyFlagsResponse;

use super::flag_matching_utils::{
    all_properties_match, calculate_hash, fetch_and_locally_cache_all_relevant_properties,
    get_feature_flag_hash_key_overrides, locally_computable_property_overrides,
    set_feature_flag_hash_key_overrides, should_write_hash_key_override,
};

pub type PostgresReader = Arc<dyn DatabaseClient + Send + Sync>;
pub type PostgresWriter = Arc<dyn DatabaseClient + Send + Sync>;

#[derive(Debug)]
struct SuperConditionEvaluation {
    should_evaluate: bool,
    is_match: bool,
    reason: FeatureFlagMatchReason,
}

#[derive(Debug, PartialEq, Eq, Clone)]
pub struct FeatureFlagMatch {
    pub matches: bool,
    pub variant: Option<String>,
    pub reason: FeatureFlagMatchReason,
    pub condition_index: Option<usize>,
    pub payload: Option<Value>,
}

impl FeatureFlagMatch {
    pub fn get_flag_value(&self) -> FlagValue {
        match (self.matches, &self.variant) {
            (true, Some(variant)) => FlagValue::String(variant.clone()),
            (true, None) => FlagValue::Boolean(true),
            (false, _) => FlagValue::Boolean(false),
        }
    }
}

/// This struct maintains evaluation state by caching database-sourced data during feature flag evaluation.
/// It stores person IDs, properties, group properties, and cohort matches that are fetched from the database,
/// allowing them to be reused across multiple flag evaluations within the same request without additional DB lookups.
///
/// The cache is scoped to a single evaluation session and is cleared between different requests.
#[derive(Clone, Default, Debug)]
pub struct FlagEvaluationState {
    /// The person ID associated with the distinct_id being evaluated
    person_id: Option<PersonId>,
    /// Properties associated with the person, fetched from the database
    person_properties: Option<HashMap<String, Value>>,
    /// Properties for each group type involved in flag evaluation
    group_properties: HashMap<GroupTypeIndex, HashMap<String, Value>>,
    /// Cohorts for the current request
    cohorts: Option<Vec<Cohort>>,
    /// Cache of static cohort membership results to avoid repeated DB lookups
    static_cohort_matches: Option<HashMap<CohortId, bool>>,
    /// Cache of flag evaluation results to avoid repeated DB lookups
    flag_evaluation_results: HashMap<FeatureFlagId, FlagValue>,
}

impl FlagEvaluationState {
    pub fn get_person_id(&self) -> Option<PersonId> {
        self.person_id
    }

    pub fn get_person_properties(&self) -> Option<&HashMap<String, Value>> {
        self.person_properties.as_ref()
    }

    pub fn get_group_properties(&self) -> &HashMap<GroupTypeIndex, HashMap<String, Value>> {
        &self.group_properties
    }

    pub fn get_static_cohort_matches(&self) -> Option<&HashMap<CohortId, bool>> {
        self.static_cohort_matches.as_ref()
    }

    pub fn set_person_id(&mut self, id: PersonId) {
        self.person_id = Some(id);
    }

    pub fn set_person_properties(&mut self, properties: HashMap<String, Value>) {
        self.person_properties = Some(properties);
    }

    pub fn set_cohorts(&mut self, cohorts: Vec<Cohort>) {
        self.cohorts = Some(cohorts);
    }

    pub fn set_group_properties(
        &mut self,
        group_type_index: GroupTypeIndex,
        properties: HashMap<String, Value>,
    ) {
        self.group_properties.insert(group_type_index, properties);
    }

    pub fn set_static_cohort_matches(&mut self, matches: HashMap<CohortId, bool>) {
        self.static_cohort_matches = Some(matches);
    }

    pub fn add_flag_evaluation_result(&mut self, flag_id: FeatureFlagId, flag_value: FlagValue) {
        self.flag_evaluation_results.insert(flag_id, flag_value);
    }
}

/// Represents the group-related data needed for feature flag evaluation
#[derive(Debug)]
struct GroupEvaluationData {
    /// Set of group type indexes required for flag evaluation
    type_indexes: HashSet<GroupTypeIndex>,
    /// Set of group keys that need to be evaluated
    keys: HashSet<String>,
}

/// Evaluates feature flags for a specific user/group context.
///
/// This struct maintains the state and logic needed to evaluate feature flags, including:
/// - User identification (distinct_id, team_id)
/// - Database connections for fetching data
/// - Caches for properties, cohorts, and group mappings to optimize performance
/// - Evaluation state that persists across multiple flag evaluations in a request
///
/// The matcher is typically created once per request and can evaluate multiple flags
/// efficiently by reusing cached data and DB connections.
#[derive(Clone)]
pub struct FeatureFlagMatcher {
    /// Unique identifier for the user/entity being evaluated
    pub distinct_id: String,
    /// Team ID for scoping flag evaluations
    pub team_id: TeamId,
    /// Project ID for scoping flag evaluations
    pub project_id: ProjectId,
    /// Database connection for reading data
    pub reader: PostgresReader,
    /// Database connection for writing data (e.g. experience continuity overrides)
    pub writer: PostgresWriter,
    /// Cache manager for cohort definitions and memberships
    pub cohort_cache: Arc<CohortCacheManager>,
    /// Cache for mapping between group types and their indices
    group_type_mapping_cache: GroupTypeMappingCache,
    /// State maintained during flag evaluation, including cached DB lookups
    flag_evaluation_state: FlagEvaluationState,
    /// Group key mappings for group-based flag evaluation
    groups: HashMap<String, Value>,
}

impl FeatureFlagMatcher {
    #[allow(clippy::too_many_arguments)]
    pub fn new(
        distinct_id: String,
        team_id: TeamId,
        project_id: ProjectId,
        reader: PostgresReader,
        writer: PostgresWriter,
        cohort_cache: Arc<CohortCacheManager>,
        group_type_mapping_cache: Option<GroupTypeMappingCache>,
        groups: Option<HashMap<String, Value>>,
    ) -> Self {
        FeatureFlagMatcher {
            distinct_id,
            team_id,
            project_id,
            reader: reader.clone(),
            writer: writer.clone(),
            cohort_cache,
            group_type_mapping_cache: group_type_mapping_cache
                .unwrap_or_else(|| GroupTypeMappingCache::new(project_id)),
            groups: groups.unwrap_or_default(),
            flag_evaluation_state: FlagEvaluationState::default(),
        }
    }

    /// Evaluates all feature flags for the current matcher context.
    ///
    /// ## Arguments
    ///
    /// * `feature_flags` - The list of feature flags to evaluate.
    /// * `person_property_overrides` - Any overrides for person properties.
    /// * `group_property_overrides` - Any overrides for group properties.
    /// * `hash_key_override` - Optional hash key overrides for experience continuity.
    ///
    /// ## Returns
    ///
    /// * `FlagsResponse` - The result containing flag evaluations and any errors.
    pub async fn evaluate_all_feature_flags(
        &mut self,
        feature_flags: FeatureFlagList,
        person_property_overrides: Option<HashMap<String, Value>>,
        group_property_overrides: Option<HashMap<String, HashMap<String, Value>>>,
        hash_key_override: Option<String>,
        request_id: Uuid,
    ) -> FlagsResponse {
        let eval_timer = common_metrics::timing_guard(FLAG_EVALUATION_TIME, &[]);
        let flags_have_experience_continuity_enabled = feature_flags
            .flags
            .iter()
            .any(|flag| flag.ensure_experience_continuity);

        // Process any hash key overrides
        let hash_key_timer = common_metrics::timing_guard(FLAG_HASH_KEY_PROCESSING_TIME, &[]);
        let (hash_key_overrides, flag_hash_key_override_error) =
            if flags_have_experience_continuity_enabled {
                match hash_key_override {
                    Some(hash_key) => {
                        let target_distinct_ids = vec![self.distinct_id.clone(), hash_key.clone()];
                        self.process_hash_key_override(hash_key, target_distinct_ids)
                            .await
                    }
                    // if a flag has experience continuity enabled but no hash key override is provided,
                    // we don't need to write an override, we can just use the distinct_id
                    None => (None, false),
                }
            } else {
                // if experience continuity is not enabled, we don't need to worry about hash key overrides
                (None, false)
            };
        hash_key_timer
            .label(
                "outcome",
                if flag_hash_key_override_error {
                    "error"
                } else {
                    "success"
                },
            )
            .fin();

        // If there was an initial error in processing hash key overrides, increment the error counter
        if flag_hash_key_override_error {
            let reason = "hash_key_override_error";
            common_metrics::inc(
                FLAG_EVALUATION_ERROR_COUNTER,
                &[("reason".to_string(), reason.to_string())],
                1,
            );
        }

        let flags_response = self
            .evaluate_flags_with_overrides(
                feature_flags,
                person_property_overrides,
                group_property_overrides,
                hash_key_overrides,
                request_id,
            )
            .await;

        eval_timer
            .label(
                "outcome",
                if flags_response.errors_while_computing_flags || flag_hash_key_override_error {
                    "error"
                } else {
                    "success"
                },
            )
            .fin();

        FlagsResponse {
            errors_while_computing_flags: flag_hash_key_override_error
                || flags_response.errors_while_computing_flags,
            flags: flags_response.flags,
            quota_limited: None,
            request_id,
            config: ConfigResponse::default(),
        }
    }

    /// Processes hash key overrides for feature flags with experience continuity enabled.
    ///
    /// This method handles the logic for managing hash key overrides, which are used to ensure
    /// consistent feature flag experiences across different distinct IDs (e.g., when a user logs in).
    /// It performs the following steps:
    ///
    /// 1. Checks if a hash key override needs to be written by comparing the current distinct ID
    ///    with the provided hash key
    /// 2. If needed, writes the hash key override to the database using the writer connection
    /// 3. Increments metrics to track successful/failed hash key override writes
    /// 4. Retrieves and returns the current hash key overrides for the target distinct IDs
    ///
    /// Returns a tuple containing:
    /// - Option<HashMap<String, String>>: The hash key overrides if successfully retrieved, None if there was an error
    /// - bool: Whether there was an error during processing (true = error occurred)
    async fn process_hash_key_override(
        &self,
        hash_key: String,
        target_distinct_ids: Vec<String>,
    ) -> (Option<HashMap<String, String>>, bool) {
        let should_write = match should_write_hash_key_override(
            self.reader.clone(),
            self.team_id,
            self.distinct_id.clone(),
            self.project_id,
            hash_key.clone(),
        )
        .await
        {
            Ok(should_write) => should_write,
            Err(e) => {
                error!(
                    "Failed to check if hash key override should be written for team {} project {} distinct_id {}: {:?}",
                    self.team_id, self.project_id, self.distinct_id, e
                );
                let reason = parse_exception_for_prometheus_label(&e);
                inc(
                    FLAG_EVALUATION_ERROR_COUNTER,
                    &[("reason".to_string(), reason.to_string())],
                    1,
                );
                return (None, true);
            }
        };

        let mut writing_hash_key_override = false;

        if should_write {
            if let Err(e) = set_feature_flag_hash_key_overrides(
                // NB: this is the only method that writes to the database, so it's the only one that should use the writer
                self.writer.clone(),
                self.team_id,
                target_distinct_ids.clone(),
                self.project_id,
                hash_key.clone(),
            )
            .await
            {
                error!("Failed to set feature flag hash key overrides for team {} project {} distinct_id {} hash_key {}: {:?}", self.team_id, self.project_id, self.distinct_id, hash_key, e);
                let reason = parse_exception_for_prometheus_label(&e);
                inc(
                    FLAG_EVALUATION_ERROR_COUNTER,
                    &[("reason".to_string(), reason.to_string())],
                    1,
                );
                return (None, true);
            }
            writing_hash_key_override = true;
        }

        inc(
            FLAG_HASH_KEY_WRITES_COUNTER,
            &[(
                "successful_write".to_string(),
                writing_hash_key_override.to_string(),
            )],
            1,
        );

        match get_feature_flag_hash_key_overrides(
            self.reader.clone(),
            self.team_id,
            target_distinct_ids,
        )
        .await
        {
            Ok(overrides) => (Some(overrides), false),
            Err(e) => {
                error!("Failed to get feature flag hash key overrides for team {} project {} distinct_id {}: {:?}", self.team_id, self.project_id, self.distinct_id, e);
                let reason = parse_exception_for_prometheus_label(&e);
                common_metrics::inc(
                    FLAG_EVALUATION_ERROR_COUNTER,
                    &[("reason".to_string(), reason.to_string())],
                    1,
                );
                (None, true)
            }
        }
    }

    /// Evaluates cohort filters
    /// Uses the static cohort results from the cache, and
    /// evaluates dynamic cohorts based on the provided properties
    /// (converts dynamic cohorts into property filters and then evaluates them)
    pub fn evaluate_cohort_filters(
        &self,
        cohort_property_filters: &[PropertyFilter],
        target_properties: &HashMap<String, Value>,
        cohorts: Vec<Cohort>,
    ) -> Result<bool, FlagError> {
        // Get cached static cohort results or evaluate them if not cached
        let static_cohort_matches = match self.flag_evaluation_state.get_static_cohort_matches() {
            Some(matches) => matches.clone(),
            None => HashMap::new(), // NB: this happens if a flag has static cohort filters but is targeting an anonymous user.  Shouldn't error, just return empty.
        };

        // Store all cohort match results, starting with static cohort results
        let mut cohort_matches = static_cohort_matches;

        // For any cohorts not yet evaluated (i.e., dynamic ones), evaluate them
        for filter in cohort_property_filters {
            let cohort_id = filter
                .get_cohort_id()
                .ok_or(FlagError::CohortFiltersParsingError)?;

            if let Entry::Vacant(e) = cohort_matches.entry(cohort_id) {
                let match_result =
                    evaluate_dynamic_cohorts(cohort_id, target_properties, &cohorts)?;
                e.insert(match_result);
            }
        }

        // Apply cohort membership logic (IN|NOT_IN) to the cohort match results
        apply_cohort_membership_logic(cohort_property_filters, &cohort_matches)
    }

    /// Evaluates feature flags with property and hash key overrides.
    ///
    /// This function evaluates feature flags in two steps:
    /// 1. First, it evaluates flags that can be computed using only the provided property overrides
    /// 2. Then, for remaining flags that need database properties, it fetches and caches those properties
    ///    before evaluating those flags
    pub async fn evaluate_flags_with_overrides(
        &mut self,
        feature_flags: FeatureFlagList,
        person_property_overrides: Option<HashMap<String, Value>>,
        group_property_overrides: Option<HashMap<String, HashMap<String, Value>>>,
        hash_key_overrides: Option<HashMap<String, String>>,
        request_id: Uuid,
    ) -> FlagsResponse {
        let mut errors_while_computing_flags = false;
        let mut flag_details_map = HashMap::new();
        let mut flags_needing_db_properties = Vec::new();

        // Check if we need to fetch group type mappings – we have flags that use group properties (have group type indices)
        let has_type_indexes = feature_flags
            .flags
            .iter()
            .any(|flag| flag.active && !flag.deleted && flag.get_group_type_index().is_some());

        if has_type_indexes {
            let group_type_mapping_timer =
                common_metrics::timing_guard(FLAG_GROUP_DB_FETCH_TIME, &[]);

            if self
                .group_type_mapping_cache
                .init(self.reader.clone())
                .await
                .is_err()
            {
                errors_while_computing_flags = true;
            }

            group_type_mapping_timer
                .label(
                    "outcome",
                    if errors_while_computing_flags {
                        "error"
                    } else {
                        "success"
                    },
                )
                .fin();
        }

        // Step 1: Evaluate flags with locally computable property overrides first
        for flag in &feature_flags.flags {
            // we shouldn't have any disabled or deleted flags (the query should filter them out),
            // but just in case, we skip them here
            if !flag.active || flag.deleted {
                continue;
            }

            let property_override_match_timer =
                common_metrics::timing_guard(FLAG_LOCAL_PROPERTY_OVERRIDE_MATCH_TIME, &[]);

            match self.match_flag_with_property_overrides(
                flag,
                &person_property_overrides,
                &group_property_overrides,
                hash_key_overrides.clone(),
            ) {
                Ok(Some(flag_match)) => {
                    self.flag_evaluation_state
                        .add_flag_evaluation_result(flag.id, flag_match.get_flag_value());
                    flag_details_map
                        .insert(flag.key.clone(), FlagDetails::create(flag, &flag_match));
                }
                Ok(None) => {
                    flags_needing_db_properties.push(flag.clone());
                }
                Err(e) => {
                    errors_while_computing_flags = true;
                    let reason = parse_exception_for_prometheus_label(&e);

                    // Only log errors that aren't CohortNotFound, since CohortNotFound errors bubble up here in the event
                    // that the flag is targeting a deleted cohort
                    if !matches!(e, FlagError::CohortNotFound(_)) {
                        error!(
                            "Error evaluating feature flag '{}' with overrides for distinct_id '{}': {:?}",
                            flag.key, self.distinct_id, e
                        );
                    } else {
                        warn!(
                            "Feature flag '{}' targeting deleted cohort for distinct_id '{}': {:?}",
                            flag.key, self.distinct_id, e
                        );
                    }

                    inc(
                        FLAG_EVALUATION_ERROR_COUNTER,
                        &[("reason".to_string(), reason.to_string())],
                        1,
                    );
                }
            }
            property_override_match_timer
                .label(
                    "outcome",
                    if errors_while_computing_flags {
                        "error"
                    } else {
                        "success"
                    },
                )
                .fin();
        }

        // Step 2: Prepare evaluation data for remaining flags
        if !flags_needing_db_properties.is_empty() {
            if let Err(e) = self
                .prepare_flag_evaluation_state(&flags_needing_db_properties)
                .await
            {
                // Handle database errors and return early
                errors_while_computing_flags = true;
                let reason = parse_exception_for_prometheus_label(&e);
                for flag in flags_needing_db_properties {
                    flag_details_map
                        .insert(flag.key.clone(), FlagDetails::create_error(&flag, reason));
                }
                error!("Error preparing flag evaluation state for team {} project {} distinct_id {}: {:?}", self.team_id, self.project_id, self.distinct_id, e);
                inc(
                    FLAG_EVALUATION_ERROR_COUNTER,
                    &[("reason".to_string(), reason.to_string())],
                    1,
                );
                return FlagsResponse {
                    errors_while_computing_flags,
                    flags: flag_details_map,
                    quota_limited: None,
                    request_id,
                    config: ConfigResponse::default(),
                };
            }
        }

        // Step 3: Evaluate remaining flags with cached properties
        let flag_get_match_timer = common_metrics::timing_guard(FLAG_GET_MATCH_TIME, &[]);

        // Create a HashMap for quick flag lookups
        let flags_map: HashMap<_, _> = flags_needing_db_properties
            .iter()
            .map(|flag| (flag.key.clone(), flag))
            .collect();

        let results: Vec<(String, Result<FeatureFlagMatch, FlagError>)> =
            flags_needing_db_properties
                .par_iter()
                .map(|flag| {
                    (
                        flag.key.clone(),
                        self.get_match(flag, None, hash_key_overrides.clone()),
                    )
                })
                .collect();

<<<<<<< HEAD
            let results: Vec<(String, Result<FeatureFlagMatch, FlagError>)> =
                flags_needing_db_properties
                    .par_iter()
                    .map(|flag| {
                        (
                            flag.key.clone(),
                            self.get_match(flag, None, hash_key_overrides.clone()),
                        )
                    })
                    .collect();

            for (flag_key, result) in results {
                let flag = flags_map.get(&flag_key).unwrap();

                match result {
                    Ok(flag_match) => {
                        flag_details_map.insert(flag_key, FlagDetails::create(flag, &flag_match));
                    }
                    Err(e) => {
                        errors_while_computing_flags = true;
                        let reason = parse_exception_for_prometheus_label(&e);

                        // Only log errors that aren't CohortNotFound, since CohortNotFound errors bubble up here in the event
                        // that the flag is targeting a deleted cohort
                        if !matches!(e, FlagError::CohortNotFound(_)) {
                            error!(
                                "Error evaluating feature flag '{}' for distinct_id '{}': {:?}",
                                flag_key, self.distinct_id, e
                            );
                        } else {
                            warn!(
                                "Feature flag '{}' targeting deleted cohort for distinct_id '{}': {:?}",
                                flag_key, self.distinct_id, e
                            );
                        }

                        inc(
                            FLAG_EVALUATION_ERROR_COUNTER,
                            &[("reason".to_string(), reason.to_string())],
                            1,
                        );
                        flag_details_map.insert(flag_key, FlagDetails::create_error(flag, reason));
                    }
=======
        for (flag_key, result) in results {
            let flag = flags_map.get(&flag_key).unwrap();

            match result {
                Ok(flag_match) => {
                    self.flag_evaluation_state
                        .add_flag_evaluation_result(flag.id, flag_match.get_flag_value());
                    flag_details_map.insert(flag_key, FlagDetails::create(flag, &flag_match));
                }
                Err(e) => {
                    errors_while_computing_flags = true;
                    // TODO add posthog error tracking
                    error!(
                        "Error evaluating feature flag '{}' for distinct_id '{}': {:?}",
                        flag_key, self.distinct_id, e
                    );
                    let reason = parse_exception_for_prometheus_label(&e);
                    inc(
                        FLAG_EVALUATION_ERROR_COUNTER,
                        &[("reason".to_string(), reason.to_string())],
                        1,
                    );
                    flag_details_map.insert(flag_key, FlagDetails::create_error(flag, reason));
>>>>>>> 8f4a06f1
                }
            }
        }
        flag_get_match_timer
            .label(
                "outcome",
                if errors_while_computing_flags {
                    "error"
                } else {
                    "success"
                },
            )
            .fin();

        FlagsResponse {
            errors_while_computing_flags,
            flags: flag_details_map,
            quota_limited: None,
            request_id,
            config: ConfigResponse::default(),
        }
    }

    /// Matches a feature flag with property overrides.
    ///
    /// This function attempts to match a feature flag using either group or person property overrides,
    /// depending on whether the flag is group-based or person-based. It first collects all property
    /// filters from the flag's conditions, then retrieves the appropriate overrides, and finally
    /// attempts to match the flag using these overrides.
    fn match_flag_with_property_overrides(
        &mut self,
        flag: &FeatureFlag,
        person_property_overrides: &Option<HashMap<String, Value>>,
        group_property_overrides: &Option<HashMap<String, HashMap<String, Value>>>,
        hash_key_overrides: Option<HashMap<String, String>>,
    ) -> Result<Option<FeatureFlagMatch>, FlagError> {
        // Collect ALL property filters - both from regular conditions and super conditions
        let mut flag_property_filters: Vec<PropertyFilter> = flag
            .get_conditions()
            .iter()
            .flat_map(|c| c.properties.clone().unwrap_or_default())
            .collect();

        // Add super condition properties
        if let Some(super_groups) = &flag.filters.super_groups {
            flag_property_filters.extend(
                super_groups
                    .iter()
                    .flat_map(|c| c.properties.clone().unwrap_or_default()),
            );
        }

        let overrides = match flag.get_group_type_index() {
            Some(group_type_index) => self.get_group_overrides(
                group_type_index,
                group_property_overrides,
                &flag_property_filters,
            )?,
            None => self.get_person_overrides(person_property_overrides, &flag_property_filters),
        };

        match overrides {
            Some(props) => self
                .get_match(flag, Some(props), hash_key_overrides)
                .map(Some),
            None => Ok(None),
        }
    }

    /// Retrieves group overrides for a specific group type index.
    ///
    /// This function attempts to find and return property overrides for a given group type.
    /// It first maps the group type index to a group type, then checks if there are any
    /// overrides for that group type in the provided group property overrides.
    fn get_group_overrides(
        &mut self,
        group_type_index: GroupTypeIndex,
        group_property_overrides: &Option<HashMap<String, HashMap<String, Value>>>,
        flag_property_filters: &[PropertyFilter],
    ) -> Result<Option<HashMap<String, Value>>, FlagError> {
        // If we can't get the mapping, just return None instead of propagating the error
        let index_to_type_map = match self
            .group_type_mapping_cache
            .get_group_type_index_to_type_map()
        {
            Ok(map) => map,
            Err(FlagError::NoGroupTypeMappings) => return Ok(None),
            Err(e) => return Err(e),
        };

        if let Some(group_type) = index_to_type_map.get(&group_type_index) {
            if let Some(group_overrides) = group_property_overrides {
                if let Some(group_overrides_by_type) = group_overrides.get(group_type) {
                    return Ok(locally_computable_property_overrides(
                        &Some(group_overrides_by_type.clone()),
                        flag_property_filters,
                    ));
                }
            }
        }

        Ok(None)
    }

    /// Retrieves person overrides for feature flag evaluation.
    ///
    /// This function attempts to find and return property overrides for a person.
    /// It uses the provided person property overrides and filters them based on
    /// the property filters defined in the feature flag.
    fn get_person_overrides(
        &self,
        person_property_overrides: &Option<HashMap<String, Value>>,
        flag_property_filters: &[PropertyFilter],
    ) -> Option<HashMap<String, Value>> {
        person_property_overrides.as_ref().and_then(|overrides| {
            locally_computable_property_overrides(&Some(overrides.clone()), flag_property_filters)
        })
    }

    /// Determines if a feature flag matches for the current context.
    ///
    /// This method evaluates the conditions of a feature flag to determine if it should be enabled,
    /// and if so, which variant (if any) should be applied. It follows these steps:
    ///
    /// 1. Check if there's a valid hashed identifier for the flag.
    /// 2. Evaluate any super conditions that might override normal conditions.
    /// 3. Sort and evaluate each condition, prioritizing those with variant overrides.
    /// 4. For each matching condition, determine the appropriate variant and payload.
    /// 5. Return the result of the evaluation, including match status, variant, reason, and payload.
    ///
    /// The method also keeps track of the highest priority match reason and index,
    /// which are used even if no conditions ultimately match.
    pub fn get_match(
        &self,
        flag: &FeatureFlag,
        property_overrides: Option<HashMap<String, Value>>,
        hash_key_overrides: Option<HashMap<String, String>>,
    ) -> Result<FeatureFlagMatch, FlagError> {
        if self
            .hashed_identifier(flag, hash_key_overrides.clone())?
            .is_empty()
        {
            return Ok(FeatureFlagMatch {
                matches: false,
                variant: None,
                reason: FeatureFlagMatchReason::NoGroupType,
                condition_index: None,
                payload: None,
            });
        }

        let mut highest_match = FeatureFlagMatchReason::NoConditionMatch;
        let mut highest_index = None;

        // Evaluate any super conditions first
        if let Some(super_groups) = &flag.filters.super_groups {
            if !super_groups.is_empty() {
                let super_condition_evaluation = self.is_super_condition_match(
                    flag,
                    property_overrides.clone(),
                    hash_key_overrides.clone(),
                )?;

                if super_condition_evaluation.should_evaluate {
                    let payload = self.get_matching_payload(None, flag);
                    return Ok(FeatureFlagMatch {
                        matches: super_condition_evaluation.is_match,
                        variant: None,
                        reason: super_condition_evaluation.reason,
                        condition_index: Some(0),
                        payload,
                    });
                } // if no match, continue to normal conditions
            }
        }

        // Match for holdout super condition
        // TODO: Flags shouldn't have both super_groups and holdout_groups
        // TODO: Validate only multivariant flags to have holdout groups. I could make this implicit by reusing super_groups but
        // this will shoot ourselves in the foot when we extend early access to support variants as well.
        // TODO: Validate holdout variant should have 0% default rollout %?
        // TODO: All this validation we need to do suggests the modelling is imperfect here. Carrying forward for now, we'll only enable
        // in beta, and potentially rework representation before rolling out to everyone. Probably the problem is holdout groups are an
        // experiment level concept that applies across experiments, and we are creating a feature flag level primitive to handle it.
        // Validating things like the variant name is the same across all flags, rolled out to 0%, has the same correct conditions is a bit of
        // a pain here. But I'm not sure if feature flags should indeed know all this info. It's fine for them to just work with what they're given.
        if let Some(holdout_groups) = &flag.filters.holdout_groups {
            if !holdout_groups.is_empty() {
                let (is_match, holdout_value, evaluation_reason) =
                    self.is_holdout_condition_match(flag)?;
                if is_match {
                    let payload = self.get_matching_payload(holdout_value.as_deref(), flag);
                    return Ok(FeatureFlagMatch {
                        matches: true,
                        variant: holdout_value,
                        reason: evaluation_reason,
                        condition_index: None,
                        payload,
                    });
                }
            }
        }
        // Sort conditions with variant overrides to the top so that we can evaluate them first
        let mut sorted_conditions: Vec<(usize, &FlagPropertyGroup)> =
            flag.get_conditions().iter().enumerate().collect();

        sorted_conditions
            .sort_by_key(|(_, condition)| if condition.variant.is_some() { 0 } else { 1 });

        let condition_timer = common_metrics::timing_guard(FLAG_EVALUATE_ALL_CONDITIONS_TIME, &[]);
        for (index, condition) in sorted_conditions {
            let (is_match, reason) = self.is_condition_match(
                flag,
                condition,
                property_overrides.clone(),
                hash_key_overrides.clone(),
            )?;

            // Update highest_match and highest_index
            let (new_highest_match, new_highest_index) = self
                .get_highest_priority_match_evaluation(
                    highest_match.clone(),
                    highest_index,
                    reason.clone(),
                    Some(index),
                );
            highest_match = new_highest_match;
            highest_index = new_highest_index;

            if is_match {
                if highest_match == FeatureFlagMatchReason::SuperConditionValue {
                    break; // Exit early if we've found a super condition match
                }

                // Check for variant override in the condition
                let variant = if let Some(variant_override) = &condition.variant {
                    // Check if the override is a valid variant
                    if flag
                        .get_variants()
                        .iter()
                        .any(|v| &v.key == variant_override)
                    {
                        Some(variant_override.clone())
                    } else {
                        // If override isn't valid, fall back to computed variant
                        self.get_matching_variant(flag, hash_key_overrides.clone())?
                    }
                } else {
                    // No override, use computed variant
                    self.get_matching_variant(flag, hash_key_overrides.clone())?
                };
                let payload = self.get_matching_payload(variant.as_deref(), flag);

                return Ok(FeatureFlagMatch {
                    matches: true,
                    variant,
                    reason: highest_match,
                    condition_index: highest_index,
                    payload,
                });
            }
        }

        condition_timer.label("outcome", "success").fin();
        // Return with the highest_match reason and index even if no conditions matched
        Ok(FeatureFlagMatch {
            matches: false,
            variant: None,
            reason: highest_match,
            condition_index: highest_index,
            payload: None,
        })
    }

    /// This function determines the highest priority match evaluation for feature flag conditions.
    /// It compares the current match reason with a new match reason and returns the higher priority one.
    /// The priority is determined by the ordering of FeatureFlagMatchReason variants.
    /// It's used to keep track of the most significant reason why a flag matched or didn't match,
    /// especially useful when multiple conditions are evaluated.
    fn get_highest_priority_match_evaluation(
        &self,
        current_match: FeatureFlagMatchReason,
        current_index: Option<usize>,
        new_match: FeatureFlagMatchReason,
        new_index: Option<usize>,
    ) -> (FeatureFlagMatchReason, Option<usize>) {
        if current_match <= new_match {
            (new_match, new_index)
        } else {
            (current_match, current_index)
        }
    }

    /// Check if a condition matches for a feature flag.
    ///
    /// This function evaluates a specific condition of a feature flag to determine if it should be enabled.
    /// It first checks if the condition has any property filters. If not, it performs a rollout check.
    /// Otherwise, it fetches the relevant properties and checks if they match the condition's filters.
    /// The function returns a tuple indicating whether the condition matched and the reason for the match.
    fn is_condition_match(
        &self,
        feature_flag: &FeatureFlag,
        condition: &FlagPropertyGroup,
        property_overrides: Option<HashMap<String, Value>>,
        hash_key_overrides: Option<HashMap<String, String>>,
    ) -> Result<(bool, FeatureFlagMatchReason), FlagError> {
        let rollout_percentage = condition.rollout_percentage.unwrap_or(100.0);

        if let Some(flag_property_filters) = &condition.properties {
            if flag_property_filters.is_empty() {
                return self.check_rollout(feature_flag, rollout_percentage, hash_key_overrides);
            }

            // Separate flag value filters from other filters
            let (flag_value_filters, other_filters): (Vec<PropertyFilter>, Vec<PropertyFilter>) =
                flag_property_filters
                    .iter()
                    .cloned()
                    .partition(|prop| prop.is_feature_flag());

            if !flag_value_filters.is_empty()
                && !all_flag_condition_properties_match(
                    &flag_value_filters,
                    &self.flag_evaluation_state.flag_evaluation_results,
                )
            {
                return Ok((false, FeatureFlagMatchReason::NoConditionMatch));
            }

            // Separate cohort and non-cohort filters
            let (cohort_filters, non_cohort_filters): (Vec<PropertyFilter>, Vec<PropertyFilter>) =
                other_filters
                    .iter()
                    .cloned()
                    .partition(|prop| prop.is_cohort());

            // Get the properties we need to check for in this condition match from the flag + any overrides
            let person_or_group_properties = self.get_properties_to_check(
                feature_flag,
                property_overrides,
                &non_cohort_filters,
            )?;

            // Evaluate non-cohort filters first, since they're cheaper to evaluate and we can return early if they don't match
            if !all_properties_match(&non_cohort_filters, &person_or_group_properties) {
                return Ok((false, FeatureFlagMatchReason::NoConditionMatch));
            }

            // Evaluate cohort filters, if any.
            if !cohort_filters.is_empty() {
                let cohorts = match &self.flag_evaluation_state.cohorts {
                    Some(cohorts) => cohorts.clone(),
                    None => return Ok((false, FeatureFlagMatchReason::NoConditionMatch)),
                };
                if !self.evaluate_cohort_filters(
                    &cohort_filters,
                    &person_or_group_properties,
                    cohorts,
                )? {
                    return Ok((false, FeatureFlagMatchReason::NoConditionMatch));
                }
            }
        }

        self.check_rollout(feature_flag, rollout_percentage, hash_key_overrides)
    }

    /// Get properties to check for a feature flag.
    ///
    /// This function determines which properties to check based on the feature flag's group type index.
    /// If the flag is group-based, it fetches group properties; otherwise, it fetches person properties.
    fn get_properties_to_check(
        &self,
        feature_flag: &FeatureFlag,
        property_overrides: Option<HashMap<String, Value>>,
        flag_property_filters: &[PropertyFilter],
    ) -> Result<HashMap<String, Value>, FlagError> {
        if let Some(group_type_index) = feature_flag.get_group_type_index() {
            self.get_group_properties(group_type_index, property_overrides, flag_property_filters)
        } else {
            self.get_person_properties(property_overrides, flag_property_filters)
        }
    }

    /// Get group properties from overrides, cache or database.
    ///
    /// This function attempts to retrieve group properties either from a cache or directly from the database.
    /// It first checks if there are any locally computable property overrides. If so, it returns those.
    /// Otherwise, it fetches the properties from the cache or database and returns them.
    fn get_group_properties(
        &self,
        group_type_index: GroupTypeIndex,
        property_overrides: Option<HashMap<String, Value>>,
        flag_property_filters: &[PropertyFilter],
    ) -> Result<HashMap<String, Value>, FlagError> {
        if let Some(overrides) =
            locally_computable_property_overrides(&property_overrides, flag_property_filters)
        {
            Ok(overrides)
        } else {
            self.get_group_properties_from_cache(group_type_index)
        }
    }

    /// Get person properties from overrides, cache or database.
    ///
    /// This function attempts to retrieve person properties either from a cache or directly from the database.
    /// It first checks if there are any locally computable property overrides. If so, it returns those.
    /// Otherwise, it fetches the properties from the cache or database and returns them.
    fn get_person_properties(
        &self,
        property_overrides: Option<HashMap<String, Value>>,
        flag_property_filters: &[PropertyFilter],
    ) -> Result<HashMap<String, Value>, FlagError> {
        if let Some(overrides) =
            locally_computable_property_overrides(&property_overrides, flag_property_filters)
        {
            Ok(overrides)
        } else {
            match self.get_person_properties_from_cache() {
                Ok(props) => Ok(props),
                Err(_e) => Ok(HashMap::new()), // NB: if we can't find the properties in the cache, we return an empty HashMap because we just treat this person as one with no properties, essentially an anonymous user
            }
        }
    }

    fn is_holdout_condition_match(
        &self,
        flag: &FeatureFlag,
    ) -> Result<(bool, Option<String>, FeatureFlagMatchReason), FlagError> {
        // TODO: Right now holdout conditions only support basic rollout %s, and not property overrides.

        if let Some(holdout_groups) = &flag.filters.holdout_groups {
            if !holdout_groups.is_empty() {
                let condition = &holdout_groups[0];
                // TODO: Check properties and match based on them

                if condition
                    .properties
                    .as_ref()
                    .map_or(false, |p| !p.is_empty())
                {
                    return Ok((false, None, FeatureFlagMatchReason::NoConditionMatch));
                }

                let rollout_percentage = condition.rollout_percentage;

                if let Some(percentage) = rollout_percentage {
                    if self.get_holdout_hash(flag, None)? > (percentage / 100.0) {
                        // If hash is greater than percentage, we're OUT of holdout
                        return Ok((false, None, FeatureFlagMatchReason::OutOfRolloutBound));
                    }
                }

                // rollout_percentage is None (=100%), or we are inside holdout rollout bound.
                // Thus, we match. Now get the variant override for the holdout condition.
                let variant = if let Some(variant_override) = condition.variant.as_ref() {
                    variant_override.clone()
                } else {
                    self.get_matching_variant(flag, None)?
                        .unwrap_or_else(|| "holdout".to_string())
                };

                return Ok((
                    true,
                    Some(variant),
                    FeatureFlagMatchReason::HoldoutConditionValue,
                ));
            }
        }
        Ok((false, None, FeatureFlagMatchReason::NoConditionMatch))
    }

    /// Check if a super condition matches for a feature flag.
    ///
    /// This function evaluates the super conditions of a feature flag to determine if any of them should be enabled.
    /// It first checks if there are any super conditions. If so, it evaluates the first condition.
    /// The function returns a struct indicating whether a super condition should be evaluated,
    /// whether it matches if evaluated, and the reason for the match.
    fn is_super_condition_match(
        &self,
        feature_flag: &FeatureFlag,
        property_overrides: Option<HashMap<String, Value>>,
        hash_key_overrides: Option<HashMap<String, String>>,
    ) -> Result<SuperConditionEvaluation, FlagError> {
        if let Some(super_condition) = feature_flag
            .filters
            .super_groups
            .as_ref()
            .and_then(|sc| sc.first())
        {
            let person_properties = self.get_person_properties(
                property_overrides.clone(),
                super_condition.properties.as_deref().unwrap_or(&[]),
            )?;

            let has_relevant_super_condition_properties =
                super_condition.properties.as_ref().map_or(false, |props| {
                    props
                        .iter()
                        .any(|prop| person_properties.contains_key(&prop.key))
                });

            let (is_match, _) = self.is_condition_match(
                feature_flag,
                super_condition,
                Some(person_properties),
                hash_key_overrides,
            )?;

            if has_relevant_super_condition_properties {
                return Ok(SuperConditionEvaluation {
                    should_evaluate: true,
                    is_match,
                    reason: FeatureFlagMatchReason::SuperConditionValue,
                });
                // If there is a super condition evaluation, return early with those results.
                // The reason is super condition value because we're not evaluating the rest of the conditions.
            }
        }

        Ok(SuperConditionEvaluation {
            should_evaluate: false,
            is_match: false,
            reason: FeatureFlagMatchReason::NoConditionMatch,
        })
    }

    /// Get hashed identifier for a feature flag.
    ///
    /// This function generates a hashed identifier for a feature flag based on the feature flag's group type index.
    /// If the feature flag is group-based, it fetches the group key; otherwise, it uses the distinct ID.
    fn hashed_identifier(
        &self,
        feature_flag: &FeatureFlag,
        hash_key_overrides: Option<HashMap<String, String>>,
    ) -> Result<String, FlagError> {
        if let Some(group_type_index) = feature_flag.get_group_type_index() {
            // Group-based flag
            let group_key = self
                .group_type_mapping_cache
                .get_group_type_index_to_type_map()?
                .get(&group_type_index)
                .and_then(|group_type_name| self.groups.get(group_type_name))
                .and_then(|group_key_value| group_key_value.as_str())
                // NB: we currently use empty string ("") as the hashed identifier for group flags without a group key,
                // and I don't want to break parity with the old service since I don't want the hash values to change
                .unwrap_or("")
                .to_string();

            Ok(group_key)
        } else {
            // Person-based flag
            // Use hash key overrides for experience continuity
            if let Some(hash_key_override) = hash_key_overrides
                .as_ref()
                .and_then(|h| h.get(&feature_flag.key))
            {
                Ok(hash_key_override.clone())
            } else {
                Ok(self.distinct_id.clone())
            }
        }
    }

    /// This function takes a identifier and a feature flag key and returns a float between 0 and 1.
    /// Given the same identifier and key, it'll always return the same float. These floats are
    /// uniformly distributed between 0 and 1, so if we want to show this feature to 20% of traffic
    /// we can do _hash(key, identifier) < 0.2
    fn get_hash(
        &self,
        feature_flag: &FeatureFlag,
        salt: &str,
        hash_key_overrides: Option<HashMap<String, String>>,
    ) -> Result<f64, FlagError> {
        let hashed_identifier = self.hashed_identifier(feature_flag, hash_key_overrides)?;
        if hashed_identifier.is_empty() {
            // Return a hash value that will make the flag evaluate to false; since we
            // can't evaluate a flag without an identifier.
            return Ok(0.0); // NB: A flag with 0.0 hash will always evaluate to false
        }

        calculate_hash(&format!("{}.", feature_flag.key), &hashed_identifier, salt)
    }

    fn get_holdout_hash(
        &self,
        feature_flag: &FeatureFlag,
        salt: Option<&str>,
    ) -> Result<f64, FlagError> {
        let hashed_identifier = self.hashed_identifier(feature_flag, None)?;
        let hash = calculate_hash("holdout-", &hashed_identifier, salt.unwrap_or(""))?;
        Ok(hash)
    }

    /// Check if a feature flag should be shown based on its rollout percentage.
    ///
    /// This function determines if a feature flag should be shown to a user based on the flag's rollout percentage.
    /// It first calculates a hash of the feature flag's identifier and compares it to the rollout percentage.
    /// If the hash value is less than or equal to the rollout percentage, the flag is shown; otherwise, it is not.
    /// The function returns a tuple indicating whether the flag matched and the reason for the match.
    fn check_rollout(
        &self,
        feature_flag: &FeatureFlag,
        rollout_percentage: f64,
        hash_key_overrides: Option<HashMap<String, String>>,
    ) -> Result<(bool, FeatureFlagMatchReason), FlagError> {
        let hash = self.get_hash(feature_flag, "", hash_key_overrides)?;
        if rollout_percentage == 100.0 || hash <= (rollout_percentage / 100.0) {
            Ok((true, FeatureFlagMatchReason::ConditionMatch))
        } else {
            Ok((false, FeatureFlagMatchReason::OutOfRolloutBound))
        }
    }

    /// This function takes a feature flag and returns the key of the variant that should be shown to the user.
    fn get_matching_variant(
        &self,
        feature_flag: &FeatureFlag,
        hash_key_overrides: Option<HashMap<String, String>>,
    ) -> Result<Option<String>, FlagError> {
        let hash = self.get_hash(feature_flag, "variant", hash_key_overrides)?;
        let mut cumulative_percentage = 0.0;

        for variant in feature_flag.get_variants() {
            cumulative_percentage += variant.rollout_percentage / 100.0;
            if hash < cumulative_percentage {
                return Ok(Some(variant.key.clone()));
            }
        }
        Ok(None)
    }

    /// Get matching payload for a feature flag.
    ///
    /// This function retrieves the payload associated with a matching variant of a feature flag.
    /// It takes the matched variant key and the feature flag itself as inputs and returns the payload.
    fn get_matching_payload(
        &self,
        match_variant: Option<&str>,
        feature_flag: &FeatureFlag,
    ) -> Option<serde_json::Value> {
        let variant = match_variant.unwrap_or("true");
        feature_flag.get_payload(variant)
    }

    /// Prepares all database-sourced data needed for flag evaluation.
    /// This includes:
    /// - Static cohort memberships
    /// - Group type mappings
    /// - Person and group properties
    ///
    /// The data is cached in FlagEvaluationState to avoid repeated DB lookups
    /// during subsequent flag evaluations.
    pub async fn prepare_flag_evaluation_state(
        &mut self,
        flags: &[FeatureFlag],
    ) -> Result<(), FlagError> {
        // Get cohorts first since we need the IDs
        let cohorts = self.cohort_cache.get_cohorts(self.project_id).await?;
        self.flag_evaluation_state.set_cohorts(cohorts.clone());

        // Get static cohort IDs
        let static_cohort_ids: Vec<CohortId> = cohorts
            .iter()
            .filter(|c| c.is_static)
            .map(|c| c.id)
            .collect();

        // Then prepare group mappings and properties
        // This should be _wicked_ fast since it's async and is just pulling from a cache that's already in memory
        let group_timer = common_metrics::timing_guard(FLAG_GROUP_CACHE_FETCH_TIME, &[]);
        let group_data = self.prepare_group_data(flags)?;
        group_timer.fin();

        // Single DB operation for properties and cohorts
        let db_fetch_timer = common_metrics::timing_guard(FLAG_DB_PROPERTIES_FETCH_TIME, &[]);
        match fetch_and_locally_cache_all_relevant_properties(
            &mut self.flag_evaluation_state,
            self.reader.clone(),
            self.distinct_id.clone(),
            self.team_id,
            &group_data.type_indexes,
            &group_data.keys,
            static_cohort_ids,
        )
        .await
        {
            Ok(_) => {
                inc(DB_PERSON_AND_GROUP_PROPERTIES_READS_COUNTER, &[], 1);
                db_fetch_timer.label("outcome", "success").fin();
                Ok(())
            }
            Err(e) => {
                error!(
                    "Error fetching properties for team {} project {} distinct_id {}: {:?}",
                    self.team_id, self.project_id, self.distinct_id, e
                );
                db_fetch_timer.label("outcome", "error").fin();
                Err(e)
            }
        }
    }

    /// Analyzes flags and prepares required group type data for flag evaluation.
    /// This includes:
    /// - Extracting required group type indexes from flags
    /// - Mapping group names to group_type_index and group_keys
    fn prepare_group_data(
        &mut self,
        flags: &[FeatureFlag],
    ) -> Result<GroupEvaluationData, FlagError> {
        // Extract required group type indexes from flags
        let type_indexes: HashSet<GroupTypeIndex> = flags
            .iter()
            .filter_map(|flag| flag.get_group_type_index())
            .collect();

        // Map group names to group_type_index and group_keys
        let group_type_to_key_map: HashMap<GroupTypeIndex, String> = self
            .groups
            .iter()
            .filter_map(|(group_type, group_key_value)| {
                let group_key = group_key_value.as_str()?.to_string();
                self.group_type_mapping_cache
                    .get_group_types_to_indexes()
                    .ok()?
                    .get(group_type)
                    .cloned()
                    .map(|group_type_index| (group_type_index, group_key))
            })
            .collect();

        // Extract group_keys that are relevant to the required group_type_indexes
        let keys: HashSet<String> = group_type_to_key_map
            .iter()
            .filter_map(|(group_type_index, group_key)| {
                if type_indexes.contains(group_type_index) {
                    Some(group_key.clone())
                } else {
                    None
                }
            })
            .collect();

        Ok(GroupEvaluationData { type_indexes, keys })
    }

    /// Get person properties from cache only, returning empty HashMap if not found.
    fn get_person_properties_from_cache(&self) -> Result<HashMap<String, Value>, FlagError> {
        if let Some(properties) = self.flag_evaluation_state.get_person_properties() {
            inc(
                PROPERTY_CACHE_HITS_COUNTER,
                &[("type".to_string(), "person_properties".to_string())],
                1,
            );
            let mut result = HashMap::new();
            result.clone_from(properties);
            Ok(result)
        } else {
            inc(
                PROPERTY_CACHE_MISSES_COUNTER,
                &[("type".to_string(), "person_properties".to_string())],
                1,
            );
            // Return empty HashMap instead of error - no properties is a valid state
            // TODO probably worth error modeling empty cache vs error.
            // Maybe an error is fine?  Idk.  I feel like the idea is that there's no matching properties,
            // so it's not an error, it's just an empty result.
            // i just want to be able to differentiate between no properties because we fetched no properties,
            // and no properties because we failed to fetch
            // maybe I need a fetch indicator in the cache?
            Err(FlagError::PersonNotFound)
        }
    }

    /// Get group properties from cache only. Returns empty HashMap if not found.
    fn get_group_properties_from_cache(
        &self,
        group_type_index: GroupTypeIndex,
    ) -> Result<HashMap<String, Value>, FlagError> {
        let group_properties = self.flag_evaluation_state.get_group_properties();
        if let Some(properties) = group_properties.get(&group_type_index) {
            inc(
                PROPERTY_CACHE_HITS_COUNTER,
                &[("type".to_string(), "group_properties".to_string())],
                1,
            );
            let mut result = HashMap::new();
            result.clone_from(properties);
            Ok(result)
        } else {
            inc(
                PROPERTY_CACHE_MISSES_COUNTER,
                &[("type".to_string(), "group_properties".to_string())],
                1,
            );
            // Return empty HashMap instead of error - no properties is a valid state
            Ok(HashMap::new())
        }
    }
}

#[cfg(test)]
mod tests {
    use super::*;
    use serde_json::json;
    use std::collections::HashMap;

    use crate::{
        flags::{
            flag_group_type_mapping::GroupTypeMappingCache,
            flag_models::{FlagFilters, MultivariateFlagOptions, MultivariateFlagVariant},
        },
        properties::property_models::{OperatorType, PropertyType},
        utils::test_utils::{
            add_person_to_cohort, create_test_flag, get_person_id_by_distinct_id,
            insert_cohort_for_team_in_pg, insert_new_team_in_pg, insert_person_for_team_in_pg,
            setup_pg_reader_client, setup_pg_writer_client,
        },
    };

    #[tokio::test]
    async fn test_fetch_properties_from_pg_to_match() {
        let reader = setup_pg_reader_client(None).await;
        let writer = setup_pg_writer_client(None).await;
        let cohort_cache = Arc::new(CohortCacheManager::new(reader.clone(), None, None));

        let team = insert_new_team_in_pg(reader.clone(), None)
            .await
            .expect("Failed to insert team in pg");

        let distinct_id = "user_distinct_id".to_string();
        insert_person_for_team_in_pg(reader.clone(), team.id, distinct_id.clone(), None)
            .await
            .expect("Failed to insert person");

        let not_matching_distinct_id = "not_matching_distinct_id".to_string();
        insert_person_for_team_in_pg(
            reader.clone(),
            team.id,
            not_matching_distinct_id.clone(),
            Some(json!({ "email": "a@x.com"})),
        )
        .await
        .expect("Failed to insert person");

        let flag: FeatureFlag = serde_json::from_value(json!(
            {
                "id": 1,
                "team_id": team.id,
                "name": "flag1",
                "key": "flag1",
                "filters": {
                    "groups": [
                        {
                            "properties": [
                                {
                                    "key": "email",
                                    "value": "a@b.com",
                                    "type": "person"
                                }
                            ],
                            "rollout_percentage": 100
                        }
                    ]
                }
            }
        ))
        .unwrap();

        // Matcher for a matching distinct_id
        let mut matcher = FeatureFlagMatcher::new(
            distinct_id.clone(),
            team.id,
            team.project_id,
            reader.clone(),
            writer.clone(),
            cohort_cache.clone(),
            None,
            None,
        );

        matcher
            .prepare_flag_evaluation_state(&[flag.clone()])
            .await
            .unwrap();

        let match_result = matcher.get_match(&flag, None, None).unwrap();
        assert!(match_result.matches);
        assert_eq!(match_result.variant, None);

        // Matcher for a non-matching distinct_id
        let mut matcher = FeatureFlagMatcher::new(
            not_matching_distinct_id.clone(),
            team.id,
            team.project_id,
            reader.clone(),
            writer.clone(),
            cohort_cache.clone(),
            None,
            None,
        );

        matcher
            .prepare_flag_evaluation_state(&[flag.clone()])
            .await
            .unwrap();

        let match_result = matcher.get_match(&flag, None, None).unwrap();
        assert!(!match_result.matches);
        assert_eq!(match_result.variant, None);

        // Matcher for a distinct_id that does not exist
        let mut matcher = FeatureFlagMatcher::new(
            "other_distinct_id".to_string(),
            team.id,
            team.project_id,
            reader.clone(),
            writer.clone(),
            cohort_cache.clone(),
            None,
            None,
        );

        matcher
            .prepare_flag_evaluation_state(&[flag.clone()])
            .await
            .unwrap();

        let match_result = matcher.get_match(&flag, None, None).unwrap();

        // Expecting false for non-existent distinct_id
        assert!(!match_result.matches);
    }

    #[tokio::test]
    async fn test_person_property_overrides() {
        let reader = setup_pg_reader_client(None).await;
        let writer = setup_pg_writer_client(None).await;
        let cohort_cache = Arc::new(CohortCacheManager::new(reader.clone(), None, None));
        let team = insert_new_team_in_pg(reader.clone(), None).await.unwrap();

        let flag = create_test_flag(
            None,
            Some(team.id),
            None,
            None,
            Some(FlagFilters {
                groups: vec![FlagPropertyGroup {
                    properties: Some(vec![PropertyFilter {
                        key: "email".to_string(),
                        value: Some(json!("override@example.com")),
                        operator: None,
                        prop_type: PropertyType::Person,
                        group_type_index: None,
                        negation: None,
                    }]),
                    rollout_percentage: Some(100.0),
                    variant: None,
                }],
                multivariate: None,
                aggregation_group_type_index: None,
                payloads: None,
                super_groups: None,
                holdout_groups: None,
            }),
            None,
            None,
            None,
        );

        let overrides = HashMap::from([("email".to_string(), json!("override@example.com"))]);

        let mut matcher = FeatureFlagMatcher::new(
            "test_user".to_string(),
            team.id,
            team.project_id,
            reader,
            writer,
            cohort_cache,
            None,
            None,
        );

        let flags = FeatureFlagList {
            flags: vec![flag.clone()],
        };
        let result = matcher
            .evaluate_all_feature_flags(flags, Some(overrides), None, None, Uuid::new_v4())
            .await;
        assert!(!result.errors_while_computing_flags);
        assert_eq!(
            result.flags.get("test_flag").unwrap().to_value(),
            FlagValue::Boolean(true)
        );
    }

    #[tokio::test]
    async fn test_group_property_overrides() {
        let reader = setup_pg_reader_client(None).await;
        let writer = setup_pg_writer_client(None).await;
        let cohort_cache = Arc::new(CohortCacheManager::new(reader.clone(), None, None));
        let team = insert_new_team_in_pg(reader.clone(), None).await.unwrap();

        let flag = create_test_flag(
            None,
            Some(team.id),
            None,
            None,
            Some(FlagFilters {
                groups: vec![FlagPropertyGroup {
                    properties: Some(vec![PropertyFilter {
                        key: "industry".to_string(),
                        value: Some(json!("tech")),
                        operator: None,
                        prop_type: PropertyType::Group,
                        group_type_index: Some(1),
                        negation: None,
                    }]),
                    rollout_percentage: Some(100.0),
                    variant: None,
                }],
                multivariate: None,
                aggregation_group_type_index: Some(1),
                payloads: None,
                super_groups: None,
                holdout_groups: None,
            }),
            None,
            None,
            None,
        );

        let mut group_type_mapping_cache = GroupTypeMappingCache::new(team.project_id);
        group_type_mapping_cache.init(reader.clone()).await.unwrap();

        let group_types_to_indexes = [("organization".to_string(), 1)].into_iter().collect();
        let indexes_to_types = [(1, "organization".to_string())].into_iter().collect();
        group_type_mapping_cache.set_test_mappings(group_types_to_indexes, indexes_to_types);

        let groups = HashMap::from([("organization".to_string(), json!("org_123"))]);

        let group_overrides = HashMap::from([(
            "organization".to_string(),
            HashMap::from([
                ("industry".to_string(), json!("tech")),
                ("$group_key".to_string(), json!("org_123")),
            ]),
        )]);

        let mut matcher = FeatureFlagMatcher::new(
            "test_user".to_string(),
            team.id,
            team.project_id,
            reader.clone(),
            writer.clone(),
            cohort_cache.clone(),
            Some(group_type_mapping_cache),
            Some(groups),
        );

        let flags = FeatureFlagList {
            flags: vec![flag.clone()],
        };
        let result = matcher
            .evaluate_all_feature_flags(flags, None, Some(group_overrides), None, Uuid::new_v4())
            .await;

        let legacy_response = LegacyFlagsResponse::from_response(result);
        assert!(!legacy_response.errors_while_computing_flags);
        assert_eq!(
            legacy_response.feature_flags.get("test_flag"),
            Some(&FlagValue::Boolean(true))
        );
    }

    #[tokio::test]
    async fn test_get_matching_variant_with_cache() {
        let flag = create_test_flag_with_variants(1);
        let reader = setup_pg_reader_client(None).await;
        let writer = setup_pg_writer_client(None).await;
        let cohort_cache = Arc::new(CohortCacheManager::new(reader.clone(), None, None));
        let mut group_type_mapping_cache = GroupTypeMappingCache::new(1);
        let group_types_to_indexes = [("group_type_1".to_string(), 1)].into_iter().collect();
        let indexes_to_types = [(1, "group_type_1".to_string())].into_iter().collect();
        group_type_mapping_cache.set_test_mappings(group_types_to_indexes, indexes_to_types);

        let groups = HashMap::from([("group_type_1".to_string(), json!("group_key_1"))]);

        let matcher = FeatureFlagMatcher::new(
            "test_user".to_string(),
            1,
            1,
            reader.clone(),
            writer.clone(),
            cohort_cache.clone(),
            Some(group_type_mapping_cache),
            Some(groups),
        );
        let variant = matcher.get_matching_variant(&flag, None).unwrap();
        assert!(variant.is_some(), "No variant was selected");
        assert!(
            ["control", "test", "test2"].contains(&variant.unwrap().as_str()),
            "Selected variant is not one of the expected options"
        );
    }

    #[tokio::test]
    async fn test_get_matching_variant_with_db() {
        let reader = setup_pg_reader_client(None).await;
        let writer = setup_pg_writer_client(None).await;
        let cohort_cache = Arc::new(CohortCacheManager::new(reader.clone(), None, None));
        let team = insert_new_team_in_pg(reader.clone(), None).await.unwrap();

        let flag = create_test_flag_with_variants(team.id);

        let mut group_type_mapping_cache = GroupTypeMappingCache::new(team.project_id);
        group_type_mapping_cache.init(reader.clone()).await.unwrap();

        let matcher = FeatureFlagMatcher::new(
            "test_user".to_string(),
            team.id,
            team.project_id,
            reader.clone(),
            writer.clone(),
            cohort_cache.clone(),
            Some(group_type_mapping_cache),
            None,
        );

        let variant = matcher.get_matching_variant(&flag, None).unwrap();
        assert!(variant.is_some());
        assert!(["control", "test", "test2"].contains(&variant.unwrap().as_str()));
    }

    #[tokio::test]
    async fn test_is_condition_match_empty_properties() {
        let reader = setup_pg_reader_client(None).await;
        let writer = setup_pg_writer_client(None).await;
        let cohort_cache = Arc::new(CohortCacheManager::new(reader.clone(), None, None));
        let flag = create_test_flag(
            Some(1),
            None,
            None,
            None,
            Some(FlagFilters {
                groups: vec![FlagPropertyGroup {
                    properties: Some(vec![]),
                    rollout_percentage: Some(100.0),
                    variant: None,
                }],
                multivariate: None,
                aggregation_group_type_index: None,
                payloads: None,
                super_groups: None,
                holdout_groups: None,
            }),
            None,
            None,
            None,
        );

        let condition = FlagPropertyGroup {
            variant: None,
            properties: Some(vec![]),
            rollout_percentage: Some(100.0),
        };

        let matcher = FeatureFlagMatcher::new(
            "test_user".to_string(),
            1,
            1,
            reader,
            writer,
            cohort_cache,
            None,
            None,
        );
        let (is_match, reason) = matcher
            .is_condition_match(&flag, &condition, None, None)
            .unwrap();
        assert!(is_match);
        assert_eq!(reason, FeatureFlagMatchReason::ConditionMatch);
    }

    #[tokio::test]
    async fn test_is_condition_match_flag_value_operator() {
        let reader = setup_pg_reader_client(None).await;
        let writer = setup_pg_writer_client(None).await;
        let cohort_cache = Arc::new(CohortCacheManager::new(reader.clone(), None, None));
        let flag = create_test_flag(
            Some(2),
            None,
            None,
            None,
            Some(FlagFilters {
                groups: vec![FlagPropertyGroup {
                    properties: Some(vec![]),
                    rollout_percentage: Some(100.0),
                    variant: None,
                }],
                multivariate: None,
                aggregation_group_type_index: None,
                payloads: None,
                super_groups: None,
                holdout_groups: None,
            }),
            None,
            None,
            None,
        );

        let condition = FlagPropertyGroup {
            variant: None,
            properties: Some(vec![PropertyFilter {
                key: "1".to_string(),
                value: Some(json!(true)),
                operator: Some(OperatorType::Exact),
                prop_type: PropertyType::Flag,
                group_type_index: None,
                negation: None,
            }]),
            rollout_percentage: Some(100.0),
        };

        let mut matcher = FeatureFlagMatcher::new(
            "test_user".to_string(),
            1,
            1,
            reader,
            writer,
            cohort_cache,
            None,
            None,
        );
        matcher
            .flag_evaluation_state
            .add_flag_evaluation_result(1, FlagValue::Boolean(true));
        let (is_match, reason) = matcher
            .is_condition_match(&flag, &condition, None, None)
            .unwrap();
        assert!(is_match);
        assert_eq!(reason, FeatureFlagMatchReason::ConditionMatch);
    }

    fn create_test_flag_with_variants(team_id: TeamId) -> FeatureFlag {
        FeatureFlag {
            id: 1,
            team_id,
            name: Some("Test Flag".to_string()),
            key: "test_flag".to_string(),
            filters: FlagFilters {
                groups: vec![FlagPropertyGroup {
                    properties: None,
                    rollout_percentage: Some(100.0),
                    variant: None,
                }],
                multivariate: Some(MultivariateFlagOptions {
                    variants: vec![
                        MultivariateFlagVariant {
                            name: Some("Control".to_string()),
                            key: "control".to_string(),
                            rollout_percentage: 33.0,
                        },
                        MultivariateFlagVariant {
                            name: Some("Test".to_string()),
                            key: "test".to_string(),
                            rollout_percentage: 33.0,
                        },
                        MultivariateFlagVariant {
                            name: Some("Test2".to_string()),
                            key: "test2".to_string(),
                            rollout_percentage: 34.0,
                        },
                    ],
                }),
                aggregation_group_type_index: Some(1),
                payloads: None,
                super_groups: None,
                holdout_groups: None,
            },
            deleted: false,
            active: true,
            ensure_experience_continuity: false,
            version: Some(1),
        }
    }

    #[tokio::test]
    async fn test_overrides_avoid_db_lookups() {
        let reader = setup_pg_reader_client(None).await;
        let writer = setup_pg_writer_client(None).await;
        let cohort_cache = Arc::new(CohortCacheManager::new(reader.clone(), None, None));
        let team = insert_new_team_in_pg(reader.clone(), None).await.unwrap();

        let flag = create_test_flag(
            None,
            Some(team.id),
            None,
            None,
            Some(FlagFilters {
                groups: vec![FlagPropertyGroup {
                    properties: Some(vec![PropertyFilter {
                        key: "email".to_string(),
                        value: Some(json!("test@example.com")),
                        operator: Some(OperatorType::Exact),
                        prop_type: PropertyType::Person,
                        group_type_index: None,
                        negation: None,
                    }]),
                    rollout_percentage: Some(100.0),
                    variant: None,
                }],
                multivariate: None,
                aggregation_group_type_index: None,
                payloads: None,
                super_groups: None,
                holdout_groups: None,
            }),
            None,
            None,
            None,
        );

        let person_property_overrides =
            HashMap::from([("email".to_string(), json!("test@example.com"))]);

        let mut matcher = FeatureFlagMatcher::new(
            "test_user".to_string(),
            team.id,
            team.project_id,
            reader.clone(),
            writer.clone(),
            cohort_cache.clone(),
            None,
            None,
        );

        let result = matcher
            .evaluate_all_feature_flags(
                FeatureFlagList {
                    flags: vec![flag.clone()],
                },
                Some(person_property_overrides),
                None,
                None,
                Uuid::new_v4(),
            )
            .await;

        let legacy_response = LegacyFlagsResponse::from_response(result);
        assert!(!legacy_response.errors_while_computing_flags);
        assert_eq!(
            legacy_response.feature_flags.get("test_flag"),
            Some(&FlagValue::Boolean(true))
        );

        let cache = &matcher.flag_evaluation_state;
        assert!(cache.person_properties.is_none());
    }

    #[tokio::test]
    async fn test_concurrent_flag_evaluation() {
        let reader = setup_pg_reader_client(None).await;
        let writer = setup_pg_writer_client(None).await;
        let cohort_cache = Arc::new(CohortCacheManager::new(reader.clone(), None, None));
        let team = insert_new_team_in_pg(reader.clone(), None).await.unwrap();
        let flag = Arc::new(create_test_flag(
            None,
            Some(team.id),
            None,
            None,
            Some(FlagFilters {
                groups: vec![FlagPropertyGroup {
                    properties: Some(vec![]),
                    rollout_percentage: Some(100.0),
                    variant: None,
                }],
                multivariate: None,
                aggregation_group_type_index: None,
                payloads: None,
                super_groups: None,
                holdout_groups: None,
            }),
            None,
            None,
            None,
        ));

        let mut handles = vec![];
        for i in 0..100 {
            let flag_clone = flag.clone();
            let reader_clone = reader.clone();
            let writer_clone = writer.clone();
            let cohort_cache_clone = cohort_cache.clone();
            handles.push(tokio::spawn(async move {
                let matcher = FeatureFlagMatcher::new(
                    format!("test_user_{}", i),
                    team.id,
                    team.project_id,
                    reader_clone,
                    writer_clone,
                    cohort_cache_clone,
                    None,
                    None,
                );
                matcher.get_match(&flag_clone, None, None).unwrap()
            }));
        }

        let results: Vec<FeatureFlagMatch> = futures::future::join_all(handles)
            .await
            .into_iter()
            .map(|r| r.unwrap())
            .collect();

        // Check that all evaluations completed without errors
        assert_eq!(results.len(), 100);
    }

    #[tokio::test]
    async fn test_property_operators() {
        let reader = setup_pg_reader_client(None).await;
        let writer = setup_pg_writer_client(None).await;
        let cohort_cache = Arc::new(CohortCacheManager::new(reader.clone(), None, None));
        let team = insert_new_team_in_pg(reader.clone(), None).await.unwrap();

        let flag = create_test_flag(
            None,
            Some(team.id),
            None,
            None,
            Some(FlagFilters {
                groups: vec![FlagPropertyGroup {
                    properties: Some(vec![
                        PropertyFilter {
                            key: "age".to_string(),
                            value: Some(json!(25)),
                            operator: Some(OperatorType::Gte),
                            prop_type: PropertyType::Person,
                            group_type_index: None,
                            negation: None,
                        },
                        PropertyFilter {
                            key: "email".to_string(),
                            value: Some(json!("example@domain.com")),
                            operator: Some(OperatorType::Icontains),
                            prop_type: PropertyType::Person,
                            group_type_index: None,
                            negation: None,
                        },
                    ]),
                    rollout_percentage: Some(100.0),
                    variant: None,
                }],
                multivariate: None,
                aggregation_group_type_index: None,
                payloads: None,
                super_groups: None,
                holdout_groups: None,
            }),
            None,
            None,
            None,
        );

        insert_person_for_team_in_pg(
            reader.clone(),
            team.id,
            "test_user".to_string(),
            Some(json!({"email": "user@example@domain.com", "age": 30})),
        )
        .await
        .unwrap();

        let mut matcher = FeatureFlagMatcher::new(
            "test_user".to_string(),
            team.id,
            team.project_id,
            reader.clone(),
            writer.clone(),
            cohort_cache.clone(),
            None,
            None,
        );

        matcher
            .prepare_flag_evaluation_state(&[flag.clone()])
            .await
            .unwrap();

        let result = matcher.get_match(&flag, None, None).unwrap();

        assert!(result.matches);
    }

    #[tokio::test]
    async fn test_empty_hashed_identifier() {
        let reader = setup_pg_reader_client(None).await;
        let writer = setup_pg_writer_client(None).await;
        let cohort_cache = Arc::new(CohortCacheManager::new(reader.clone(), None, None));
        let flag = create_test_flag(
            Some(1),
            None,
            None,
            None,
            Some(FlagFilters {
                groups: vec![FlagPropertyGroup {
                    properties: Some(vec![]),
                    rollout_percentage: Some(100.0),
                    variant: None,
                }],
                multivariate: None,
                aggregation_group_type_index: None,
                payloads: None,
                super_groups: None,
                holdout_groups: None,
            }),
            None,
            None,
            None,
        );

        let matcher = FeatureFlagMatcher::new(
            "".to_string(),
            1,
            1,
            reader,
            writer,
            cohort_cache,
            None,
            None,
        );

        let result = matcher.get_match(&flag, None, None).unwrap();

        assert!(!result.matches);
    }

    #[tokio::test]
    async fn test_rollout_percentage() {
        let reader = setup_pg_reader_client(None).await;
        let writer = setup_pg_writer_client(None).await;
        let cohort_cache = Arc::new(CohortCacheManager::new(reader.clone(), None, None));
        let mut flag = create_test_flag(
            Some(1),
            None,
            None,
            None,
            Some(FlagFilters {
                groups: vec![FlagPropertyGroup {
                    properties: Some(vec![]),
                    rollout_percentage: Some(0.0),
                    variant: None,
                }],
                multivariate: None,
                aggregation_group_type_index: None,
                payloads: None,
                super_groups: None,
                holdout_groups: None,
            }),
            None,
            None,
            None,
        );

        let matcher = FeatureFlagMatcher::new(
            "test_user".to_string(),
            1,
            1,
            reader,
            writer,
            cohort_cache,
            None,
            None,
        );

        let result = matcher.get_match(&flag, None, None).unwrap();

        assert!(!result.matches);

        // Now set the rollout percentage to 100%
        flag.filters.groups[0].rollout_percentage = Some(100.0);

        let result = matcher.get_match(&flag, None, None).unwrap();

        assert!(result.matches);
    }

    #[tokio::test]
    async fn test_uneven_variant_distribution() {
        let reader = setup_pg_reader_client(None).await;
        let writer = setup_pg_writer_client(None).await;
        let cohort_cache = Arc::new(CohortCacheManager::new(reader.clone(), None, None));
        let mut flag = create_test_flag_with_variants(1);

        // Adjust variant rollout percentages to be uneven
        flag.filters.multivariate.as_mut().unwrap().variants = vec![
            MultivariateFlagVariant {
                name: Some("Control".to_string()),
                key: "control".to_string(),
                rollout_percentage: 10.0,
            },
            MultivariateFlagVariant {
                name: Some("Test".to_string()),
                key: "test".to_string(),
                rollout_percentage: 30.0,
            },
            MultivariateFlagVariant {
                name: Some("Test2".to_string()),
                key: "test2".to_string(),
                rollout_percentage: 60.0,
            },
        ];

        // Ensure the flag is person-based by setting aggregation_group_type_index to None
        flag.filters.aggregation_group_type_index = None;

        let mut matcher = FeatureFlagMatcher::new(
            "test_user".to_string(),
            1,
            1,
            reader,
            writer,
            cohort_cache,
            None,
            None,
        );

        let mut control_count = 0;
        let mut test_count = 0;
        let mut test2_count = 0;

        // Run the test multiple times to simulate distribution
        for i in 0..1000 {
            matcher.distinct_id = format!("user_{}", i);
            let variant = matcher.get_matching_variant(&flag, None).unwrap();
            match variant.as_deref() {
                Some("control") => control_count += 1,
                Some("test") => test_count += 1,
                Some("test2") => test2_count += 1,
                _ => (),
            }
        }

        // Check that the distribution roughly matches the rollout percentages
        let total = control_count + test_count + test2_count;
        assert!((control_count as f64 / total as f64 - 0.10).abs() < 0.05);
        assert!((test_count as f64 / total as f64 - 0.30).abs() < 0.05);
        assert!((test2_count as f64 / total as f64 - 0.60).abs() < 0.05);
    }

    #[tokio::test]
    async fn test_missing_properties_in_db() {
        let reader = setup_pg_reader_client(None).await;
        let writer = setup_pg_writer_client(None).await;
        let cohort_cache = Arc::new(CohortCacheManager::new(reader.clone(), None, None));
        let team = insert_new_team_in_pg(reader.clone(), None).await.unwrap();

        // Insert a person without properties
        insert_person_for_team_in_pg(reader.clone(), team.id, "test_user".to_string(), None)
            .await
            .unwrap();

        let flag = create_test_flag(
            None,
            Some(team.id),
            None,
            None,
            Some(FlagFilters {
                groups: vec![FlagPropertyGroup {
                    properties: Some(vec![PropertyFilter {
                        key: "email".to_string(),
                        value: Some(json!("test@example.com")),
                        operator: None,
                        prop_type: PropertyType::Person,
                        group_type_index: None,
                        negation: None,
                    }]),
                    rollout_percentage: Some(100.0),
                    variant: None,
                }],
                multivariate: None,
                aggregation_group_type_index: None,
                payloads: None,
                super_groups: None,
                holdout_groups: None,
            }),
            None,
            None,
            None,
        );

        let matcher = FeatureFlagMatcher::new(
            "test_user".to_string(),
            team.id,
            team.project_id,
            reader.clone(),
            writer.clone(),
            cohort_cache,
            None,
            None,
        );

        let result = matcher.get_match(&flag, None, None).unwrap();

        assert!(!result.matches);
    }

    #[tokio::test]
    async fn test_malformed_property_data() {
        let reader = setup_pg_reader_client(None).await;
        let writer = setup_pg_writer_client(None).await;
        let cohort_cache = Arc::new(CohortCacheManager::new(reader.clone(), None, None));
        let team = insert_new_team_in_pg(reader.clone(), None).await.unwrap();

        // Insert a person with malformed properties
        insert_person_for_team_in_pg(
            reader.clone(),
            team.id,
            "test_user".to_string(),
            Some(json!({"age": "not_a_number"})),
        )
        .await
        .unwrap();

        let flag = create_test_flag(
            None,
            Some(team.id),
            None,
            None,
            Some(FlagFilters {
                groups: vec![FlagPropertyGroup {
                    properties: Some(vec![PropertyFilter {
                        key: "age".to_string(),
                        value: Some(json!(25)),
                        operator: Some(OperatorType::Gte),
                        prop_type: PropertyType::Person,
                        group_type_index: None,
                        negation: None,
                    }]),
                    rollout_percentage: Some(100.0),
                    variant: None,
                }],
                multivariate: None,
                aggregation_group_type_index: None,
                payloads: None,
                super_groups: None,
                holdout_groups: None,
            }),
            None,
            None,
            None,
        );

        let matcher = FeatureFlagMatcher::new(
            "test_user".to_string(),
            team.id,
            team.project_id,
            reader.clone(),
            writer.clone(),
            cohort_cache,
            None,
            None,
        );

        let result = matcher.get_match(&flag, None, None).unwrap();

        // The match should fail due to invalid data type
        assert!(!result.matches);
    }

    #[tokio::test]
    async fn test_evaluation_reasons() {
        let reader = setup_pg_reader_client(None).await;
        let writer = setup_pg_writer_client(None).await;
        let cohort_cache = Arc::new(CohortCacheManager::new(reader.clone(), None, None));
        let flag = create_test_flag(
            Some(1),
            None,
            None,
            None,
            Some(FlagFilters {
                groups: vec![FlagPropertyGroup {
                    properties: Some(vec![]),
                    rollout_percentage: Some(100.0),
                    variant: None,
                }],
                multivariate: None,
                aggregation_group_type_index: None,
                payloads: None,
                super_groups: None,
                holdout_groups: None,
            }),
            None,
            None,
            None,
        );

        let matcher = FeatureFlagMatcher::new(
            "test_user".to_string(),
            1,
            1,
            reader.clone(),
            writer.clone(),
            cohort_cache,
            None,
            None,
        );

        let (is_match, reason) = matcher
            .is_condition_match(&flag, &flag.filters.groups[0], None, None)
            .unwrap();

        assert!(is_match);
        assert_eq!(reason, FeatureFlagMatchReason::ConditionMatch);
    }

    #[tokio::test]
    async fn test_complex_conditions() {
        let reader = setup_pg_reader_client(None).await;
        let writer = setup_pg_writer_client(None).await;
        let cohort_cache = Arc::new(CohortCacheManager::new(reader.clone(), None, None));
        let team = insert_new_team_in_pg(reader.clone(), None).await.unwrap();

        let flag = create_test_flag(
            Some(1),
            Some(team.id),
            Some("Complex Flag".to_string()),
            Some("complex_flag".to_string()),
            Some(FlagFilters {
                groups: vec![
                    FlagPropertyGroup {
                        properties: Some(vec![PropertyFilter {
                            key: "email".to_string(),
                            value: Some(json!("user1@example.com")),
                            operator: None,
                            prop_type: PropertyType::Person,
                            group_type_index: None,
                            negation: None,
                        }]),
                        rollout_percentage: Some(100.0),
                        variant: None,
                    },
                    FlagPropertyGroup {
                        properties: Some(vec![PropertyFilter {
                            key: "age".to_string(),
                            value: Some(json!(30)),
                            operator: Some(OperatorType::Gte),
                            prop_type: PropertyType::Person,
                            group_type_index: None,
                            negation: None,
                        }]),
                        rollout_percentage: Some(100.0),
                        variant: None,
                    },
                ],
                multivariate: None,
                aggregation_group_type_index: None,
                payloads: None,
                super_groups: None,
                holdout_groups: None,
            }),
            Some(false),
            Some(true),
            Some(false),
        );

        insert_person_for_team_in_pg(
            reader.clone(),
            team.id,
            "test_user".to_string(),
            Some(json!({"email": "user2@example.com", "age": 35})),
        )
        .await
        .unwrap();

        let mut matcher = FeatureFlagMatcher::new(
            "test_user".to_string(),
            team.id,
            team.project_id,
            reader.clone(),
            writer.clone(),
            cohort_cache,
            None,
            None,
        );

        matcher
            .prepare_flag_evaluation_state(&[flag.clone()])
            .await
            .unwrap();

        let result = matcher.get_match(&flag, None, None).unwrap();

        assert!(result.matches);
    }

    #[tokio::test]
    async fn test_complex_cohort_conditions() {
        let reader = setup_pg_reader_client(None).await;
        let writer = setup_pg_writer_client(None).await;
        let cohort_cache = Arc::new(CohortCacheManager::new(reader.clone(), None, None));
        let team = insert_new_team_in_pg(reader.clone(), None).await.unwrap();

        // Insert a cohort with complex conditions
        let cohort_row = insert_cohort_for_team_in_pg(
            reader.clone(),
            team.id,
            None,
            json!({
                "properties": {
                    "type": "OR",
                    "values": [
                        {
                            "type": "AND",
                            "values": [{
                                "key": "email",
                                "type": "person",
                                "value": "@posthog\\.com$",
                                "negation": false,
                                "operator": "regex"
                            }]
                        },
                        {
                            "type": "AND",
                            "values": [{
                                "key": "email",
                                "type": "person",
                                "value": ["fuziontech@gmail.com"],
                                "operator": "exact"
                            }]
                        },
                        {
                            "type": "AND",
                            "values": [{
                                "key": "distinct_id",
                                "type": "person",
                                "value": ["D_9eluZIT3gqjO9dJqo1aDeqTbAG4yLwXFhN0bz_Vfc"],
                                "operator": "exact"
                            }]
                        },
                        {
                            "type": "OR",
                            "values": [{
                                "key": "email",
                                "type": "person",
                                "value": ["neil@posthog.com"],
                                "negation": false,
                                "operator": "exact"
                            }]
                        },
                        {
                            "type": "OR",
                            "values": [{
                                "key": "email",
                                "type": "person",
                                "value": ["corywatilo@gmail.com"],
                                "negation": false,
                                "operator": "exact"
                            }]
                        },
                        {
                            "type": "OR",
                            "values": [{
                                "key": "email",
                                "type": "person",
                                "value": "@leads\\.io$",
                                "negation": false,
                                "operator": "regex"
                            }]
                        },
                        {
                            "type": "OR",
                            "values": [{
                                "key": "email",
                                "type": "person",
                                "value": "@desertcart\\.io$",
                                "negation": false,
                                "operator": "regex"
                            }]
                        }
                    ]
                }
            }),
            false,
        )
        .await
        .unwrap();

        // Test case 1: Should match - posthog.com email (AND condition)
        insert_person_for_team_in_pg(
            reader.clone(),
            team.id,
            "test_user_1".to_string(),
            Some(json!({
                "email": "test@posthog.com",
                "distinct_id": "test_user_1"
            })),
        )
        .await
        .unwrap();

        // Test case 2: Should match - fuziontech@gmail.com (AND condition)
        insert_person_for_team_in_pg(
            reader.clone(),
            team.id,
            "test_user_2".to_string(),
            Some(json!({
                "email": "fuziontech@gmail.com",
                "distinct_id": "test_user_2"
            })),
        )
        .await
        .unwrap();

        // Test case 3: Should match - specific distinct_id (AND condition)
        insert_person_for_team_in_pg(
            reader.clone(),
            team.id,
            "D_9eluZIT3gqjO9dJqo1aDeqTbAG4yLwXFhN0bz_Vfc".to_string(),
            Some(json!({
                "email": "other@example.com",
                "distinct_id": "D_9eluZIT3gqjO9dJqo1aDeqTbAG4yLwXFhN0bz_Vfc"
            })),
        )
        .await
        .unwrap();

        // Test case 4: Should match - neil@posthog.com (OR condition)
        insert_person_for_team_in_pg(
            reader.clone(),
            team.id,
            "test_user_4".to_string(),
            Some(json!({
                "email": "neil@posthog.com",
                "distinct_id": "test_user_4"
            })),
        )
        .await
        .unwrap();

        // Test case 5: Should match - @leads.io email (OR condition with regex)
        insert_person_for_team_in_pg(
            reader.clone(),
            team.id,
            "test_user_5".to_string(),
            Some(json!({
                "email": "test@leads.io",
                "distinct_id": "test_user_5"
            })),
        )
        .await
        .unwrap();

        // Test case 6: Should NOT match - random email
        insert_person_for_team_in_pg(
            reader.clone(),
            team.id,
            "test_user_6".to_string(),
            Some(json!({
                "email": "random@example.com",
                "distinct_id": "test_user_6"
            })),
        )
        .await
        .unwrap();

        // Create a feature flag using this cohort and verify matches
        let flag = create_test_flag(
            None,
            Some(team.id),
            None,
            None,
            Some(FlagFilters {
                groups: vec![FlagPropertyGroup {
                    properties: Some(vec![PropertyFilter {
                        key: "id".to_string(),
                        value: Some(json!(cohort_row.id)),
                        operator: Some(OperatorType::In),
                        prop_type: PropertyType::Cohort,
                        group_type_index: None,
                        negation: Some(false),
                    }]),
                    rollout_percentage: Some(100.0),
                    variant: None,
                }],
                multivariate: None,
                aggregation_group_type_index: None,
                payloads: None,
                super_groups: None,
                holdout_groups: None,
            }),
            None,
            None,
            None,
        );

        // Test each case
        for (user_id, should_match) in [
            ("test_user_1", true),                                 // @posthog.com
            ("test_user_2", true),                                 // fuziontech@gmail.com
            ("D_9eluZIT3gqjO9dJqo1aDeqTbAG4yLwXFhN0bz_Vfc", true), // specific distinct_id
            ("test_user_4", true),                                 // neil@posthog.com
            ("test_user_5", true),                                 // @leads.io
            ("test_user_6", false),                                // random@example.com
        ] {
            let mut matcher = FeatureFlagMatcher::new(
                user_id.to_string(),
                team.id,
                team.project_id,
                reader.clone(),
                writer.clone(),
                cohort_cache.clone(),
                None,
                None,
            );

            matcher
                .prepare_flag_evaluation_state(&[flag.clone()])
                .await
                .unwrap();

            let result = matcher.get_match(&flag, None, None).unwrap();
            assert_eq!(
                result.matches,
                should_match,
                "User {} should{} match",
                user_id,
                if should_match { "" } else { " not" }
            );
        }
    }

    #[tokio::test]
    async fn test_super_condition_matches_boolean() {
        let reader = setup_pg_reader_client(None).await;
        let writer = setup_pg_writer_client(None).await;
        let cohort_cache = Arc::new(CohortCacheManager::new(reader.clone(), None, None));
        let team = insert_new_team_in_pg(reader.clone(), None).await.unwrap();

        let flag = create_test_flag(
            Some(1),
            Some(team.id),
            Some("Super Condition Flag".to_string()),
            Some("super_condition_flag".to_string()),
            Some(FlagFilters {
                groups: vec![
                    FlagPropertyGroup {
                        properties: Some(vec![PropertyFilter {
                            key: "email".to_string(),
                            value: Some(json!("fake@posthog.com")),
                            operator: Some(OperatorType::Exact),
                            prop_type: PropertyType::Person,
                            group_type_index: None,
                            negation: None,
                        }]),
                        rollout_percentage: Some(0.0),
                        variant: None,
                    },
                    FlagPropertyGroup {
                        properties: Some(vec![PropertyFilter {
                            key: "email".to_string(),
                            value: Some(json!("test@posthog.com")),
                            operator: Some(OperatorType::Exact),
                            prop_type: PropertyType::Person,
                            group_type_index: None,
                            negation: None,
                        }]),
                        rollout_percentage: Some(100.0),
                        variant: None,
                    },
                    FlagPropertyGroup {
                        properties: None,
                        rollout_percentage: Some(50.0),
                        variant: None,
                    },
                ],
                multivariate: None,
                aggregation_group_type_index: None,
                payloads: None,
                super_groups: Some(vec![FlagPropertyGroup {
                    properties: Some(vec![PropertyFilter {
                        key: "is_enabled".to_string(),
                        value: Some(json!(["true"])),
                        operator: Some(OperatorType::Exact),
                        prop_type: PropertyType::Person,
                        group_type_index: None,
                        negation: None,
                    }]),
                    rollout_percentage: Some(100.0),
                    variant: None,
                }]),
                holdout_groups: None,
            }),
            None,
            None,
            None,
        );

        insert_person_for_team_in_pg(
            reader.clone(),
            team.id,
            "test_id".to_string(),
            Some(json!({"email": "test@posthog.com", "is_enabled": true})),
        )
        .await
        .unwrap();

        insert_person_for_team_in_pg(reader.clone(), team.id, "lil_id".to_string(), None)
            .await
            .unwrap();

        insert_person_for_team_in_pg(reader.clone(), team.id, "another_id".to_string(), None)
            .await
            .unwrap();

        let mut matcher_test_id = FeatureFlagMatcher::new(
            "test_id".to_string(),
            team.id,
            team.project_id,
            reader.clone(),
            writer.clone(),
            cohort_cache.clone(),
            None,
            None,
        );

        let mut matcher_example_id = FeatureFlagMatcher::new(
            "lil_id".to_string(),
            team.id,
            team.project_id,
            reader.clone(),
            writer.clone(),
            cohort_cache.clone(),
            None,
            None,
        );

        let mut matcher_another_id = FeatureFlagMatcher::new(
            "another_id".to_string(),
            team.id,
            team.project_id,
            reader.clone(),
            writer.clone(),
            cohort_cache.clone(),
            None,
            None,
        );

        matcher_test_id
            .prepare_flag_evaluation_state(&[flag.clone()])
            .await
            .unwrap();

        matcher_example_id
            .prepare_flag_evaluation_state(&[flag.clone()])
            .await
            .unwrap();

        matcher_another_id
            .prepare_flag_evaluation_state(&[flag.clone()])
            .await
            .unwrap();

        let result_test_id = matcher_test_id.get_match(&flag, None, None).unwrap();
        let result_example_id = matcher_example_id.get_match(&flag, None, None).unwrap();
        let result_another_id = matcher_another_id.get_match(&flag, None, None).unwrap();

        assert!(result_test_id.matches);
        assert!(result_test_id.reason == FeatureFlagMatchReason::SuperConditionValue);
        assert!(result_example_id.matches);
        assert!(result_example_id.reason == FeatureFlagMatchReason::ConditionMatch);
        assert!(!result_another_id.matches);
        assert!(result_another_id.reason == FeatureFlagMatchReason::OutOfRolloutBound);
    }

    #[tokio::test]
    async fn test_super_condition_matches_string() {
        let reader = setup_pg_reader_client(None).await;
        let writer = setup_pg_writer_client(None).await;
        let cohort_cache = Arc::new(CohortCacheManager::new(reader.clone(), None, None));
        let team = insert_new_team_in_pg(reader.clone(), None).await.unwrap();

        insert_person_for_team_in_pg(
            reader.clone(),
            team.id,
            "test_id".to_string(),
            Some(json!({"email": "test@posthog.com", "is_enabled": "true"})),
        )
        .await
        .unwrap();

        let flag = create_test_flag(
            Some(1),
            Some(team.id),
            Some("Super Condition Flag".to_string()),
            Some("super_condition_flag".to_string()),
            Some(FlagFilters {
                groups: vec![
                    FlagPropertyGroup {
                        properties: Some(vec![PropertyFilter {
                            key: "email".to_string(),
                            value: Some(json!("fake@posthog.com")),
                            operator: Some(OperatorType::Exact),
                            prop_type: PropertyType::Person,
                            group_type_index: None,
                            negation: None,
                        }]),
                        rollout_percentage: Some(0.0),
                        variant: None,
                    },
                    FlagPropertyGroup {
                        properties: Some(vec![PropertyFilter {
                            key: "email".to_string(),
                            value: Some(json!("test@posthog.com")),
                            operator: Some(OperatorType::Exact),
                            prop_type: PropertyType::Person,
                            group_type_index: None,
                            negation: None,
                        }]),
                        rollout_percentage: Some(100.0),
                        variant: None,
                    },
                    FlagPropertyGroup {
                        properties: None,
                        rollout_percentage: Some(50.0),
                        variant: None,
                    },
                ],
                multivariate: None,
                aggregation_group_type_index: None,
                payloads: None,
                super_groups: Some(vec![FlagPropertyGroup {
                    properties: Some(vec![PropertyFilter {
                        key: "is_enabled".to_string(),
                        value: Some(json!("true")),
                        operator: Some(OperatorType::Exact),
                        prop_type: PropertyType::Person,
                        group_type_index: None,
                        negation: None,
                    }]),
                    rollout_percentage: Some(100.0),
                    variant: None,
                }]),
                holdout_groups: None,
            }),
            None,
            None,
            None,
        );

        let mut matcher = FeatureFlagMatcher::new(
            "test_id".to_string(),
            team.id,
            team.project_id,
            reader.clone(),
            writer.clone(),
            cohort_cache.clone(),
            None,
            None,
        );

        matcher
            .prepare_flag_evaluation_state(&[flag.clone()])
            .await
            .unwrap();

        let result = matcher.get_match(&flag, None, None).unwrap();

        assert!(result.matches);
        assert_eq!(result.reason, FeatureFlagMatchReason::SuperConditionValue);
        assert_eq!(result.condition_index, Some(0));
    }

    #[tokio::test]
    async fn test_super_condition_matches_and_false() {
        let reader = setup_pg_reader_client(None).await;
        let writer = setup_pg_writer_client(None).await;
        let cohort_cache = Arc::new(CohortCacheManager::new(reader.clone(), None, None));
        let team = insert_new_team_in_pg(reader.clone(), None).await.unwrap();

        insert_person_for_team_in_pg(
            reader.clone(),
            team.id,
            "test_id".to_string(),
            Some(json!({"email": "test@posthog.com", "is_enabled": true})),
        )
        .await
        .unwrap();

        insert_person_for_team_in_pg(reader.clone(), team.id, "another_id".to_string(), None)
            .await
            .unwrap();

        insert_person_for_team_in_pg(reader.clone(), team.id, "lil_id".to_string(), None)
            .await
            .unwrap();

        let flag = create_test_flag(
            Some(1),
            Some(team.id),
            Some("Super Condition Flag".to_string()),
            Some("super_condition_flag".to_string()),
            Some(FlagFilters {
                groups: vec![
                    FlagPropertyGroup {
                        properties: Some(vec![PropertyFilter {
                            key: "email".to_string(),
                            value: Some(json!("fake@posthog.com")),
                            operator: Some(OperatorType::Exact),
                            prop_type: PropertyType::Person,
                            group_type_index: None,
                            negation: None,
                        }]),
                        rollout_percentage: Some(0.0),
                        variant: None,
                    },
                    FlagPropertyGroup {
                        properties: Some(vec![PropertyFilter {
                            key: "email".to_string(),
                            value: Some(json!("test@posthog.com")),
                            operator: Some(OperatorType::Exact),
                            prop_type: PropertyType::Person,
                            group_type_index: None,
                            negation: None,
                        }]),
                        rollout_percentage: Some(100.0),
                        variant: None,
                    },
                    FlagPropertyGroup {
                        properties: None,
                        rollout_percentage: Some(50.0),
                        variant: None,
                    },
                ],
                multivariate: None,
                aggregation_group_type_index: None,
                payloads: None,
                super_groups: Some(vec![FlagPropertyGroup {
                    properties: Some(vec![PropertyFilter {
                        key: "is_enabled".to_string(),
                        value: Some(json!(false)),
                        operator: Some(OperatorType::Exact),
                        prop_type: PropertyType::Person,
                        group_type_index: None,
                        negation: None,
                    }]),
                    rollout_percentage: Some(100.0),
                    variant: None,
                }]),
                holdout_groups: None,
            }),
            None,
            None,
            None,
        );

        let mut matcher_test_id = FeatureFlagMatcher::new(
            "test_id".to_string(),
            team.id,
            team.project_id,
            reader.clone(),
            writer.clone(),
            cohort_cache.clone(),
            None,
            None,
        );

        let mut matcher_example_id = FeatureFlagMatcher::new(
            "lil_id".to_string(),
            team.id,
            team.project_id,
            reader.clone(),
            writer.clone(),
            cohort_cache.clone(),
            None,
            None,
        );

        let mut matcher_another_id = FeatureFlagMatcher::new(
            "another_id".to_string(),
            team.id,
            team.project_id,
            reader.clone(),
            writer.clone(),
            cohort_cache.clone(),
            None,
            None,
        );

        matcher_test_id
            .prepare_flag_evaluation_state(&[flag.clone()])
            .await
            .unwrap();

        matcher_example_id
            .prepare_flag_evaluation_state(&[flag.clone()])
            .await
            .unwrap();

        matcher_another_id
            .prepare_flag_evaluation_state(&[flag.clone()])
            .await
            .unwrap();

        let result_test_id = matcher_test_id.get_match(&flag, None, None).unwrap();
        let result_example_id = matcher_example_id.get_match(&flag, None, None).unwrap();
        let result_another_id = matcher_another_id.get_match(&flag, None, None).unwrap();

        assert!(!result_test_id.matches);
        assert_eq!(
            result_test_id.reason,
            FeatureFlagMatchReason::SuperConditionValue
        );
        assert_eq!(result_test_id.condition_index, Some(0));

        assert!(result_example_id.matches);
        assert_eq!(
            result_example_id.reason,
            FeatureFlagMatchReason::ConditionMatch
        );
        assert_eq!(result_example_id.condition_index, Some(2));

        assert!(!result_another_id.matches);
        assert_eq!(
            result_another_id.reason,
            FeatureFlagMatchReason::OutOfRolloutBound
        );
        assert_eq!(result_another_id.condition_index, Some(2));
    }

    #[tokio::test]
    async fn test_basic_cohort_matching() {
        let reader = setup_pg_reader_client(None).await;
        let writer = setup_pg_writer_client(None).await;
        let cohort_cache = Arc::new(CohortCacheManager::new(reader.clone(), None, None));
        let team = insert_new_team_in_pg(reader.clone(), None).await.unwrap();

        // Insert a cohort with the condition that matches the test user's properties
        let cohort_row = insert_cohort_for_team_in_pg(
            reader.clone(),
            team.id,
            None,
            json!({
                "properties": {
                    "type": "OR",
                    "values": [{
                        "type": "OR",
                        "values": [{
                            "key": "$browser_version",
                            "type": "person",
                            "value": "125",
                            "negation": false,
                            "operator": "gt"
                        }]
                    }]
                }
            }),
            false,
        )
        .await
        .unwrap();

        // Insert a person with properties that match the cohort condition
        insert_person_for_team_in_pg(
            reader.clone(),
            team.id,
            "test_user".to_string(),
            Some(json!({"$browser_version": 126})),
        )
        .await
        .unwrap();

        // Define a flag with a cohort filter
        let flag = create_test_flag(
            None,
            Some(team.id),
            None,
            None,
            Some(FlagFilters {
                groups: vec![FlagPropertyGroup {
                    properties: Some(vec![PropertyFilter {
                        key: "id".to_string(),
                        value: Some(json!(cohort_row.id)),
                        operator: Some(OperatorType::In),
                        prop_type: PropertyType::Cohort,
                        group_type_index: None,
                        negation: Some(false),
                    }]),
                    rollout_percentage: Some(100.0),
                    variant: None,
                }],
                multivariate: None,
                aggregation_group_type_index: None,
                payloads: None,
                super_groups: None,
                holdout_groups: None,
            }),
            None,
            None,
            None,
        );

        let mut matcher = FeatureFlagMatcher::new(
            "test_user".to_string(),
            team.id,
            team.project_id,
            reader.clone(),
            writer.clone(),
            cohort_cache.clone(),
            None,
            None,
        );

        matcher
            .prepare_flag_evaluation_state(&[flag.clone()])
            .await
            .unwrap();

        let result = matcher.get_match(&flag, None, None).unwrap();

        assert!(result.matches);
    }

    #[tokio::test]
    async fn test_not_in_cohort_matching() {
        let reader = setup_pg_reader_client(None).await;
        let writer = setup_pg_writer_client(None).await;
        let cohort_cache = Arc::new(CohortCacheManager::new(reader.clone(), None, None));
        let team = insert_new_team_in_pg(reader.clone(), None).await.unwrap();

        // Insert a cohort with a condition that does not match the test user's properties
        let cohort_row = insert_cohort_for_team_in_pg(
            reader.clone(),
            team.id,
            None,
            json!({
                "properties": {
                    "type": "OR",
                    "values": [{
                        "type": "OR",
                        "values": [{
                            "key": "$browser_version",
                            "type": "person",
                            "value": "130",
                            "negation": false,
                            "operator": "gt"
                        }]
                    }]
                }
            }),
            false,
        )
        .await
        .unwrap();

        // Insert a person with properties that do not match the cohort condition
        insert_person_for_team_in_pg(
            reader.clone(),
            team.id,
            "test_user".to_string(),
            Some(json!({"$browser_version": 126})),
        )
        .await
        .unwrap();

        // Define a flag with a NotIn cohort filter
        let flag = create_test_flag(
            None,
            Some(team.id),
            None,
            None,
            Some(FlagFilters {
                groups: vec![FlagPropertyGroup {
                    properties: Some(vec![PropertyFilter {
                        key: "id".to_string(),
                        value: Some(json!(cohort_row.id)),
                        operator: Some(OperatorType::NotIn),
                        prop_type: PropertyType::Cohort,
                        group_type_index: None,
                        negation: Some(false),
                    }]),
                    rollout_percentage: Some(100.0),
                    variant: None,
                }],
                multivariate: None,
                aggregation_group_type_index: None,
                payloads: None,
                super_groups: None,
                holdout_groups: None,
            }),
            None,
            None,
            None,
        );

        let mut matcher = FeatureFlagMatcher::new(
            "test_user".to_string(),
            team.id,
            team.project_id,
            reader.clone(),
            writer.clone(),
            cohort_cache.clone(),
            None,
            None,
        );

        matcher
            .prepare_flag_evaluation_state(&[flag.clone()])
            .await
            .unwrap();

        let result = matcher.get_match(&flag, None, None).unwrap();

        assert!(result.matches);
    }

    #[tokio::test]
    async fn test_not_in_cohort_matching_user_in_cohort() {
        let reader = setup_pg_reader_client(None).await;
        let writer = setup_pg_writer_client(None).await;
        let cohort_cache = Arc::new(CohortCacheManager::new(reader.clone(), None, None));
        let team = insert_new_team_in_pg(reader.clone(), None).await.unwrap();

        // Insert a cohort with a condition that matches the test user's properties
        let cohort_row = insert_cohort_for_team_in_pg(
            reader.clone(),
            team.id,
            None,
            json!({
                "properties": {
                    "type": "OR",
                    "values": [{
                        "type": "OR",
                        "values": [{
                            "key": "$browser_version",
                            "type": "person",
                            "value": "125",
                            "negation": false,
                            "operator": "gt"
                        }]
                    }]
                }
            }),
            false,
        )
        .await
        .unwrap();

        // Insert a person with properties that match the cohort condition
        insert_person_for_team_in_pg(
            reader.clone(),
            team.id,
            "test_user".to_string(),
            Some(json!({"$browser_version": 126})),
        )
        .await
        .unwrap();

        // Define a flag with a NotIn cohort filter
        let flag = create_test_flag(
            None,
            Some(team.id),
            None,
            None,
            Some(FlagFilters {
                groups: vec![FlagPropertyGroup {
                    properties: Some(vec![PropertyFilter {
                        key: "id".to_string(),
                        value: Some(json!(cohort_row.id)),
                        operator: Some(OperatorType::NotIn),
                        prop_type: PropertyType::Cohort,
                        group_type_index: None,
                        negation: Some(false),
                    }]),
                    rollout_percentage: Some(100.0),
                    variant: None,
                }],
                multivariate: None,
                aggregation_group_type_index: None,
                payloads: None,
                super_groups: None,
                holdout_groups: None,
            }),
            None,
            None,
            None,
        );

        let matcher = FeatureFlagMatcher::new(
            "test_user".to_string(),
            team.id,
            team.project_id,
            reader.clone(),
            writer.clone(),
            cohort_cache.clone(),
            None,
            None,
        );

        let result = matcher.get_match(&flag, None, None).unwrap();

        // The user matches the cohort, but the flag is set to NotIn, so it should evaluate to false
        assert!(!result.matches);
    }

    #[tokio::test]
    async fn test_cohort_dependent_on_another_cohort() {
        let reader = setup_pg_reader_client(None).await;
        let writer = setup_pg_writer_client(None).await;
        let cohort_cache = Arc::new(CohortCacheManager::new(reader.clone(), None, None));
        let team = insert_new_team_in_pg(reader.clone(), None).await.unwrap();

        // Insert a base cohort
        let base_cohort_row = insert_cohort_for_team_in_pg(
            reader.clone(),
            team.id,
            None,
            json!({
                "properties": {
                    "type": "OR",
                    "values": [{
                        "type": "OR",
                        "values": [{
                            "key": "$browser_version",
                            "type": "person",
                            "value": "125",
                            "negation": false,
                            "operator": "gt"
                        }]
                    }]
                }
            }),
            false,
        )
        .await
        .unwrap();

        // Insert a dependent cohort that includes the base cohort
        let dependent_cohort_row = insert_cohort_for_team_in_pg(
            reader.clone(),
            team.id,
            None,
            json!({
                "properties": {
                    "type": "OR",
                    "values": [{
                        "type": "OR",
                        "values": [{
                            "key": "id",
                            "type": "cohort",
                            "value": base_cohort_row.id,
                            "negation": false,
                            "operator": "in"
                        }]
                    }]
                }
            }),
            false,
        )
        .await
        .unwrap();

        // Insert a person with properties that match the base cohort condition
        insert_person_for_team_in_pg(
            reader.clone(),
            team.id,
            "test_user".to_string(),
            Some(json!({"$browser_version": 126})),
        )
        .await
        .unwrap();

        // Define a flag with a cohort filter that depends on another cohort
        let flag = create_test_flag(
            None,
            Some(team.id),
            None,
            None,
            Some(FlagFilters {
                groups: vec![FlagPropertyGroup {
                    properties: Some(vec![PropertyFilter {
                        key: "id".to_string(),
                        value: Some(json!(dependent_cohort_row.id)),
                        operator: Some(OperatorType::In),
                        prop_type: PropertyType::Cohort,
                        group_type_index: None,
                        negation: Some(false),
                    }]),
                    rollout_percentage: Some(100.0),
                    variant: None,
                }],
                multivariate: None,
                aggregation_group_type_index: None,
                payloads: None,
                super_groups: None,
                holdout_groups: None,
            }),
            None,
            None,
            None,
        );

        let mut matcher = FeatureFlagMatcher::new(
            "test_user".to_string(),
            team.id,
            team.project_id,
            reader.clone(),
            writer.clone(),
            cohort_cache.clone(),
            None,
            None,
        );

        matcher
            .prepare_flag_evaluation_state(&[flag.clone()])
            .await
            .unwrap();

        let result = matcher.get_match(&flag, None, None).unwrap();

        assert!(result.matches);
    }

    #[tokio::test]
    async fn test_in_cohort_matching_user_not_in_cohort() {
        let reader = setup_pg_reader_client(None).await;
        let writer = setup_pg_writer_client(None).await;
        let cohort_cache = Arc::new(CohortCacheManager::new(reader.clone(), None, None));
        let team = insert_new_team_in_pg(reader.clone(), None).await.unwrap();

        // Insert a cohort with a condition that does not match the test user's properties
        let cohort_row = insert_cohort_for_team_in_pg(
            reader.clone(),
            team.id,
            None,
            json!({
                "properties": {
                    "type": "OR",
                    "values": [{
                        "type": "OR",
                        "values": [{
                            "key": "$browser_version",
                            "type": "person",
                            "value": "130",
                            "negation": false,
                            "operator": "gt"
                        }]
                    }]
                }
            }),
            false,
        )
        .await
        .unwrap();

        // Insert a person with properties that do not match the cohort condition
        insert_person_for_team_in_pg(
            reader.clone(),
            team.id,
            "test_user".to_string(),
            Some(json!({"$browser_version": 125})),
        )
        .await
        .unwrap();

        // Define a flag with an In cohort filter
        let flag = create_test_flag(
            None,
            Some(team.id),
            None,
            None,
            Some(FlagFilters {
                groups: vec![FlagPropertyGroup {
                    properties: Some(vec![PropertyFilter {
                        key: "id".to_string(),
                        value: Some(json!(cohort_row.id)),
                        operator: Some(OperatorType::In),
                        prop_type: PropertyType::Cohort,
                        group_type_index: None,
                        negation: Some(false),
                    }]),
                    rollout_percentage: Some(100.0),
                    variant: None,
                }],
                multivariate: None,
                aggregation_group_type_index: None,
                payloads: None,
                super_groups: None,
                holdout_groups: None,
            }),
            None,
            None,
            None,
        );

        let matcher = FeatureFlagMatcher::new(
            "test_user".to_string(),
            team.id,
            team.project_id,
            reader.clone(),
            writer.clone(),
            cohort_cache.clone(),
            None,
            None,
        );

        let result = matcher.get_match(&flag, None, None).unwrap();

        // The user does not match the cohort, and the flag is set to In, so it should evaluate to false
        assert!(!result.matches);
    }

    #[tokio::test]
    async fn test_static_cohort_matching_user_in_cohort() {
        let reader = setup_pg_reader_client(None).await;
        let writer = setup_pg_writer_client(None).await;
        let cohort_cache = Arc::new(CohortCacheManager::new(reader.clone(), None, None));
        let team = insert_new_team_in_pg(reader.clone(), None).await.unwrap();

        // Insert a static cohort
        let cohort = insert_cohort_for_team_in_pg(
            reader.clone(),
            team.id,
            Some("Static Cohort".to_string()),
            json!({}), // Static cohorts don't have property filters
            true,      // is_static = true
        )
        .await
        .unwrap();

        // Insert a person
        let distinct_id = "static_user".to_string();
        insert_person_for_team_in_pg(
            reader.clone(),
            team.id,
            distinct_id.clone(),
            Some(json!({"email": "static@user.com"})),
        )
        .await
        .unwrap();

        // Retrieve the person's ID
        let person_id = get_person_id_by_distinct_id(reader.clone(), team.id, &distinct_id)
            .await
            .unwrap();

        // Associate the person with the static cohort
        add_person_to_cohort(reader.clone(), person_id, cohort.id)
            .await
            .unwrap();

        // Define a flag with an 'In' cohort filter
        let flag = create_test_flag(
            None,
            Some(team.id),
            None,
            None,
            Some(FlagFilters {
                groups: vec![FlagPropertyGroup {
                    properties: Some(vec![PropertyFilter {
                        key: "id".to_string(),
                        value: Some(json!(cohort.id)),
                        operator: Some(OperatorType::In),
                        prop_type: PropertyType::Cohort,
                        group_type_index: None,
                        negation: Some(false),
                    }]),
                    rollout_percentage: Some(100.0),
                    variant: None,
                }],
                multivariate: None,
                aggregation_group_type_index: None,
                payloads: None,
                super_groups: None,
                holdout_groups: None,
            }),
            None,
            None,
            None,
        );

        let mut matcher = FeatureFlagMatcher::new(
            distinct_id.clone(),
            team.id,
            team.project_id,
            reader.clone(),
            writer.clone(),
            cohort_cache.clone(),
            None,
            None,
        );

        matcher
            .prepare_flag_evaluation_state(&[flag.clone()])
            .await
            .unwrap();

        let result = matcher.get_match(&flag, None, None).unwrap();

        assert!(
            result.matches,
            "User should match the static cohort and flag"
        );
    }

    #[tokio::test]
    async fn test_static_cohort_matching_user_not_in_cohort() {
        let reader = setup_pg_reader_client(None).await;
        let writer = setup_pg_writer_client(None).await;
        let cohort_cache = Arc::new(CohortCacheManager::new(reader.clone(), None, None));
        let team = insert_new_team_in_pg(reader.clone(), None).await.unwrap();

        // Insert a static cohort
        let cohort = insert_cohort_for_team_in_pg(
            reader.clone(),
            team.id,
            Some("Another Static Cohort".to_string()),
            json!({}), // Static cohorts don't have property filters
            true,
        )
        .await
        .unwrap();

        // Insert a person
        let distinct_id = "non_static_user".to_string();
        insert_person_for_team_in_pg(
            reader.clone(),
            team.id,
            distinct_id.clone(),
            Some(json!({"email": "nonstatic@user.com"})),
        )
        .await
        .unwrap();

        // Note: Do NOT associate the person with the static cohort

        // Define a flag with an 'In' cohort filter
        let flag = create_test_flag(
            None,
            Some(team.id),
            None,
            None,
            Some(FlagFilters {
                groups: vec![FlagPropertyGroup {
                    properties: Some(vec![PropertyFilter {
                        key: "id".to_string(),
                        value: Some(json!(cohort.id)),
                        operator: Some(OperatorType::In),
                        prop_type: PropertyType::Cohort,
                        group_type_index: None,
                        negation: Some(false),
                    }]),
                    rollout_percentage: Some(100.0),
                    variant: None,
                }],
                multivariate: None,
                aggregation_group_type_index: None,
                payloads: None,
                super_groups: None,
                holdout_groups: None,
            }),
            None,
            None,
            None,
        );

        let matcher = FeatureFlagMatcher::new(
            distinct_id.clone(),
            team.id,
            team.project_id,
            reader.clone(),
            writer.clone(),
            cohort_cache.clone(),
            None,
            None,
        );

        let result = matcher.get_match(&flag, None, None).unwrap();

        assert!(
            !result.matches,
            "User should not match the static cohort and flag"
        );
    }

    #[tokio::test]
    async fn test_static_cohort_not_in_matching_user_not_in_cohort() {
        let reader = setup_pg_reader_client(None).await;
        let writer = setup_pg_writer_client(None).await;
        let cohort_cache = Arc::new(CohortCacheManager::new(reader.clone(), None, None));
        let team = insert_new_team_in_pg(reader.clone(), None).await.unwrap();

        // Insert a static cohort
        let cohort = insert_cohort_for_team_in_pg(
            reader.clone(),
            team.id,
            Some("Static Cohort NotIn".to_string()),
            json!({}), // Static cohorts don't have property filters
            true,      // is_static = true
        )
        .await
        .unwrap();

        // Insert a person
        let distinct_id = "not_in_static_user".to_string();
        insert_person_for_team_in_pg(
            reader.clone(),
            team.id,
            distinct_id.clone(),
            Some(json!({"email": "notinstatic@user.com"})),
        )
        .await
        .unwrap();

        // No association with the static cohort

        // Define a flag with a 'NotIn' cohort filter
        let flag = create_test_flag(
            None,
            Some(team.id),
            None,
            None,
            Some(FlagFilters {
                groups: vec![FlagPropertyGroup {
                    properties: Some(vec![PropertyFilter {
                        key: "id".to_string(),
                        value: Some(json!(cohort.id)),
                        operator: Some(OperatorType::NotIn),
                        prop_type: PropertyType::Cohort,
                        group_type_index: None,
                        negation: Some(false),
                    }]),
                    rollout_percentage: Some(100.0),
                    variant: None,
                }],
                multivariate: None,
                aggregation_group_type_index: None,
                payloads: None,
                super_groups: None,
                holdout_groups: None,
            }),
            None,
            None,
            None,
        );

        let mut matcher = FeatureFlagMatcher::new(
            distinct_id.clone(),
            team.id,
            team.project_id,
            reader.clone(),
            writer.clone(),
            cohort_cache.clone(),
            None,
            None,
        );

        matcher
            .prepare_flag_evaluation_state(&[flag.clone()])
            .await
            .unwrap();

        let result = matcher.get_match(&flag, None, None).unwrap();

        assert!(
            result.matches,
            "User not in the static cohort should match the 'NotIn' flag"
        );
    }

    #[tokio::test]
    async fn test_static_cohort_not_in_matching_user_in_cohort() {
        let reader = setup_pg_reader_client(None).await;
        let writer = setup_pg_writer_client(None).await;
        let cohort_cache = Arc::new(CohortCacheManager::new(reader.clone(), None, None));
        let team = insert_new_team_in_pg(reader.clone(), None).await.unwrap();

        // Insert a static cohort
        let cohort = insert_cohort_for_team_in_pg(
            reader.clone(),
            team.id,
            Some("Static Cohort NotIn User In".to_string()),
            json!({}), // Static cohorts don't have property filters
            true,      // is_static = true
        )
        .await
        .unwrap();

        // Insert a person
        let distinct_id = "in_not_in_static_user".to_string();
        insert_person_for_team_in_pg(
            reader.clone(),
            team.id,
            distinct_id.clone(),
            Some(json!({"email": "innotinstatic@user.com"})),
        )
        .await
        .unwrap();

        // Retrieve the person's ID
        let person_id = get_person_id_by_distinct_id(reader.clone(), team.id, &distinct_id)
            .await
            .unwrap();

        // Associate the person with the static cohort
        add_person_to_cohort(reader.clone(), person_id, cohort.id)
            .await
            .unwrap();

        // Define a flag with a 'NotIn' cohort filter
        let flag = create_test_flag(
            None,
            Some(team.id),
            None,
            None,
            Some(FlagFilters {
                groups: vec![FlagPropertyGroup {
                    properties: Some(vec![PropertyFilter {
                        key: "id".to_string(),
                        value: Some(json!(cohort.id)),
                        operator: Some(OperatorType::NotIn),
                        prop_type: PropertyType::Cohort,
                        group_type_index: None,
                        negation: Some(false),
                    }]),
                    rollout_percentage: Some(100.0),
                    variant: None,
                }],
                multivariate: None,
                aggregation_group_type_index: None,
                payloads: None,
                super_groups: None,
                holdout_groups: None,
            }),
            None,
            None,
            None,
        );

        let matcher = FeatureFlagMatcher::new(
            distinct_id.clone(),
            team.id,
            team.project_id,
            reader.clone(),
            writer.clone(),
            cohort_cache.clone(),
            None,
            None,
        );

        let result = matcher.get_match(&flag, None, None).unwrap();

        assert!(
            !result.matches,
            "User in the static cohort should not match the 'NotIn' flag"
        );
    }

    #[tokio::test]
    async fn test_evaluate_feature_flags_with_experience_continuity() {
        let reader = setup_pg_reader_client(None).await;
        let writer = setup_pg_writer_client(None).await;
        let cohort_cache = Arc::new(CohortCacheManager::new(reader.clone(), None, None));
        let team = insert_new_team_in_pg(reader.clone(), None).await.unwrap();
        let distinct_id = "user3".to_string();

        // Insert person
        insert_person_for_team_in_pg(
            reader.clone(),
            team.id,
            distinct_id.clone(),
            Some(json!({"email": "user3@example.com"})),
        )
        .await
        .unwrap();

        let mut group_type_mapping_cache = GroupTypeMappingCache::new(team.project_id);
        group_type_mapping_cache.init(reader.clone()).await.unwrap();

        // Create flag with experience continuity
        let flag = create_test_flag(
            None,
            Some(team.id),
            None,
            Some("flag_continuity".to_string()),
            Some(FlagFilters {
                groups: vec![FlagPropertyGroup {
                    properties: Some(vec![PropertyFilter {
                        key: "email".to_string(),
                        value: Some(json!("user3@example.com")),
                        operator: None,
                        prop_type: PropertyType::Person,
                        group_type_index: None,
                        negation: None,
                    }]),
                    rollout_percentage: Some(100.0),
                    variant: None,
                }],
                multivariate: None,
                aggregation_group_type_index: None,
                payloads: None,
                super_groups: None,
                holdout_groups: None,
            }),
            None,
            None,
            Some(true),
        );

        // Set hash key override
        set_feature_flag_hash_key_overrides(
            writer.clone(),
            team.id,
            vec![distinct_id.clone()],
            team.project_id,
            "hash_key_continuity".to_string(),
        )
        .await
        .unwrap();

        let flags = FeatureFlagList {
            flags: vec![flag.clone()],
        };

        let result = FeatureFlagMatcher::new(
            distinct_id.clone(),
            team.id,
            team.project_id,
            reader.clone(),
            writer.clone(),
            cohort_cache.clone(),
            Some(group_type_mapping_cache),
            None,
        )
        .evaluate_all_feature_flags(
            flags,
            None,
            None,
            Some("hash_key_continuity".to_string()),
            Uuid::new_v4(),
        )
        .await;

        let legacy_response = LegacyFlagsResponse::from_response(result);
        assert!(
            !legacy_response.errors_while_computing_flags,
            "No error should occur"
        );
        assert_eq!(
            legacy_response.feature_flags.get("flag_continuity"),
            Some(&FlagValue::Boolean(true)),
            "Flag should be evaluated as true with continuity"
        );
    }

    #[tokio::test]
    async fn test_evaluate_feature_flags_with_continuity_missing_override() {
        let reader = setup_pg_reader_client(None).await;
        let writer = setup_pg_writer_client(None).await;
        let cohort_cache = Arc::new(CohortCacheManager::new(reader.clone(), None, None));
        let team = insert_new_team_in_pg(reader.clone(), None).await.unwrap();
        let distinct_id = "user4".to_string();

        insert_person_for_team_in_pg(
            reader.clone(),
            team.id,
            distinct_id.clone(),
            Some(json!({"email": "user4@example.com"})),
        )
        .await
        .unwrap();

        let mut group_type_mapping_cache = GroupTypeMappingCache::new(team.project_id);
        group_type_mapping_cache.init(reader.clone()).await.unwrap();

        // Create flag with experience continuity
        let flag = create_test_flag(
            None,
            Some(team.id),
            None,
            Some("flag_continuity_missing".to_string()),
            Some(FlagFilters {
                groups: vec![FlagPropertyGroup {
                    properties: Some(vec![PropertyFilter {
                        key: "email".to_string(),
                        value: Some(json!("user4@example.com")),
                        operator: None,
                        prop_type: PropertyType::Person,
                        group_type_index: None,
                        negation: None,
                    }]),
                    rollout_percentage: Some(100.0),
                    variant: None,
                }],
                multivariate: None,
                aggregation_group_type_index: None,
                payloads: None,
                super_groups: None,
                holdout_groups: None,
            }),
            None,
            None,
            Some(true),
        );

        let flags = FeatureFlagList {
            flags: vec![flag.clone()],
        };

        let result = FeatureFlagMatcher::new(
            distinct_id.clone(),
            team.id,
            team.project_id,
            reader.clone(),
            writer.clone(),
            cohort_cache.clone(),
            Some(group_type_mapping_cache),
            None,
        )
        .evaluate_all_feature_flags(flags, None, None, None, Uuid::new_v4())
        .await;

        assert!(result.flags.get("flag_continuity_missing").unwrap().enabled);

        let legacy_response = LegacyFlagsResponse::from_response(result);
        assert!(
            !legacy_response.errors_while_computing_flags,
            "No error should occur"
        );
        assert_eq!(
            legacy_response.feature_flags.get("flag_continuity_missing"),
            Some(&FlagValue::Boolean(true)),
            "Flag should be evaluated as true even without continuity override"
        );
    }

    #[tokio::test]
    async fn test_evaluate_all_feature_flags_mixed_continuity() {
        let reader = setup_pg_reader_client(None).await;
        let writer = setup_pg_writer_client(None).await;
        let cohort_cache = Arc::new(CohortCacheManager::new(reader.clone(), None, None));
        let team = insert_new_team_in_pg(reader.clone(), None).await.unwrap();
        let distinct_id = "user5".to_string();

        insert_person_for_team_in_pg(
            reader.clone(),
            team.id,
            distinct_id.clone(),
            Some(json!({"email": "user5@example.com"})),
        )
        .await
        .unwrap();

        let mut group_type_mapping_cache = GroupTypeMappingCache::new(team.project_id);
        group_type_mapping_cache.init(reader.clone()).await.unwrap();

        // Create flag with continuity
        let flag_continuity = create_test_flag(
            None,
            Some(team.id),
            None,
            Some("flag_continuity_mix".to_string()),
            Some(FlagFilters {
                groups: vec![FlagPropertyGroup {
                    properties: Some(vec![PropertyFilter {
                        key: "email".to_string(),
                        value: Some(json!("user5@example.com")),
                        operator: None,
                        prop_type: PropertyType::Person,
                        group_type_index: None,
                        negation: None,
                    }]),
                    rollout_percentage: Some(100.0),
                    variant: None,
                }],
                multivariate: None,
                aggregation_group_type_index: None,
                payloads: None,
                super_groups: None,
                holdout_groups: None,
            }),
            None,
            None,
            Some(true),
        );

        // Create flag without continuity
        let flag_no_continuity = create_test_flag(
            None,
            Some(team.id),
            None,
            Some("flag_no_continuity_mix".to_string()),
            Some(FlagFilters {
                groups: vec![FlagPropertyGroup {
                    properties: Some(vec![PropertyFilter {
                        key: "age".to_string(),
                        value: Some(json!(30)),
                        operator: Some(OperatorType::Gt),
                        prop_type: PropertyType::Person,
                        group_type_index: None,
                        negation: None,
                    }]),
                    rollout_percentage: Some(100.0),
                    variant: None,
                }],
                multivariate: None,
                aggregation_group_type_index: None,
                payloads: None,
                super_groups: None,
                holdout_groups: None,
            }),
            None,
            None,
            Some(false),
        );

        // Set hash key override for the continuity flag
        set_feature_flag_hash_key_overrides(
            writer.clone(),
            team.id,
            vec![distinct_id.clone()],
            team.project_id,
            "hash_key_mixed".to_string(),
        )
        .await
        .unwrap();

        let flags = FeatureFlagList {
            flags: vec![flag_continuity.clone(), flag_no_continuity.clone()],
        };

        let result = FeatureFlagMatcher::new(
            distinct_id.clone(),
            team.id,
            team.project_id,
            reader.clone(),
            writer.clone(),
            cohort_cache.clone(),
            Some(group_type_mapping_cache),
            None,
        )
        .evaluate_all_feature_flags(
            flags,
            Some(HashMap::from([("age".to_string(), json!(35))])),
            None,
            Some("hash_key_mixed".to_string()),
            Uuid::new_v4(),
        )
        .await;

        let legacy_response = LegacyFlagsResponse::from_response(result);
        assert!(
            !legacy_response.errors_while_computing_flags,
            "No error should occur"
        );
        assert_eq!(
            legacy_response.feature_flags.get("flag_continuity_mix"),
            Some(&FlagValue::Boolean(true)),
            "Continuity flag should be evaluated as true"
        );
        assert_eq!(
            legacy_response.feature_flags.get("flag_no_continuity_mix"),
            Some(&FlagValue::Boolean(true)),
            "Non-continuity flag should be evaluated based on properties"
        );
    }

    #[tokio::test]
    async fn test_variant_override_in_condition() {
        let reader = setup_pg_reader_client(None).await;
        let writer = setup_pg_writer_client(None).await;
        let cohort_cache = Arc::new(CohortCacheManager::new(reader.clone(), None, None));
        let team = insert_new_team_in_pg(reader.clone(), None).await.unwrap();
        let distinct_id = "test_user".to_string();

        // Insert a person with properties that will match our condition
        insert_person_for_team_in_pg(
            reader.clone(),
            team.id,
            distinct_id.clone(),
            Some(json!({"email": "test@example.com"})),
        )
        .await
        .unwrap();

        // Create a flag with multiple variants and a condition with a variant override
        let flag = create_test_flag(
            None,
            Some(team.id),
            None,
            Some("test_flag".to_string()),
            Some(FlagFilters {
                groups: vec![FlagPropertyGroup {
                    properties: Some(vec![PropertyFilter {
                        key: "email".to_string(),
                        value: Some(json!("test@example.com")),
                        operator: None,
                        prop_type: PropertyType::Person,
                        group_type_index: None,
                        negation: None,
                    }]),
                    rollout_percentage: Some(100.0),
                    variant: Some("control".to_string()), // Override to always show "control" variant
                }],
                multivariate: Some(MultivariateFlagOptions {
                    variants: vec![
                        MultivariateFlagVariant {
                            name: Some("Control".to_string()),
                            key: "control".to_string(),
                            rollout_percentage: 25.0,
                        },
                        MultivariateFlagVariant {
                            name: Some("Test".to_string()),
                            key: "test".to_string(),
                            rollout_percentage: 25.0,
                        },
                        MultivariateFlagVariant {
                            name: Some("Test2".to_string()),
                            key: "test2".to_string(),
                            rollout_percentage: 50.0,
                        },
                    ],
                }),
                aggregation_group_type_index: None,
                payloads: None,
                super_groups: None,
                holdout_groups: None,
            }),
            None,
            None,
            None,
        );

        let mut matcher = FeatureFlagMatcher::new(
            distinct_id.clone(),
            team.id,
            team.project_id,
            reader.clone(),
            writer.clone(),
            cohort_cache.clone(),
            None,
            None,
        );

        matcher
            .prepare_flag_evaluation_state(&[flag.clone()])
            .await
            .unwrap();

        let result = matcher.get_match(&flag, None, None).unwrap();

        // The condition matches and has a variant override, so it should return "control"
        // regardless of what the hash-based variant computation would return
        assert!(result.matches);
        assert_eq!(result.variant, Some("control".to_string()));

        // Now test with an invalid variant override
        let flag_invalid_override = create_test_flag(
            None,
            Some(team.id),
            None,
            Some("test_flag_invalid".to_string()),
            Some(FlagFilters {
                groups: vec![FlagPropertyGroup {
                    properties: Some(vec![PropertyFilter {
                        key: "email".to_string(),
                        value: Some(json!("test@example.com")),
                        operator: None,
                        prop_type: PropertyType::Person,
                        group_type_index: None,
                        negation: None,
                    }]),
                    rollout_percentage: Some(100.0),
                    variant: Some("nonexistent_variant".to_string()), // Override with invalid variant
                }],
                multivariate: Some(MultivariateFlagOptions {
                    variants: vec![
                        MultivariateFlagVariant {
                            name: Some("Control".to_string()),
                            key: "control".to_string(),
                            rollout_percentage: 25.0,
                        },
                        MultivariateFlagVariant {
                            name: Some("Test".to_string()),
                            key: "test".to_string(),
                            rollout_percentage: 75.0,
                        },
                    ],
                }),
                aggregation_group_type_index: None,
                payloads: None,
                super_groups: None,
                holdout_groups: None,
            }),
            None,
            None,
            None,
        );

        matcher
            .prepare_flag_evaluation_state(&[flag_invalid_override.clone()])
            .await
            .unwrap();

        let result_invalid = matcher
            .get_match(&flag_invalid_override, None, None)
            .unwrap();

        // The condition matches but has an invalid variant override,
        // so it should fall back to hash-based variant computation
        assert!(result_invalid.matches);
        assert!(result_invalid.variant.is_some()); // Will be either "control" or "test" based on hash
    }

    #[tokio::test]
    async fn test_feature_flag_with_holdout_filter() {
        let reader = setup_pg_reader_client(None).await;
        let writer = setup_pg_writer_client(None).await;
        let cohort_cache = Arc::new(CohortCacheManager::new(reader.clone(), None, None));
        let team = insert_new_team_in_pg(reader.clone(), None).await.unwrap();

        // example_id is outside 70% holdout
        let _person1 = insert_person_for_team_in_pg(
            reader.clone(),
            team.id,
            "example_id".to_string(),
            Some(json!({"$some_prop": 5})),
        )
        .await
        .unwrap();

        // example_id2 is within 70% holdout
        let _person2 = insert_person_for_team_in_pg(
            reader.clone(),
            team.id,
            "example_id2".to_string(),
            Some(json!({"$some_prop": 5})),
        )
        .await
        .unwrap();

        let multivariate_json = MultivariateFlagOptions {
            variants: vec![
                MultivariateFlagVariant {
                    key: "first-variant".to_string(),
                    name: Some("First Variant".to_string()),
                    rollout_percentage: 50.0,
                },
                MultivariateFlagVariant {
                    key: "second-variant".to_string(),
                    name: Some("Second Variant".to_string()),
                    rollout_percentage: 25.0,
                },
                MultivariateFlagVariant {
                    key: "third-variant".to_string(),
                    name: Some("Third Variant".to_string()),
                    rollout_percentage: 25.0,
                },
            ],
        };

        let flag_with_holdout = create_test_flag(
            Some(1),
            Some(team.id),
            Some("Flag with holdout".to_string()),
            Some("flag-with-gt-filter".to_string()),
            Some(FlagFilters {
                groups: vec![FlagPropertyGroup {
                    properties: Some(vec![PropertyFilter {
                        key: "$some_prop".to_string(),
                        value: Some(json!(4)),
                        operator: Some(OperatorType::Gt),
                        prop_type: PropertyType::Person,
                        group_type_index: None,
                        negation: None,
                    }]),
                    rollout_percentage: Some(100.0),
                    variant: None,
                }],
                holdout_groups: Some(vec![FlagPropertyGroup {
                    properties: Some(vec![]),
                    rollout_percentage: Some(70.0),
                    variant: Some("holdout".to_string()),
                }]),
                multivariate: Some(multivariate_json.clone()),
                aggregation_group_type_index: None,
                payloads: None,
                super_groups: None,
            }),
            None,
            Some(true),
            None,
        );

        let other_flag_with_holdout = create_test_flag(
            Some(2),
            Some(team.id),
            Some("Other flag with holdout".to_string()),
            Some("other-flag-with-gt-filter".to_string()),
            Some(FlagFilters {
                groups: vec![FlagPropertyGroup {
                    properties: Some(vec![PropertyFilter {
                        key: "$some_prop".to_string(),
                        value: Some(json!(4)),
                        operator: Some(OperatorType::Gt),
                        prop_type: PropertyType::Person,
                        group_type_index: None,
                        negation: None,
                    }]),
                    rollout_percentage: Some(100.0),
                    variant: None,
                }],
                holdout_groups: Some(vec![FlagPropertyGroup {
                    properties: Some(vec![]),
                    rollout_percentage: Some(70.0),
                    variant: Some("holdout".to_string()),
                }]),
                multivariate: Some(multivariate_json.clone()),
                aggregation_group_type_index: None,
                payloads: None,
                super_groups: None,
            }),
            None,
            Some(true),
            None,
        );

        let flag_without_holdout = create_test_flag(
            Some(3),
            Some(team.id),
            Some("Flag".to_string()),
            Some("other-flag-without-holdout-with-gt-filter".to_string()),
            Some(FlagFilters {
                groups: vec![FlagPropertyGroup {
                    properties: Some(vec![PropertyFilter {
                        key: "$some_prop".to_string(),
                        value: Some(json!(4)),
                        operator: Some(OperatorType::Gt),
                        prop_type: PropertyType::Person,
                        group_type_index: None,
                        negation: None,
                    }]),
                    rollout_percentage: Some(100.0),
                    variant: None,
                }],
                holdout_groups: Some(vec![FlagPropertyGroup {
                    properties: Some(vec![]),
                    rollout_percentage: Some(0.0),
                    variant: Some("holdout".to_string()),
                }]),
                multivariate: Some(multivariate_json),
                aggregation_group_type_index: None,
                payloads: None,
                super_groups: None,
            }),
            None,
            Some(true),
            None,
        );

        // regular flag evaluation when outside holdout
        let mut matcher = FeatureFlagMatcher::new(
            "example_id".to_string(),
            team.id,
            team.project_id,
            reader.clone(),
            writer.clone(),
            cohort_cache.clone(),
            None,
            None,
        );

        matcher
            .prepare_flag_evaluation_state(&[flag_with_holdout.clone()])
            .await
            .unwrap();

        let result = matcher.get_match(&flag_with_holdout, None, None).unwrap();
        assert!(result.matches);
        assert_eq!(result.variant, Some("second-variant".to_string()));
        assert_eq!(result.reason, FeatureFlagMatchReason::ConditionMatch);

        // Test inside holdout behavior - should get holdout variant override
        let mut matcher2 = FeatureFlagMatcher::new(
            "example_id2".to_string(),
            team.id,
            team.project_id,
            reader.clone(),
            writer.clone(),
            cohort_cache.clone(),
            None,
            None,
        );

        matcher2
            .prepare_flag_evaluation_state(&[
                flag_with_holdout.clone(),
                flag_without_holdout.clone(),
                other_flag_with_holdout.clone(),
            ])
            .await
            .unwrap();

        let result = matcher2.get_match(&flag_with_holdout, None, None).unwrap();

        assert!(result.matches);
        assert_eq!(result.variant, Some("holdout".to_string()));
        assert_eq!(result.reason, FeatureFlagMatchReason::HoldoutConditionValue);

        // same should hold true for a different feature flag when within holdout
        let result = matcher2
            .get_match(&other_flag_with_holdout, None, None)
            .unwrap();
        assert!(result.matches);
        assert_eq!(result.variant, Some("holdout".to_string()));
        assert_eq!(result.reason, FeatureFlagMatchReason::HoldoutConditionValue);

        // Test with matcher1 (outside holdout) to verify different variants
        let result = matcher
            .get_match(&other_flag_with_holdout, None, None)
            .unwrap();
        assert!(result.matches);
        assert_eq!(result.variant, Some("third-variant".to_string()));
        assert_eq!(result.reason, FeatureFlagMatchReason::ConditionMatch);

        // when holdout exists but is zero, should default to regular flag evaluation
        let result = matcher
            .get_match(&flag_without_holdout, None, None)
            .unwrap();
        assert!(result.matches);
        assert_eq!(result.variant, Some("second-variant".to_string()));
        assert_eq!(result.reason, FeatureFlagMatchReason::ConditionMatch);

        let result = matcher2
            .get_match(&flag_without_holdout, None, None)
            .unwrap();
        assert!(result.matches);
        assert_eq!(result.variant, Some("second-variant".to_string()));
        assert_eq!(result.reason, FeatureFlagMatchReason::ConditionMatch);
    }

    #[tokio::test]
    async fn test_variants() {
        // Ported from posthog/test/test_feature_flag.py test_variants
        let reader = setup_pg_reader_client(None).await;
        let writer = setup_pg_writer_client(None).await;
        let cohort_cache = Arc::new(CohortCacheManager::new(reader.clone(), None, None));
        let team = insert_new_team_in_pg(reader.clone(), None).await.unwrap();

        let flag = FeatureFlag {
            id: 1,
            team_id: team.id,
            name: Some("Beta feature".to_string()),
            key: "beta-feature".to_string(),
            filters: FlagFilters {
                groups: vec![FlagPropertyGroup {
                    properties: None,
                    rollout_percentage: None,
                    variant: None,
                }],
                multivariate: Some(MultivariateFlagOptions {
                    variants: vec![
                        MultivariateFlagVariant {
                            name: Some("First Variant".to_string()),
                            key: "first-variant".to_string(),
                            rollout_percentage: 50.0,
                        },
                        MultivariateFlagVariant {
                            name: Some("Second Variant".to_string()),
                            key: "second-variant".to_string(),
                            rollout_percentage: 25.0,
                        },
                        MultivariateFlagVariant {
                            name: Some("Third Variant".to_string()),
                            key: "third-variant".to_string(),
                            rollout_percentage: 25.0,
                        },
                    ],
                }),
                aggregation_group_type_index: None,
                payloads: None,
                super_groups: None,
                holdout_groups: None,
            },
            deleted: false,
            active: true,
            ensure_experience_continuity: false,
            version: Some(1),
        };

        // Test user "11" - should get first-variant
        let matcher = FeatureFlagMatcher::new(
            "11".to_string(),
            team.id,
            team.project_id,
            reader.clone(),
            writer.clone(),
            cohort_cache.clone(),
            None,
            None,
        );
        let result = matcher.get_match(&flag, None, None).unwrap();
        assert_eq!(
            result,
            FeatureFlagMatch {
                matches: true,
                variant: Some("first-variant".to_string()),
                reason: FeatureFlagMatchReason::ConditionMatch,
                condition_index: Some(0),
                payload: None,
            }
        );

        // Test user "example_id" - should get second-variant
        let matcher = FeatureFlagMatcher::new(
            "example_id".to_string(),
            team.id,
            team.project_id,
            reader.clone(),
            writer.clone(),
            cohort_cache.clone(),
            None,
            None,
        );
        let result = matcher.get_match(&flag, None, None).unwrap();
        assert_eq!(
            result,
            FeatureFlagMatch {
                matches: true,
                variant: Some("second-variant".to_string()),
                reason: FeatureFlagMatchReason::ConditionMatch,
                condition_index: Some(0),
                payload: None,
            }
        );

        // Test user "3" - should get third-variant
        let matcher = FeatureFlagMatcher::new(
            "3".to_string(),
            team.id,
            team.project_id,
            reader.clone(),
            writer.clone(),
            cohort_cache.clone(),
            None,
            None,
        );
        let result = matcher.get_match(&flag, None, None).unwrap();
        assert_eq!(
            result,
            FeatureFlagMatch {
                matches: true,
                variant: Some("third-variant".to_string()),
                reason: FeatureFlagMatchReason::ConditionMatch,
                condition_index: Some(0),
                payload: None,
            }
        );
    }

    #[tokio::test]
    async fn test_static_cohort_evaluation_skips_dependency_graph() {
        let reader = setup_pg_reader_client(None).await;
        let writer = setup_pg_writer_client(None).await;
        let cohort_cache = Arc::new(CohortCacheManager::new(reader.clone(), None, None));
        let team = insert_new_team_in_pg(reader.clone(), None).await.unwrap();

        // Insert a static cohort
        let cohort = insert_cohort_for_team_in_pg(
            reader.clone(),
            team.id,
            Some("Static Cohort".to_string()),
            json!({}), // Static cohorts don't have property filters
            true,      // is_static = true
        )
        .await
        .unwrap();

        // Insert a person
        let distinct_id = "static_user".to_string();
        insert_person_for_team_in_pg(
            reader.clone(),
            team.id,
            distinct_id.clone(),
            Some(json!({"email": "static@user.com"})),
        )
        .await
        .unwrap();

        // Get person ID and add to cohort
        let person_id = get_person_id_by_distinct_id(reader.clone(), team.id, &distinct_id)
            .await
            .unwrap();
        add_person_to_cohort(reader.clone(), person_id, cohort.id)
            .await
            .unwrap();

        // Define a flag that references the static cohort
        let flag = create_test_flag(
            None,
            Some(team.id),
            None,
            None,
            Some(FlagFilters {
                groups: vec![FlagPropertyGroup {
                    properties: Some(vec![PropertyFilter {
                        key: "id".to_string(),
                        value: Some(json!(cohort.id)),
                        operator: Some(OperatorType::In),
                        prop_type: PropertyType::Cohort,
                        group_type_index: None,
                        negation: Some(false),
                    }]),
                    rollout_percentage: Some(100.0),
                    variant: None,
                }],
                multivariate: None,
                aggregation_group_type_index: None,
                payloads: None,
                super_groups: None,
                holdout_groups: None,
            }),
            None,
            None,
            None,
        );

        let mut matcher = FeatureFlagMatcher::new(
            distinct_id.clone(),
            team.id,
            team.project_id,
            reader.clone(),
            writer.clone(),
            cohort_cache.clone(),
            None,
            None,
        );

        matcher
            .prepare_flag_evaluation_state(&[flag.clone()])
            .await
            .unwrap();

        // This should not throw CohortNotFound because we skip dependency graph evaluation for static cohorts
        let result = matcher.get_match(&flag, None, None);
        assert!(result.is_ok(), "Should not throw CohortNotFound error");

        let match_result = result.unwrap();
        assert!(match_result.matches, "User should match the static cohort");
    }

    #[tokio::test]
    async fn test_no_person_id_with_overrides() {
        let reader = setup_pg_reader_client(None).await;
        let writer = setup_pg_writer_client(None).await;
        let cohort_cache = Arc::new(CohortCacheManager::new(reader.clone(), None, None));
        let team = insert_new_team_in_pg(reader.clone(), None).await.unwrap();

        let flag = create_test_flag(
            None,
            Some(team.id),
            None,
            None,
            Some(FlagFilters {
                groups: vec![FlagPropertyGroup {
                    properties: Some(vec![PropertyFilter {
                        key: "email".to_string(),
                        value: Some(json!("test@example.com")),
                        operator: Some(OperatorType::Exact),
                        prop_type: PropertyType::Person,
                        group_type_index: None,
                        negation: None,
                    }]),
                    rollout_percentage: Some(100.0),
                    variant: None,
                }],
                multivariate: None,
                aggregation_group_type_index: None,
                payloads: None,
                super_groups: None,
                holdout_groups: None,
            }),
            None,
            None,
            None,
        );

        let person_property_overrides =
            HashMap::from([("email".to_string(), json!("test@example.com"))]);

        let mut matcher = FeatureFlagMatcher::new(
            "nonexistent_user".to_string(),
            team.id,
            team.project_id,
            reader.clone(),
            writer.clone(),
            cohort_cache.clone(),
            None,
            None,
        );

        let result = matcher
            .evaluate_all_feature_flags(
                FeatureFlagList {
                    flags: vec![flag.clone()],
                },
                Some(person_property_overrides),
                None,
                None,
                Uuid::new_v4(),
            )
            .await;

        // Should succeed because we have overrides
        assert!(!result.errors_while_computing_flags);
        let flag_details = result.flags.get("test_flag").unwrap();
        assert!(flag_details.enabled);
    }

    #[tokio::test]
    async fn test_complex_super_condition_matching() {
        let reader = setup_pg_reader_client(None).await;
        let writer = setup_pg_writer_client(None).await;
        let cohort_cache = Arc::new(CohortCacheManager::new(reader.clone(), None, None));
        let team = insert_new_team_in_pg(reader.clone(), None).await.unwrap();

        let flag = create_test_flag(
            None,
            Some(team.id),
            None,
            Some("complex_flag".to_string()),
            Some(FlagFilters {
                groups: vec![
                    FlagPropertyGroup {
                        properties: Some(vec![PropertyFilter {
                            key: "email".to_string(),
                            value: Some(json!("@storytell.ai")),
                            operator: Some(OperatorType::Icontains),
                            prop_type: PropertyType::Person,
                            group_type_index: None,
                            negation: None,
                        }]),
                        rollout_percentage: Some(100.0),
                        variant: None,
                    },
                    FlagPropertyGroup {
                        properties: Some(vec![PropertyFilter {
                            key: "email".to_string(),
                            value: Some(json!([
                                "simone.demarchi@outlook.com",
                                "djokovic.dav@gmail.com",
                                "dario.passarello@gmail.com",
                                "matt.amick@purplewave.com"
                            ])),
                            operator: Some(OperatorType::Exact),
                            prop_type: PropertyType::Person,
                            group_type_index: None,
                            negation: None,
                        }]),
                        rollout_percentage: Some(100.0),
                        variant: None,
                    },
                    FlagPropertyGroup {
                        properties: Some(vec![PropertyFilter {
                            key: "email".to_string(),
                            value: Some(json!("@posthog.com")),
                            operator: Some(OperatorType::Icontains),
                            prop_type: PropertyType::Person,
                            group_type_index: None,
                            negation: None,
                        }]),
                        rollout_percentage: Some(100.0),
                        variant: None,
                    },
                ],
                multivariate: None,
                aggregation_group_type_index: None,
                payloads: None,
                super_groups: Some(vec![FlagPropertyGroup {
                    properties: Some(vec![PropertyFilter {
                        key: "$feature_enrollment/artificial-hog".to_string(),
                        value: Some(json!(["true"])),
                        operator: Some(OperatorType::Exact),
                        prop_type: PropertyType::Person,
                        group_type_index: None,
                        negation: None,
                    }]),
                    rollout_percentage: Some(100.0),
                    variant: None,
                }]),
                holdout_groups: None,
            }),
            None,
            None,
            None,
        );

        // Test case 1: User with super condition property set to true
        insert_person_for_team_in_pg(
            reader.clone(),
            team.id,
            "super_user".to_string(),
            Some(json!({
                "email": "random@example.com",
                "$feature_enrollment/artificial-hog": true
            })),
        )
        .await
        .unwrap();

        // Test case 2: User with matching email but no super condition
        insert_person_for_team_in_pg(
            reader.clone(),
            team.id,
            "posthog_user".to_string(),
            Some(json!({
                "email": "test@posthog.com",
                "$feature_enrollment/artificial-hog": false
            })),
        )
        .await
        .unwrap();

        // Test case 3: User with neither super condition nor matching email
        insert_person_for_team_in_pg(
            reader.clone(),
            team.id,
            "regular_user".to_string(),
            Some(json!({
                "email": "regular@example.com"
            })),
        )
        .await
        .unwrap();

        // Test super condition user
        let mut matcher = FeatureFlagMatcher::new(
            "super_user".to_string(),
            team.id,
            team.project_id,
            reader.clone(),
            writer.clone(),
            cohort_cache.clone(),
            None,
            None,
        );

        matcher
            .prepare_flag_evaluation_state(&[flag.clone()])
            .await
            .unwrap();

        let result = matcher.get_match(&flag, None, None).unwrap();
        assert!(result.matches, "Super condition user should match");
        assert_eq!(
            result.reason,
            FeatureFlagMatchReason::SuperConditionValue,
            "Match reason should be SuperConditionValue"
        );

        // Test PostHog user
        let mut matcher = FeatureFlagMatcher::new(
            "posthog_user".to_string(),
            team.id,
            team.project_id,
            reader.clone(),
            writer.clone(),
            cohort_cache.clone(),
            None,
            None,
        );

        matcher
            .prepare_flag_evaluation_state(&[flag.clone()])
            .await
            .unwrap();

        let result = matcher.get_match(&flag, None, None).unwrap();
        assert!(!result.matches, "PostHog user should not match");
        assert_eq!(
            result.reason,
            FeatureFlagMatchReason::SuperConditionValue,
            "Match reason should be SuperConditionValue"
        );

        // Test regular user
        let mut matcher = FeatureFlagMatcher::new(
            "regular_user".to_string(),
            team.id,
            team.project_id,
            reader.clone(),
            writer.clone(),
            cohort_cache.clone(),
            None,
            None,
        );

        matcher
            .prepare_flag_evaluation_state(&[flag.clone()])
            .await
            .unwrap();

        let result = matcher.get_match(&flag, None, None).unwrap();
        assert!(!result.matches, "Regular user should not match");
        assert_eq!(
            result.reason,
            FeatureFlagMatchReason::NoConditionMatch,
            "Match reason should be NoConditionMatch"
        );
    }
}<|MERGE_RESOLUTION|>--- conflicted
+++ resolved
@@ -596,51 +596,6 @@
                 })
                 .collect();
 
-<<<<<<< HEAD
-            let results: Vec<(String, Result<FeatureFlagMatch, FlagError>)> =
-                flags_needing_db_properties
-                    .par_iter()
-                    .map(|flag| {
-                        (
-                            flag.key.clone(),
-                            self.get_match(flag, None, hash_key_overrides.clone()),
-                        )
-                    })
-                    .collect();
-
-            for (flag_key, result) in results {
-                let flag = flags_map.get(&flag_key).unwrap();
-
-                match result {
-                    Ok(flag_match) => {
-                        flag_details_map.insert(flag_key, FlagDetails::create(flag, &flag_match));
-                    }
-                    Err(e) => {
-                        errors_while_computing_flags = true;
-                        let reason = parse_exception_for_prometheus_label(&e);
-
-                        // Only log errors that aren't CohortNotFound, since CohortNotFound errors bubble up here in the event
-                        // that the flag is targeting a deleted cohort
-                        if !matches!(e, FlagError::CohortNotFound(_)) {
-                            error!(
-                                "Error evaluating feature flag '{}' for distinct_id '{}': {:?}",
-                                flag_key, self.distinct_id, e
-                            );
-                        } else {
-                            warn!(
-                                "Feature flag '{}' targeting deleted cohort for distinct_id '{}': {:?}",
-                                flag_key, self.distinct_id, e
-                            );
-                        }
-
-                        inc(
-                            FLAG_EVALUATION_ERROR_COUNTER,
-                            &[("reason".to_string(), reason.to_string())],
-                            1,
-                        );
-                        flag_details_map.insert(flag_key, FlagDetails::create_error(flag, reason));
-                    }
-=======
         for (flag_key, result) in results {
             let flag = flags_map.get(&flag_key).unwrap();
 
@@ -652,19 +607,28 @@
                 }
                 Err(e) => {
                     errors_while_computing_flags = true;
-                    // TODO add posthog error tracking
-                    error!(
-                        "Error evaluating feature flag '{}' for distinct_id '{}': {:?}",
-                        flag_key, self.distinct_id, e
-                    );
                     let reason = parse_exception_for_prometheus_label(&e);
+
+                    // Only log errors that aren't CohortNotFound, since CohortNotFound errors bubble up here in the event
+                    // that the flag is targeting a deleted cohort
+                    if !matches!(e, FlagError::CohortNotFound(_)) {
+                        error!(
+                            "Error evaluating feature flag '{}' for distinct_id '{}': {:?}",
+                            flag_key, self.distinct_id, e
+                        );
+                    } else {
+                        warn!(
+                            "Feature flag '{}' targeting deleted cohort for distinct_id '{}': {:?}",
+                            flag_key, self.distinct_id, e
+                        );
+                    }
+
                     inc(
                         FLAG_EVALUATION_ERROR_COUNTER,
                         &[("reason".to_string(), reason.to_string())],
                         1,
                     );
                     flag_details_map.insert(flag_key, FlagDetails::create_error(flag, reason));
->>>>>>> 8f4a06f1
                 }
             }
         }
