use crate::api::errors::FlagError;
use crate::api::types::{FlagDetails, FlagsResponse, FromFeatureAndMatch};
use crate::client::database::Client as DatabaseClient;
use crate::cohort::cohort_cache_manager::CohortCacheManager;
use crate::cohort::cohort_models::{Cohort, CohortId};
use crate::flags::flag_match_reason::FeatureFlagMatchReason;
use crate::flags::flag_models::{FeatureFlag, FeatureFlagList, FlagGroupType};
use crate::metrics::metrics_consts::{
    DB_GROUP_PROPERTIES_READS_COUNTER, DB_PERSON_AND_GROUP_PROPERTIES_READS_COUNTER,
    DB_PERSON_PROPERTIES_READS_COUNTER, FLAG_EVALUATION_ERROR_COUNTER,
    FLAG_HASH_KEY_WRITES_COUNTER, PROPERTY_CACHE_HITS_COUNTER, PROPERTY_CACHE_MISSES_COUNTER,
};
use crate::metrics::metrics_utils::parse_exception_for_prometheus_label;
use crate::properties::property_matching::match_property;
use crate::properties::property_models::{OperatorType, PropertyFilter};
use crate::team::team_models::{ProjectId, TeamId};
use anyhow::Result;
use common_metrics::inc;
use petgraph::algo::{is_cyclic_directed, toposort};
use petgraph::graph::DiGraph;
use serde_json::Value;
use sha1::{Digest, Sha1};
use sqlx::{postgres::PgQueryResult, Acquire, FromRow, Row};
use std::collections::hash_map::Entry;
use std::fmt::Write;
use std::sync::Arc;
use std::{
    collections::{HashMap, HashSet, VecDeque},
    time::Duration,
};
use tokio::time::{sleep, timeout};
use tracing::{debug, error, info};

#[cfg(test)]
use crate::api::types::{FlagValue, LegacyFlagsResponse}; // Only used in the tests

pub type PersonId = i64;
pub type GroupTypeIndex = i32;
pub type PostgresReader = Arc<dyn DatabaseClient + Send + Sync>;
pub type PostgresWriter = Arc<dyn DatabaseClient + Send + Sync>;

#[derive(Debug)]
struct SuperConditionEvaluation {
    should_evaluate: bool,
    is_match: bool,
    reason: FeatureFlagMatchReason,
}

#[derive(Debug, PartialEq, Eq, Clone)]
pub struct FeatureFlagMatch {
    pub matches: bool,
    pub variant: Option<String>,
    pub reason: FeatureFlagMatchReason,
    pub condition_index: Option<usize>,
    pub payload: Option<Value>,
}

#[derive(Debug, FromRow)]
pub struct GroupTypeMapping {
    pub group_type: String,
    pub group_type_index: GroupTypeIndex,
}

/// This struct is a cache for group type mappings, which are stored in a DB.  We use these mappings
/// to look up group names based on the group aggregation indices stored on flag filters, which lets us
/// perform group property matching.  We cache them per request so that we can perform multiple flag evaluations
/// without needing to fetch the mappings from the DB each time.
/// Typically, the mappings look like this:
///
/// let group_types = vec![
///     ("project", 0),
///     ("organization", 1),
///     ("instance", 2),
///     ("customer", 3),
///     ("team", 4),  ];
///
/// But for backwards compatibility, we also support whatever mappings may lie in the table.
/// These mappings are ingested via the plugin server.
#[derive(Clone)]
pub struct GroupTypeMappingCache {
    project_id: ProjectId,
    failed_to_fetch_flags: bool,
    group_types_to_indexes: HashMap<String, GroupTypeIndex>,
    group_indexes_to_types: HashMap<GroupTypeIndex, String>,
    reader: PostgresReader,
}

impl GroupTypeMappingCache {
    pub fn new(project_id: ProjectId, reader: PostgresReader) -> Self {
        GroupTypeMappingCache {
            project_id,
            failed_to_fetch_flags: false,
            group_types_to_indexes: HashMap::new(),
            group_indexes_to_types: HashMap::new(),
            reader,
        }
    }

    pub async fn group_type_to_group_type_index_map(
        &mut self,
    ) -> Result<HashMap<String, GroupTypeIndex>, FlagError> {
        if self.failed_to_fetch_flags {
            return Err(FlagError::DatabaseUnavailable);
        }

        if !self.group_types_to_indexes.is_empty() {
            return Ok(self.group_types_to_indexes.clone());
        }

        let mapping = match self
            .fetch_group_type_mapping(self.reader.clone(), self.project_id)
            .await
        {
            Ok(mapping) if !mapping.is_empty() => mapping,
            Ok(_) => {
                self.failed_to_fetch_flags = true;
                let reason = "no_group_type_mappings";
                inc(
                    FLAG_EVALUATION_ERROR_COUNTER,
                    &[("reason".to_string(), reason.to_string())],
                    1,
                );
                return Err(FlagError::NoGroupTypeMappings);
            }
            Err(e) => {
                self.failed_to_fetch_flags = true;
                let reason = parse_exception_for_prometheus_label(&e);
                inc(
                    FLAG_EVALUATION_ERROR_COUNTER,
                    &[("reason".to_string(), reason.to_string())],
                    1,
                );
                return Err(e);
            }
        };
        self.group_types_to_indexes.clone_from(&mapping);

        Ok(mapping)
    }

    pub async fn group_type_index_to_group_type_map(
        &mut self,
    ) -> Result<HashMap<GroupTypeIndex, String>, FlagError> {
        if !self.group_indexes_to_types.is_empty() {
            return Ok(self.group_indexes_to_types.clone());
        }

        let types_to_indexes = self.group_type_to_group_type_index_map().await?;
        let result: HashMap<GroupTypeIndex, String> =
            types_to_indexes.into_iter().map(|(k, v)| (v, k)).collect();

        if !result.is_empty() {
            self.group_indexes_to_types.clone_from(&result);
            Ok(result)
        } else {
            let reason = "no_group_type_mappings";
            inc(
                FLAG_EVALUATION_ERROR_COUNTER,
                &[("reason".to_string(), reason.to_string())],
                1,
            );
            Err(FlagError::NoGroupTypeMappings)
        }
    }

    async fn fetch_group_type_mapping(
        &mut self,
        reader: PostgresReader,
        project_id: ProjectId,
    ) -> Result<HashMap<String, GroupTypeIndex>, FlagError> {
        let mut conn = reader.as_ref().get_connection().await?;

        let query = r#"
            SELECT group_type, group_type_index 
            FROM posthog_grouptypemapping 
            WHERE project_id = $1
        "#;

        let rows = sqlx::query_as::<_, GroupTypeMapping>(query)
            .bind(project_id)
            .fetch_all(&mut *conn)
            .await?;

        let mapping: HashMap<String, GroupTypeIndex> = rows
            .into_iter()
            .map(|row| (row.group_type, row.group_type_index))
            .collect();

        if mapping.is_empty() {
            let reason = "no_group_type_mappings";
            inc(
                FLAG_EVALUATION_ERROR_COUNTER,
                &[("reason".to_string(), reason.to_string())],
                1,
            );
            Err(FlagError::NoGroupTypeMappings)
        } else {
            Ok(mapping)
        }
    }
}

/// This struct is a cache for group and person properties fetched from the database.  
/// We cache them per request so that we can perform multiple flag evaluations without needing
/// to fetch the properties from the DB each time.
#[derive(Clone, Default, Debug)]
pub struct PropertiesCache {
    person_id: Option<PersonId>,
    person_properties: Option<HashMap<String, Value>>,
    group_properties: HashMap<GroupTypeIndex, HashMap<String, Value>>,
}

#[derive(Clone)]
pub struct FeatureFlagMatcher {
    pub distinct_id: String,
    pub team_id: TeamId,
    pub project_id: ProjectId,
    pub reader: PostgresReader,
    pub writer: PostgresWriter,
    pub cohort_cache: Arc<CohortCacheManager>,
    group_type_mapping_cache: GroupTypeMappingCache,
    properties_cache: PropertiesCache,
    groups: HashMap<String, Value>,
}

const LONG_SCALE: u64 = 0xfffffffffffffff;

impl FeatureFlagMatcher {
    #[allow(clippy::too_many_arguments)]
    pub fn new(
        distinct_id: String,
        team_id: TeamId,
        project_id: ProjectId,
        reader: PostgresReader,
        writer: PostgresWriter,
        cohort_cache: Arc<CohortCacheManager>,
        group_type_mapping_cache: Option<GroupTypeMappingCache>,
        groups: Option<HashMap<String, Value>>,
    ) -> Self {
        FeatureFlagMatcher {
            distinct_id,
            team_id,
            project_id,
            reader: reader.clone(),
            writer: writer.clone(),
            cohort_cache,
            group_type_mapping_cache: group_type_mapping_cache
                .unwrap_or_else(|| GroupTypeMappingCache::new(project_id, reader.clone())),
            groups: groups.unwrap_or_default(),
            properties_cache: PropertiesCache::default(),
        }
    }

    /// Evaluates all feature flags for the current matcher context.
    ///
    /// ## Arguments
    ///
    /// * `feature_flags` - The list of feature flags to evaluate.
    /// * `person_property_overrides` - Any overrides for person properties.
    /// * `group_property_overrides` - Any overrides for group properties.
    /// * `hash_key_override` - Optional hash key overrides for experience continuity.
    ///
    /// ## Returns
    ///
    /// * `FlagsResponse` - The result containing flag evaluations and any errors.
    pub async fn evaluate_all_feature_flags(
        &mut self,
        feature_flags: FeatureFlagList,
        person_property_overrides: Option<HashMap<String, Value>>,
        group_property_overrides: Option<HashMap<String, HashMap<String, Value>>>,
        hash_key_override: Option<String>,
    ) -> FlagsResponse {
        let flags_have_experience_continuity_enabled = feature_flags
            .flags
            .iter()
            .any(|flag| flag.ensure_experience_continuity);

        // Process any hash key overrides
        let (hash_key_overrides, initial_error) = if flags_have_experience_continuity_enabled {
            match hash_key_override {
                Some(hash_key) => {
                    let target_distinct_ids = vec![self.distinct_id.clone(), hash_key.clone()];
                    self.process_hash_key_override(hash_key, target_distinct_ids)
                        .await
                }
                // if a flag has experience continuity enabled but no hash key override is provided,
                // we don't need to write an override, we can just use the distinct_id
                None => (None, false),
            }
        } else {
            // if experience continuity is not enabled, we don't need to worry about hash key overrides
            (None, false)
        };

        // If there was an initial error in processing hash key overrides, increment the error counter
        if initial_error {
            let reason = "hash_key_override_error";
            common_metrics::inc(
                FLAG_EVALUATION_ERROR_COUNTER,
                &[("reason".to_string(), reason.to_string())],
                1,
            );
        }

        let flags_response = self
            .evaluate_flags_with_overrides(
                feature_flags,
                person_property_overrides,
                group_property_overrides,
                hash_key_overrides,
            )
            .await;

        FlagsResponse::new(
            initial_error || flags_response.errors_while_computing_flags,
            flags_response.flags,
            None,
        )
    }

    /// Processes hash key overrides for feature flags with experience continuity enabled.
    ///
    /// This method handles the logic for managing hash key overrides, which are used to ensure
    /// consistent feature flag experiences across different distinct IDs (e.g., when a user logs in).
    /// It performs the following steps:
    ///
    /// 1. Checks if a hash key override needs to be written by comparing the current distinct ID
    ///    with the provided hash key
    /// 2. If needed, writes the hash key override to the database using the writer connection
    /// 3. Increments metrics to track successful/failed hash key override writes
    /// 4. Retrieves and returns the current hash key overrides for the target distinct IDs
    ///
    /// Returns a tuple containing:
    /// - Option<HashMap<String, String>>: The hash key overrides if successfully retrieved, None if there was an error
    /// - bool: Whether there was an error during processing (true = error occurred)
    async fn process_hash_key_override(
        &self,
        hash_key: String,
        target_distinct_ids: Vec<String>,
    ) -> (Option<HashMap<String, String>>, bool) {
        let should_write = match should_write_hash_key_override(
            self.reader.clone(),
            self.team_id,
            self.distinct_id.clone(),
            self.project_id,
            hash_key.clone(),
        )
        .await
        {
            Ok(should_write) => should_write,
            Err(e) => {
                error!(
                    "Failed to check if hash key override should be written: {:?}",
                    e
                );
                let reason = parse_exception_for_prometheus_label(&e);
                inc(
                    FLAG_EVALUATION_ERROR_COUNTER,
                    &[("reason".to_string(), reason.to_string())],
                    1,
                );
                return (None, true);
            }
        };

        let mut writing_hash_key_override = false;

        if should_write {
            if let Err(e) = set_feature_flag_hash_key_overrides(
                // NB: this is the only method that writes to the database, so it's the only one that should use the writer
                self.writer.clone(),
                self.team_id,
                target_distinct_ids.clone(),
                self.project_id,
                hash_key.clone(),
            )
            .await
            {
                error!("Failed to set feature flag hash key overrides: {:?}", e);
                let reason = parse_exception_for_prometheus_label(&e);
                inc(
                    FLAG_EVALUATION_ERROR_COUNTER,
                    &[("reason".to_string(), reason.to_string())],
                    1,
                );
                return (None, true);
            }
            writing_hash_key_override = true;
        }

        inc(
            FLAG_HASH_KEY_WRITES_COUNTER,
            &[
                ("team_id".to_string(), self.team_id.to_string()),
                (
                    "successful_write".to_string(),
                    writing_hash_key_override.to_string(),
                ),
            ],
            1,
        );

        match get_feature_flag_hash_key_overrides(
            self.reader.clone(),
            self.team_id,
            target_distinct_ids,
        )
        .await
        {
            Ok(overrides) => (Some(overrides), false),
            Err(e) => {
                error!("Failed to get feature flag hash key overrides: {:?}", e);
                let reason = parse_exception_for_prometheus_label(&e);
                common_metrics::inc(
                    FLAG_EVALUATION_ERROR_COUNTER,
                    &[("reason".to_string(), reason.to_string())],
                    1,
                );
                (None, true)
            }
        }
    }

    /// Evaluates feature flags with property and hash key overrides.
    ///
    /// This function evaluates feature flags in two steps:
    /// 1. First, it evaluates flags that can be computed using only the provided property overrides
    /// 2. Then, for remaining flags that need database properties, it fetches and caches those properties
    ///    before evaluating those flags
    pub async fn evaluate_flags_with_overrides(
        &mut self,
        feature_flags: FeatureFlagList,
        person_property_overrides: Option<HashMap<String, Value>>,
        group_property_overrides: Option<HashMap<String, HashMap<String, Value>>>,
        hash_key_overrides: Option<HashMap<String, String>>,
    ) -> FlagsResponse {
        let mut errors_while_computing_flags = false;
        let mut flag_details_map = HashMap::new();
        let mut flags_needing_db_properties = Vec::new();

        // Step 1: Evaluate flags with locally computable property overrides first
        for flag in &feature_flags.flags {
<<<<<<< HEAD
            // we shouldn't have any deleted flags (the query should filter them out), but just in case
            if flag.deleted {
                continue;
            }

            // println!("flag: {:?}", flag);

            // if the flag is not active, we can insert that immediately and go on to the next flag
            if !flag.active {
                flag_details_map.insert(
                    flag.key.clone(),
                    FlagDetails::create(
                        flag,
                        &FeatureFlagMatch {
                            matches: false,
                            variant: None,
                            reason: FeatureFlagMatchReason::NoConditionMatch, // TODO: this is technically not true; IMO "disabled" and "no matches" are different things, but this is how the old service does it.  Something to fix in the future.
                            condition_index: None,
                            payload: None,
                        },
                    ),
                );
=======
            // we shouldn't have any disabled or deleted flags (the query should filter them out), but just in case, we skip them here
            if !flag.active || flag.deleted {
>>>>>>> e5e8d78f
                continue;
            }

            match self
                .match_flag_with_property_overrides(
                    flag,
                    &person_property_overrides,
                    &group_property_overrides,
                    hash_key_overrides.clone(),
                )
                .await
            {
                Ok(Some(flag_match)) => {
                    flag_details_map
                        .insert(flag.key.clone(), FlagDetails::create(flag, &flag_match));
                }
                Ok(None) => {
                    flags_needing_db_properties.push(flag.clone());
                }
                Err(e) => {
                    errors_while_computing_flags = true;
                    error!(
                        "Error evaluating feature flag '{}' with overrides for distinct_id '{}': {:?}",
                        flag.key, self.distinct_id, e
                    );
                    let reason = parse_exception_for_prometheus_label(&e);
                    inc(
                        FLAG_EVALUATION_ERROR_COUNTER,
                        &[("reason".to_string(), reason.to_string())],
                        1,
                    );
                }
            }
        }

        // Step 2: Fetch and cache properties for remaining flags (just one DB lookup for all of relevant properties)
        if !flags_needing_db_properties.is_empty() {
            let group_type_indexes_required: HashSet<GroupTypeIndex> = flags_needing_db_properties
                .iter()
                .filter_map(|flag| flag.get_group_type_index())
                .collect();

            println!(
                "group_type_indexes_required: {:?}",
                group_type_indexes_required
            );

            // Map group names to group_type_index and group_keys
            let group_type_to_key_map: HashMap<GroupTypeIndex, String> = self
                .groups
                .iter()
                .filter_map(|(group_type, group_key_value)| {
                    let group_key = group_key_value.as_str()?.to_string();
                    self.group_type_mapping_cache
                        .group_types_to_indexes
                        .get(group_type)
                        .cloned()
                        .map(|group_type_index| (group_type_index, group_key))
                })
                .collect();

            println!("group_type_to_key_map: {:?}", group_type_to_key_map);

            // Extract group_keys that are relevant to the required group_type_indexes
            let group_keys: HashSet<String> = group_type_to_key_map
                .iter()
                .filter_map(|(group_type_index, group_key)| {
                    if group_type_indexes_required.contains(group_type_index) {
                        Some(group_key.clone())
                    } else {
                        None
                    }
                })
                .collect();

            println!("group_keys: {:?}", group_keys);

            // Extract group_type_indexes for the required flags
            let group_type_indexes: HashSet<GroupTypeIndex> = group_type_indexes_required.clone();

            let reader = self.reader.clone();
            let distinct_id = self.distinct_id.clone();
            let team_id = self.team_id;

            match fetch_and_locally_cache_all_relevant_properties(
                &mut self.properties_cache,
                reader,
                distinct_id,
                team_id,
                &group_type_indexes,
                &group_keys,
            )
            .await
            {
                Ok(_) => {
                    inc(
                        DB_PERSON_AND_GROUP_PROPERTIES_READS_COUNTER,
                        &[("team_id".to_string(), team_id.to_string())],
                        1,
                    );
                }
                Err(e) => {
                    errors_while_computing_flags = true;
                    // TODO add sentry exception tracking
                    error!("Error fetching properties: {:?}", e);
                    let reason = parse_exception_for_prometheus_label(&e);
                    inc(
                        FLAG_EVALUATION_ERROR_COUNTER,
                        &[("reason".to_string(), reason.to_string())],
                        1,
                    );
                }
            }

            println!("properties_cache: {:?}", self.properties_cache);

            // Step 3: Evaluate remaining flags with cached properties
            for flag in flags_needing_db_properties {
                match self
                    .get_match(&flag, None, hash_key_overrides.clone())
                    .await
                {
                    Ok(flag_match) => {
                        flag_details_map
                            .insert(flag.key.clone(), FlagDetails::create(&flag, &flag_match));
                    }
                    Err(e) => {
                        errors_while_computing_flags = true;
                        // TODO add posthog error tracking
                        error!(
                            "Error evaluating feature flag '{}' for distinct_id '{}': {:?}",
                            flag.key, self.distinct_id, e
                        );
                        let reason = parse_exception_for_prometheus_label(&e);
                        inc(
                            FLAG_EVALUATION_ERROR_COUNTER,
                            &[("reason".to_string(), reason.to_string())],
                            1,
                        );
                        flag_details_map
                            .insert(flag.key.clone(), FlagDetails::create_error(&flag, reason));
                    }
                }
            }
        }

        FlagsResponse::new(errors_while_computing_flags, flag_details_map, None)
    }

    /// Matches a feature flag with property overrides.
    ///
    /// This function attempts to match a feature flag using either group or person property overrides,
    /// depending on whether the flag is group-based or person-based. It first collects all property
    /// filters from the flag's conditions, then retrieves the appropriate overrides, and finally
    /// attempts to match the flag using these overrides.
    async fn match_flag_with_property_overrides(
        &mut self,
        flag: &FeatureFlag,
        person_property_overrides: &Option<HashMap<String, Value>>,
        group_property_overrides: &Option<HashMap<String, HashMap<String, Value>>>,
        hash_key_overrides: Option<HashMap<String, String>>,
    ) -> Result<Option<FeatureFlagMatch>, FlagError> {
        let flag_property_filters: Vec<PropertyFilter> = flag
            .get_conditions()
            .iter()
            .flat_map(|c| c.properties.clone().unwrap_or_default())
            .collect();

        println!("flag_property_filters: {:?}", flag_property_filters);

        let overrides = match flag.get_group_type_index() {
            Some(group_type_index) => {
                self.get_group_overrides(
                    group_type_index,
                    group_property_overrides,
                    &flag_property_filters,
                )
                .await?
            }
            None => self.get_person_overrides(person_property_overrides, &flag_property_filters),
        };

        println!("overrides: {:?}", overrides);

        match overrides {
            Some(props) => self
                .get_match(flag, Some(props), hash_key_overrides)
                .await
                .map(Some),
            None => Ok(None),
        }
    }

    /// Retrieves group overrides for a specific group type index.
    ///
    /// This function attempts to find and return property overrides for a given group type.
    /// It first maps the group type index to a group type, then checks if there are any
    /// overrides for that group type in the provided group property overrides.
    async fn get_group_overrides(
        &mut self,
        group_type_index: GroupTypeIndex,
        group_property_overrides: &Option<HashMap<String, HashMap<String, Value>>>,
        flag_property_filters: &[PropertyFilter],
    ) -> Result<Option<HashMap<String, Value>>, FlagError> {
        let index_to_type_map = self
            .group_type_mapping_cache
            .group_type_index_to_group_type_map()
            .await?;

        if let Some(group_type) = index_to_type_map.get(&group_type_index) {
            if let Some(group_overrides) = group_property_overrides {
                if let Some(group_overrides_by_type) = group_overrides.get(group_type) {
                    return Ok(locally_computable_property_overrides(
                        &Some(group_overrides_by_type.clone()),
                        flag_property_filters,
                    ));
                }
            }
        }

        Ok(None)
    }

    /// Retrieves person overrides for feature flag evaluation.
    ///
    /// This function attempts to find and return property overrides for a person.
    /// It uses the provided person property overrides and filters them based on
    /// the property filters defined in the feature flag.
    fn get_person_overrides(
        &self,
        person_property_overrides: &Option<HashMap<String, Value>>,
        flag_property_filters: &[PropertyFilter],
    ) -> Option<HashMap<String, Value>> {
        person_property_overrides.as_ref().and_then(|overrides| {
            locally_computable_property_overrides(&Some(overrides.clone()), flag_property_filters)
        })
    }

    /// Determines if a feature flag matches for the current context.
    ///
    /// This method evaluates the conditions of a feature flag to determine if it should be enabled,
    /// and if so, which variant (if any) should be applied. It follows these steps:
    ///
    /// 1. Check if there's a valid hashed identifier for the flag.
    /// 2. Evaluate any super conditions that might override normal conditions.
    /// 3. Sort and evaluate each condition, prioritizing those with variant overrides.
    /// 4. For each matching condition, determine the appropriate variant and payload.
    /// 5. Return the result of the evaluation, including match status, variant, reason, and payload.
    ///
    /// The method also keeps track of the highest priority match reason and index,
    /// which are used even if no conditions ultimately match.
    pub async fn get_match(
        &mut self,
        flag: &FeatureFlag,
        property_overrides: Option<HashMap<String, Value>>,
        hash_key_overrides: Option<HashMap<String, String>>,
    ) -> Result<FeatureFlagMatch, FlagError> {
        if self
            .hashed_identifier(flag, hash_key_overrides.clone())
            .await?
            .is_empty()
        {
            return Ok(FeatureFlagMatch {
                matches: false,
                variant: None,
                reason: FeatureFlagMatchReason::NoGroupType,
                condition_index: None,
                payload: None,
            });
        }

        let mut highest_match = FeatureFlagMatchReason::NoConditionMatch;
        let mut highest_index = None;

        // Evaluate any super conditions first
        if let Some(super_groups) = &flag.filters.super_groups {
            if !super_groups.is_empty() {
                let super_condition_evaluation = self
                    .is_super_condition_match(
                        flag,
                        property_overrides.clone(),
                        hash_key_overrides.clone(),
                    )
                    .await?;

                if super_condition_evaluation.should_evaluate {
                    let payload = self.get_matching_payload(None, flag);
                    return Ok(FeatureFlagMatch {
                        matches: super_condition_evaluation.is_match,
                        variant: None,
                        reason: super_condition_evaluation.reason,
                        condition_index: Some(0),
                        payload,
                    });
                } // if no match, continue to normal conditions
            }
        }

        // Sort conditions with variant overrides to the top so that we can evaluate them first
        let mut sorted_conditions: Vec<(usize, &FlagGroupType)> =
            flag.get_conditions().iter().enumerate().collect();

        sorted_conditions
            .sort_by_key(|(_, condition)| if condition.variant.is_some() { 0 } else { 1 });

        for (index, condition) in sorted_conditions {
            let (is_match, reason) = self
                .is_condition_match(
                    flag,
                    condition,
                    property_overrides.clone(),
                    hash_key_overrides.clone(),
                )
                .await?;

            // Update highest_match and highest_index
            let (new_highest_match, new_highest_index) = self
                .get_highest_priority_match_evaluation(
                    highest_match.clone(),
                    highest_index,
                    reason.clone(),
                    Some(index),
                );
            highest_match = new_highest_match;
            highest_index = new_highest_index;

            if is_match {
                if highest_match == FeatureFlagMatchReason::SuperConditionValue {
                    break; // Exit early if we've found a super condition match
                }

                // Check for variant override in the condition
                let variant = if let Some(variant_override) = &condition.variant {
                    // Check if the override is a valid variant
                    if flag
                        .get_variants()
                        .iter()
                        .any(|v| &v.key == variant_override)
                    {
                        Some(variant_override.clone())
                    } else {
                        // If override isn't valid, fall back to computed variant
                        self.get_matching_variant(flag, hash_key_overrides.clone())
                            .await?
                    }
                } else {
                    // No override, use computed variant
                    self.get_matching_variant(flag, hash_key_overrides.clone())
                        .await?
                };
                let payload = self.get_matching_payload(variant.as_deref(), flag);

                return Ok(FeatureFlagMatch {
                    matches: true,
                    variant,
                    reason: highest_match,
                    condition_index: highest_index,
                    payload,
                });
            }
        }

        // Return with the highest_match reason and index even if no conditions matched
        Ok(FeatureFlagMatch {
            matches: false,
            variant: None,
            reason: highest_match,
            condition_index: highest_index,
            payload: None,
        })
    }

    /// This function determines the highest priority match evaluation for feature flag conditions.
    /// It compares the current match reason with a new match reason and returns the higher priority one.
    /// The priority is determined by the ordering of FeatureFlagMatchReason variants.
    /// It's used to keep track of the most significant reason why a flag matched or didn't match,
    /// especially useful when multiple conditions are evaluated.
    fn get_highest_priority_match_evaluation(
        &self,
        current_match: FeatureFlagMatchReason,
        current_index: Option<usize>,
        new_match: FeatureFlagMatchReason,
        new_index: Option<usize>,
    ) -> (FeatureFlagMatchReason, Option<usize>) {
        if current_match <= new_match {
            (new_match, new_index)
        } else {
            (current_match, current_index)
        }
    }

    /// Check if a condition matches for a feature flag.
    ///
    /// This function evaluates a specific condition of a feature flag to determine if it should be enabled.
    /// It first checks if the condition has any property filters. If not, it performs a rollout check.
    /// Otherwise, it fetches the relevant properties and checks if they match the condition's filters.
    /// The function returns a tuple indicating whether the condition matched and the reason for the match.
    async fn is_condition_match(
        &mut self,
        feature_flag: &FeatureFlag,
        condition: &FlagGroupType,
        property_overrides: Option<HashMap<String, Value>>,
        hash_key_overrides: Option<HashMap<String, String>>,
    ) -> Result<(bool, FeatureFlagMatchReason), FlagError> {
        let rollout_percentage = condition.rollout_percentage.unwrap_or(100.0);

        if let Some(flag_property_filters) = &condition.properties {
            if flag_property_filters.is_empty() {
                return self
                    .check_rollout(feature_flag, rollout_percentage, hash_key_overrides)
                    .await;
            }

            // Separate cohort and non-cohort filters
            let (cohort_filters, non_cohort_filters): (Vec<PropertyFilter>, Vec<PropertyFilter>) =
                flag_property_filters
                    .iter()
                    .cloned()
                    .partition(|prop| prop.is_cohort());

            // Get the properties we need to check for in this condition match from the flag + any overrides
            let person_or_group_properties = self
                .get_properties_to_check(feature_flag, property_overrides, &non_cohort_filters)
                .await?;

            println!(
                "Person or group properties: {:?}",
                person_or_group_properties
            );

            // Evaluate non-cohort filters first, since they're cheaper to evaluate and we can return early if they don't match
            if !all_properties_match(&non_cohort_filters, &person_or_group_properties) {
                return Ok((false, FeatureFlagMatchReason::NoConditionMatch));
            }

            // Evaluate cohort filters, if any.
            if !cohort_filters.is_empty() {
                // Get the person ID for the current distinct ID – this value should be cached at this point, but as a fallback we fetch from the database
                let person_id = self.get_person_id().await?;
                if !self
                    .evaluate_cohort_filters(
                        &cohort_filters,
                        &person_or_group_properties,
                        person_id,
                    )
                    .await?
                {
                    return Ok((false, FeatureFlagMatchReason::NoConditionMatch));
                }
            }
        }

        self.check_rollout(feature_flag, rollout_percentage, hash_key_overrides)
            .await
    }

    /// Get properties to check for a feature flag.
    ///
    /// This function determines which properties to check based on the feature flag's group type index.
    /// If the flag is group-based, it fetches group properties; otherwise, it fetches person properties.
    async fn get_properties_to_check(
        &mut self,
        feature_flag: &FeatureFlag,
        property_overrides: Option<HashMap<String, Value>>,
        flag_property_filters: &[PropertyFilter],
    ) -> Result<HashMap<String, Value>, FlagError> {
        if let Some(group_type_index) = feature_flag.get_group_type_index() {
            self.get_group_properties(group_type_index, property_overrides, flag_property_filters)
                .await
        } else {
            self.get_person_properties(property_overrides, flag_property_filters)
                .await
        }
    }

    /// Get group properties from overrides, cache or database.
    ///
    /// This function attempts to retrieve group properties either from a cache or directly from the database.
    /// It first checks if there are any locally computable property overrides. If so, it returns those.
    /// Otherwise, it fetches the properties from the cache or database and returns them.
    async fn get_group_properties(
        &mut self,
        group_type_index: GroupTypeIndex,
        property_overrides: Option<HashMap<String, Value>>,
        flag_property_filters: &[PropertyFilter],
    ) -> Result<HashMap<String, Value>, FlagError> {
        if let Some(overrides) =
            locally_computable_property_overrides(&property_overrides, flag_property_filters)
        {
            Ok(overrides)
        } else {
            self.get_group_properties_from_cache_or_db(group_type_index)
                .await
        }
    }

    /// Retrieves the `PersonId` from the properties cache.
    /// If the cache does not contain a `PersonId`, it fetches it from the database
    /// and updates the cache accordingly.
    async fn get_person_id(&mut self) -> Result<PersonId, FlagError> {
        match self.properties_cache.person_id {
            Some(id) => {
                inc(
                    PROPERTY_CACHE_HITS_COUNTER,
                    &[("type".to_string(), "person_id".to_string())],
                    1,
                );
                Ok(id)
            }
            None => {
                inc(
                    PROPERTY_CACHE_MISSES_COUNTER,
                    &[("type".to_string(), "person_id".to_string())],
                    1,
                );
                let id = self.get_person_id_from_db().await?;
                inc(
                    DB_PERSON_PROPERTIES_READS_COUNTER,
                    &[("team_id".to_string(), self.team_id.to_string())],
                    1,
                );
                self.properties_cache.person_id = Some(id);
                Ok(id)
            }
        }
    }

    /// Fetches the `PersonId` from the database based on the current `distinct_id` and `team_id`.
    /// This method is called when the `PersonId` is not present in the properties cache.
    async fn get_person_id_from_db(&mut self) -> Result<PersonId, FlagError> {
        let reader = self.reader.clone();
        let distinct_id = self.distinct_id.clone();
        let team_id = self.team_id;
        fetch_person_properties_from_db(reader, distinct_id, team_id)
            .await
            .map(|(_, person_id)| person_id)
    }

    /// Get person properties from overrides, cache or database.
    ///
    /// This function attempts to retrieve person properties either from a cache or directly from the database.
    /// It first checks if there are any locally computable property overrides. If so, it returns those.
    /// Otherwise, it fetches the properties from the cache or database and returns them.
    async fn get_person_properties(
        &mut self,
        property_overrides: Option<HashMap<String, Value>>,
        flag_property_filters: &[PropertyFilter],
    ) -> Result<HashMap<String, Value>, FlagError> {
        if let Some(overrides) =
            locally_computable_property_overrides(&property_overrides, flag_property_filters)
        {
            Ok(overrides)
        } else {
            match self.get_person_properties_from_cache_or_db().await {
                Ok(props) => Ok(props),
                Err(FlagError::PersonNotFound) => Ok(HashMap::new()), // NB: If we can't find a person ID associated with the distinct ID, return an empty map
                Err(e) => Err(e),
            }
        }
    }

    /// Evaluates dynamic cohort property filters
    ///
    /// NB: This method first caches all of the cohorts associated with the team, which allows us to avoid
    /// hitting the database for each cohort filter.
    pub async fn evaluate_cohort_filters(
        &self,
        cohort_property_filters: &[PropertyFilter],
        target_properties: &HashMap<String, Value>,
        person_id: PersonId,
    ) -> Result<bool, FlagError> {
        // At the start of the request, fetch all of the cohorts for the project from the cache
        // This method also caches any cohorts for a given project in memory for the duration of the application, so we don't need to fetch from
        // the database again until we restart the application.  See the CohortCacheManager for more details.
        let cohorts = self.cohort_cache.get_cohorts(self.project_id).await?;

        // Split the cohorts into static and dynamic, since the dynamic ones have property filters
        // and we need to evaluate them based on the target properties, whereas the static ones are
        // purely based on person properties and are membership-based.
        let (static_cohorts, _): (Vec<_>, Vec<_>) = cohorts.iter().partition(|c| c.is_static);

        // Store all cohort match results in a HashMap to avoid re-evaluating the same cohort multiple times,
        // since the same cohort could appear in multiple property filters.
        let mut cohort_matches = HashMap::new();

        // Always evaluate static cohorts first
        if !static_cohorts.is_empty() {
            let results = evaluate_static_cohorts(
                self.reader.clone(),
                person_id,
                static_cohorts.iter().map(|c| c.id).collect(),
            )
            .await?;
            cohort_matches.extend(results);
        }

        // For any cohorts not yet evaluated (i.e., dynamic ones), evaluate them
        for filter in cohort_property_filters {
            let cohort_id = filter
                .get_cohort_id()
                .ok_or(FlagError::CohortFiltersParsingError)?;

            if let Entry::Vacant(e) = cohort_matches.entry(cohort_id) {
                let match_result =
                    evaluate_dynamic_cohorts(cohort_id, target_properties, &cohorts)?;
                e.insert(match_result);
            }
        }

        // Apply cohort membership logic (IN|NOT_IN) to the cohort match results
        apply_cohort_membership_logic(cohort_property_filters, &cohort_matches)
    }

    /// Check if a super condition matches for a feature flag.
    ///
    /// This function evaluates the super conditions of a feature flag to determine if any of them should be enabled.
    /// It first checks if there are any super conditions. If so, it evaluates the first condition.
    /// The function returns a struct indicating whether a super condition should be evaluated,
    /// whether it matches if evaluated, and the reason for the match.
    async fn is_super_condition_match(
        &mut self,
        feature_flag: &FeatureFlag,
        property_overrides: Option<HashMap<String, Value>>,
        hash_key_overrides: Option<HashMap<String, String>>,
    ) -> Result<SuperConditionEvaluation, FlagError> {
        if let Some(first_condition) = feature_flag
            .filters
            .super_groups
            .as_ref()
            .and_then(|sc| sc.first())
        {
            // Need to fetch person properties to check super conditions.  If these properties are already locally computable,
            // we don't need to fetch from the database, but if they aren't we need to fetch from the database and then we'll cache them.
            let person_properties = self
                .get_person_properties(
                    property_overrides,
                    first_condition.properties.as_deref().unwrap_or(&[]),
                )
                .await?;

            let has_relevant_super_condition_properties =
                first_condition.properties.as_ref().map_or(false, |props| {
                    props
                        .iter()
                        .any(|prop| person_properties.contains_key(&prop.key))
                });

            let (is_match, _) = self
                .is_condition_match(
                    feature_flag,
                    first_condition,
                    Some(person_properties),
                    hash_key_overrides,
                )
                .await?;

            if has_relevant_super_condition_properties {
                return Ok(SuperConditionEvaluation {
                    should_evaluate: true,
                    is_match,
                    reason: FeatureFlagMatchReason::SuperConditionValue,
                });
                // If there is a super condition evaluation, return early with those results.
                // The reason is super condition value because we're not evaluating the rest of the conditions.
            }
        }

        Ok(SuperConditionEvaluation {
            should_evaluate: false,
            is_match: false,
            reason: FeatureFlagMatchReason::NoConditionMatch,
        })
    }

    /// Get group properties from cache or database.
    ///
    /// This function attempts to retrieve group properties either from a cache or directly from the database.
    /// It first checks if the properties are already cached. If so, it returns those.
    /// Otherwise, it fetches the properties from the database and caches them.
    async fn get_group_properties_from_cache_or_db(
        &mut self,
        group_type_index: GroupTypeIndex,
    ) -> Result<HashMap<String, Value>, FlagError> {
        println!(
            "Fetching group properties for group_type_index: {}",
            group_type_index
        );

        // check if the properties are already cached
        if let Some(properties) = self
            .properties_cache
            .group_properties
            .get(&group_type_index)
        {
            println!("Found cached group properties: {:?}", properties);
            inc(
                PROPERTY_CACHE_HITS_COUNTER,
                &[("type".to_string(), "group_properties".to_string())],
                1,
            );
            let mut result = HashMap::new();
            result.clone_from(properties);
            return Ok(result);
        }

        inc(
            PROPERTY_CACHE_MISSES_COUNTER,
            &[("type".to_string(), "group_properties".to_string())],
            1,
        );

        let reader = self.reader.clone();
        let team_id = self.team_id;
        // groups looks like this {"project": "project_123"}
        // and then the group type index looks like this {"project": 1}
        // so I want my group keys to look like this ["project_123"],
        // but they need to be aware of the different group types
        // Retrieve group_type_name using group_type_index from the cache
        let group_type_mapping = self
            .group_type_mapping_cache
            .group_type_index_to_group_type_map()
            .await?;
        let group_type_name = match group_type_mapping.get(&group_type_index) {
            Some(name) => name.clone(),
            None => {
                error!(
                    "No group_type_name found for group_type_index {}",
                    group_type_index
                );
                return Err(FlagError::NoGroupTypeMappings);
            }
        };

        // Retrieve the corresponding group_key from self.groups using group_type_name
        let group_key = match self.groups.get(&group_type_name) {
            Some(Value::String(key)) => key.clone(),
            Some(_) => {
                error!(
                    "Group key for group_type_name '{}' is not a string",
                    group_type_name
                );
                return Err(FlagError::NoGroupTypeMappings);
            }
            None => {
                // If there's no group_key provided for this group_type_name, we consider that there are no properties to fetch
                return Ok(HashMap::new());
            }
        };
        let db_properties =
            fetch_group_properties_from_db(reader, team_id, group_type_index, group_key).await?;

        inc(
            DB_GROUP_PROPERTIES_READS_COUNTER,
            &[("team_id".to_string(), team_id.to_string())],
            1,
        );

        inc(
            DB_GROUP_PROPERTIES_READS_COUNTER,
            &[("team_id".to_string(), team_id.to_string())],
            1,
        );

        println!("Fetched group properties: {:?}", db_properties);

        // once the properties are fetched, cache them so we don't need to fetch again in a given request
        self.properties_cache
            .group_properties
            .insert(group_type_index, db_properties.clone());

        Ok(db_properties)
    }

    /// Get person properties from cache or database.
    ///
    /// This function attempts to retrieve person properties either from a cache or directly from the database.
    /// It first checks if the properties are already cached. If so, it returns those.
    /// Otherwise, it fetches the properties from the database and caches them.
    async fn get_person_properties_from_cache_or_db(
        &mut self,
    ) -> Result<HashMap<String, Value>, FlagError> {
        // check if the properties are already cached, if so return them
        if let Some(properties) = &self.properties_cache.person_properties {
            inc(
                PROPERTY_CACHE_HITS_COUNTER,
                &[("type".to_string(), "person_properties".to_string())],
                1,
            );
            let mut result = HashMap::new();
            result.clone_from(properties);
            return Ok(result);
        }

        inc(
            PROPERTY_CACHE_MISSES_COUNTER,
            &[("type".to_string(), "person_properties".to_string())],
            1,
        );

        let reader = self.reader.clone();
        let distinct_id = self.distinct_id.clone();
        let team_id = self.team_id;
        let (db_properties, person_id) =
            fetch_person_properties_from_db(reader, distinct_id, team_id).await?;

        inc(
            DB_PERSON_PROPERTIES_READS_COUNTER,
            &[("team_id".to_string(), team_id.to_string())],
            1,
        );

        // once the properties and person ID are fetched, cache them so we don't need to fetch again in a given request
        self.properties_cache.person_properties = Some(db_properties.clone());
        self.properties_cache.person_id = Some(person_id);

        Ok(db_properties)
    }

    /// Get hashed identifier for a feature flag.
    ///
    /// This function generates a hashed identifier for a feature flag based on the feature flag's group type index.
    /// If the feature flag is group-based, it fetches the group key; otherwise, it uses the distinct ID.
    async fn hashed_identifier(
        &mut self,
        feature_flag: &FeatureFlag,
        hash_key_overrides: Option<HashMap<String, String>>,
    ) -> Result<String, FlagError> {
        if let Some(group_type_index) = feature_flag.get_group_type_index() {
            // Group-based flag
            let group_key = self
                .group_type_mapping_cache
                .group_type_index_to_group_type_map()
                .await?
                .get(&group_type_index)
                .and_then(|group_type_name| self.groups.get(group_type_name))
                .and_then(|group_key_value| group_key_value.as_str())
                // NB: we currently use empty string ("") as the hashed identifier for group flags without a group key,
                // and I don't want to break parity with the old service since I don't want the hash values to change
                .unwrap_or("")
                .to_string();

            Ok(group_key)
        } else {
            // Person-based flag
            // Use hash key overrides for experience continuity
            if let Some(hash_key_override) = hash_key_overrides
                .as_ref()
                .and_then(|h| h.get(&feature_flag.key))
            {
                Ok(hash_key_override.clone())
            } else {
                Ok(self.distinct_id.clone())
            }
        }
    }

    /// This function takes a identifier and a feature flag key and returns a float between 0 and 1.
    /// Given the same identifier and key, it'll always return the same float. These floats are
    /// uniformly distributed between 0 and 1, so if we want to show this feature to 20% of traffic
    /// we can do _hash(key, identifier) < 0.2
    async fn get_hash(
        &mut self,
        feature_flag: &FeatureFlag,
        salt: &str,
        hash_key_overrides: Option<HashMap<String, String>>,
    ) -> Result<f64, FlagError> {
        let hashed_identifier = self
            .hashed_identifier(feature_flag, hash_key_overrides)
            .await?;
        if hashed_identifier.is_empty() {
            // Return a hash value that will make the flag evaluate to false; since we
            // can't evaluate a flag without an identifier.
            return Ok(0.0); // NB: A flag with 0.0 hash will always evaluate to false
        }
        let hash_key = format!("{}.{}{}", feature_flag.key, hashed_identifier, salt);
        let mut hasher = Sha1::new();
        hasher.update(hash_key.as_bytes());
        let result = hasher.finalize();
        // :TRICKY: Convert the first 15 characters of the digest to a hexadecimal string
        let hex_str: String = result.iter().fold(String::new(), |mut acc, byte| {
            let _ = write!(acc, "{:02x}", byte);
            acc
        })[..15]
            .to_string();
        let hash_val = u64::from_str_radix(&hex_str, 16).unwrap();

        Ok(hash_val as f64 / LONG_SCALE as f64)
    }

    /// Check if a feature flag should be shown based on its rollout percentage.
    ///
    /// This function determines if a feature flag should be shown to a user based on the flag's rollout percentage.
    /// It first calculates a hash of the feature flag's identifier and compares it to the rollout percentage.
    /// If the hash value is less than or equal to the rollout percentage, the flag is shown; otherwise, it is not.
    /// The function returns a tuple indicating whether the flag matched and the reason for the match.
    async fn check_rollout(
        &mut self,
        feature_flag: &FeatureFlag,
        rollout_percentage: f64,
        hash_key_overrides: Option<HashMap<String, String>>,
    ) -> Result<(bool, FeatureFlagMatchReason), FlagError> {
        let hash = self.get_hash(feature_flag, "", hash_key_overrides).await?;
        if rollout_percentage == 100.0 || hash <= (rollout_percentage / 100.0) {
            Ok((true, FeatureFlagMatchReason::ConditionMatch))
        } else {
            Ok((false, FeatureFlagMatchReason::OutOfRolloutBound))
        }
    }

    /// This function takes a feature flag and returns the key of the variant that should be shown to the user.
    async fn get_matching_variant(
        &mut self,
        feature_flag: &FeatureFlag,
        hash_key_overrides: Option<HashMap<String, String>>,
    ) -> Result<Option<String>, FlagError> {
        let hash = self
            .get_hash(feature_flag, "variant", hash_key_overrides)
            .await?;
        let mut cumulative_percentage = 0.0;

        for variant in feature_flag.get_variants() {
            cumulative_percentage += variant.rollout_percentage / 100.0;
            if hash < cumulative_percentage {
                return Ok(Some(variant.key.clone()));
            }
        }
        Ok(None)
    }

    /// Get matching payload for a feature flag.
    ///
    /// This function retrieves the payload associated with a matching variant of a feature flag.
    /// It takes the matched variant key and the feature flag itself as inputs and returns the payload.
    fn get_matching_payload(
        &self,
        match_variant: Option<&str>,
        feature_flag: &FeatureFlag,
    ) -> Option<serde_json::Value> {
        let variant = match_variant.unwrap_or("true");
        feature_flag.get_payload(variant)
    }
}

/// Evaluate static cohort filters by checking if the person is in each cohort.
async fn evaluate_static_cohorts(
    reader: PostgresReader,
    person_id: PersonId,
    cohort_ids: Vec<CohortId>,
) -> Result<Vec<(CohortId, bool)>, FlagError> {
    let mut conn = reader.get_connection().await?;

    let query = r#"
           WITH cohort_membership AS (
               SELECT c.cohort_id, 
                      CASE WHEN pc.cohort_id IS NOT NULL THEN true ELSE false END AS is_member
               FROM unnest($1::integer[]) AS c(cohort_id)
               LEFT JOIN posthog_cohortpeople AS pc
                 ON pc.person_id = $2
                 AND pc.cohort_id = c.cohort_id
           )
           SELECT cohort_id, is_member
           FROM cohort_membership
       "#;

    let rows = sqlx::query(query)
        .bind(&cohort_ids)
        .bind(person_id)
        .fetch_all(&mut *conn)
        .await?;

    let result = rows
        .into_iter()
        .map(|row| {
            let cohort_id: CohortId = row.get("cohort_id");
            let is_member: bool = row.get("is_member");
            (cohort_id, is_member)
        })
        .collect();

    Ok(result)
}

/// Evaluates a dynamic cohort and its dependencies.
/// This uses a topological sort to evaluate dependencies first, which is necessary
/// because a cohort can depend on another cohort, and we need to respect the dependency order.
fn evaluate_dynamic_cohorts(
    initial_cohort_id: CohortId,
    target_properties: &HashMap<String, Value>,
    cohorts: &[Cohort],
) -> Result<bool, FlagError> {
    // First check if this is a static cohort
    let initial_cohort = cohorts
        .iter()
        .find(|c| c.id == initial_cohort_id)
        .ok_or(FlagError::CohortNotFound(initial_cohort_id.to_string()))?;

    // If it's static, we don't need to evaluate dependencies - the membership was already
    // checked in evaluate_static_cohorts and stored in cohort_matches
    if initial_cohort.is_static {
        return Ok(false); // Static cohorts are handled by evaluate_static_cohorts
    }

    let cohort_dependency_graph = build_cohort_dependency_graph(initial_cohort_id, cohorts)?;

    // We need to sort cohorts topologically to ensure we evaluate dependencies before the cohorts that depend on them.
    // For example, if cohort A depends on cohort B, we need to evaluate B first to know if A matches.
    // This also helps detect cycles - if cohort A depends on B which depends on A, toposort will fail.
    let sorted_cohort_ids_as_graph_nodes =
        toposort(&cohort_dependency_graph, None).map_err(|e| {
            FlagError::CohortDependencyCycle(format!("Cyclic dependency detected: {:?}", e))
        })?;

    // Store evaluation results for each cohort in a map, so we can look up whether a cohort matched
    // when evaluating cohorts that depend on it, and also return the final result for the initial cohort
    let mut evaluation_results = HashMap::new();

    // Iterate through the sorted nodes in reverse order (so that we can evaluate dependencies first)
    for node in sorted_cohort_ids_as_graph_nodes.into_iter().rev() {
        let cohort_id = cohort_dependency_graph[node];
        let cohort = cohorts
            .iter()
            .find(|c| c.id == cohort_id)
            .ok_or(FlagError::CohortNotFound(cohort_id.to_string()))?;
        let property_filters = cohort.parse_filters()?;
        let dependencies = cohort.extract_dependencies()?;

        // Check if all dependencies have been met (i.e., previous cohorts matched)
        let dependencies_met = dependencies
            .iter()
            .all(|dep_id| evaluation_results.get(dep_id).copied().unwrap_or(false));

        // If dependencies are not met, mark the current cohort as not matched and continue
        // NB: We don't want to _exit_ here, since the non-matching cohort could be wrapped in a `not_in` operator
        // and we want to evaluate all cohorts to determine if the initial cohort matches.
        if !dependencies_met {
            evaluation_results.insert(cohort_id, false);
            continue;
        }

        // Evaluate all property filters for the current cohort
        let all_filters_match = property_filters
            .iter()
            .all(|filter| match_property(filter, target_properties, false).unwrap_or(false));

        // Store the evaluation result for the current cohort
        evaluation_results.insert(cohort_id, all_filters_match);
    }

    // Retrieve and return the evaluation result for the initial cohort
    evaluation_results
        .get(&initial_cohort_id)
        .copied()
        .ok_or_else(|| FlagError::CohortNotFound(initial_cohort_id.to_string()))
}

/// Apply cohort membership logic (i.e., IN|NOT_IN)
fn apply_cohort_membership_logic(
    cohort_filters: &[PropertyFilter],
    cohort_matches: &HashMap<CohortId, bool>,
) -> Result<bool, FlagError> {
    for filter in cohort_filters {
        let cohort_id = filter
            .get_cohort_id()
            .ok_or(FlagError::CohortFiltersParsingError)?;
        let matches = cohort_matches.get(&cohort_id).copied().unwrap_or(false);
        let operator = filter.operator.unwrap_or(OperatorType::In);

        // Combine the operator logic directly within this method
        let membership_match = match operator {
            OperatorType::In => matches,
            OperatorType::NotIn => !matches,
            // Currently supported operators are IN and NOT IN
            // Any other operator defaults to false
            _ => false,
        };

        // If any filter does not match, return false early
        if !membership_match {
            return Ok(false);
        }
    }
    // All filters matched
    Ok(true)
}

/// Constructs a dependency graph for cohorts.
///
/// Example dependency graph:
/// ```text
///   A    B
///   |   /|
///   |  / |
///   | /  |
///   C    D
///   \   /
///    \ /
///     E
/// ```
/// In this example:
/// - Cohorts A and B are root nodes (no dependencies)
/// - C depends on A and B
/// - D depends on B
/// - E depends on C and D
///
/// The graph is acyclic, which is required for valid cohort dependencies.
fn build_cohort_dependency_graph(
    initial_cohort_id: CohortId,
    cohorts: &[Cohort],
) -> Result<DiGraph<CohortId, ()>, FlagError> {
    let mut graph = DiGraph::new();
    let mut node_map = HashMap::new();
    let mut queue = VecDeque::new();

    let initial_cohort = cohorts
        .iter()
        .find(|c| c.id == initial_cohort_id)
        .ok_or(FlagError::CohortNotFound(initial_cohort_id.to_string()))?;

    if initial_cohort.is_static {
        return Ok(graph);
    }

    // This implements a breadth-first search (BFS) traversal to build a directed graph of cohort dependencies.
    // Starting from the initial cohort, we:
    // 1. Add each cohort as a node in the graph
    // 2. Track visited nodes in a map to avoid duplicates
    // 3. For each cohort, get its dependencies and add directed edges from the cohort to its dependencies
    // 4. Queue up any unvisited dependencies to process their dependencies later
    // This builds up the full dependency graph level by level, which we can later check for cycles
    queue.push_back(initial_cohort_id);
    node_map.insert(initial_cohort_id, graph.add_node(initial_cohort_id));

    while let Some(cohort_id) = queue.pop_front() {
        let cohort = cohorts
            .iter()
            .find(|c| c.id == cohort_id)
            .ok_or(FlagError::CohortNotFound(cohort_id.to_string()))?;
        let dependencies = cohort.extract_dependencies()?;
        for dep_id in dependencies {
            // Retrieve the current node **before** mutable borrowing
            // This is safe because we're not mutating the node map,
            // and it keeps the borrow checker happy
            let current_node = node_map[&cohort_id];
            // Add dependency node if we haven't seen this cohort ID before in our traversal.
            // This happens when we discover a new dependency that wasn't previously
            // encountered while processing other cohorts in the graph.
            let dep_node = node_map
                .entry(dep_id)
                .or_insert_with(|| graph.add_node(dep_id));

            graph.add_edge(current_node, *dep_node, ());

            if !node_map.contains_key(&dep_id) {
                queue.push_back(dep_id);
            }
        }
    }

    if is_cyclic_directed(&graph) {
        return Err(FlagError::CohortDependencyCycle(format!(
            "Cyclic dependency detected starting at cohort {}",
            initial_cohort_id
        )));
    }

    Ok(graph)
}

/// Fetch and locally cache all properties for a given distinct ID and team ID.
///
/// This function fetches both person and group properties for a specified distinct ID and team ID.
/// It updates the properties cache with the fetched properties and returns the result.
async fn fetch_and_locally_cache_all_relevant_properties(
    properties_cache: &mut PropertiesCache,
    reader: PostgresReader,
    distinct_id: String,
    team_id: TeamId,
    group_type_indexes: &HashSet<GroupTypeIndex>,
    group_keys: &HashSet<String>,
) -> Result<(), FlagError> {
    let mut conn = reader.as_ref().get_connection().await?;

    let query = r#"
        SELECT
            (
                SELECT "posthog_person"."id"
                FROM "posthog_person"
                INNER JOIN "posthog_persondistinctid"
                    ON "posthog_person"."id" = "posthog_persondistinctid"."person_id"
                WHERE
                    "posthog_persondistinctid"."distinct_id" = $1
                    AND "posthog_persondistinctid"."team_id" = $2
                    AND "posthog_person"."team_id" = $2
                LIMIT 1
            ) AS person_id,
            (
                SELECT "posthog_person"."properties"
                FROM "posthog_person"
                INNER JOIN "posthog_persondistinctid"
                    ON "posthog_person"."id" = "posthog_persondistinctid"."person_id"
                WHERE
                    "posthog_persondistinctid"."distinct_id" = $1
                    AND "posthog_persondistinctid"."team_id" = $2
                    AND "posthog_person"."team_id" = $2
                LIMIT 1
            ) AS person_properties,
            (
                SELECT
                    json_object_agg(
                        "posthog_group"."group_type_index",
                        "posthog_group"."group_properties"
                    )
                FROM "posthog_group"
                WHERE
                    "posthog_group"."team_id" = $2
                    AND "posthog_group"."group_type_index" = ANY($3)
                    AND "posthog_group"."group_key" = ANY($4)
            ) AS group_properties
    "#;

    let group_type_indexes_vec: Vec<GroupTypeIndex> = group_type_indexes.iter().cloned().collect();
    let group_keys_vec: Vec<String> = group_keys.iter().cloned().collect();

    let row: (Option<PersonId>, Option<Value>, Option<Value>) = sqlx::query_as(query)
        .bind(&distinct_id)
        .bind(team_id)
        .bind(&group_type_indexes_vec)
        .bind(&group_keys_vec) // Bind group_keys_vec to $4
        .fetch_optional(&mut *conn)
        .await?
        .unwrap_or((None, None, None));

    let (person_id, person_props, group_props) = row;

    if let Some(person_id) = person_id {
        properties_cache.person_id = Some(person_id);
    }

    if let Some(person_props) = person_props {
        properties_cache.person_properties = Some(
            person_props
                .as_object()
                .unwrap_or(&serde_json::Map::new())
                .iter()
                .map(|(k, v)| (k.clone(), v.clone()))
                .collect(),
        );
    }

    if let Some(group_props) = group_props {
        let group_props_map: HashMap<GroupTypeIndex, HashMap<String, Value>> = group_props
            .as_object()
            .unwrap_or(&serde_json::Map::new())
            .iter()
            .map(|(k, v)| {
                let group_type_index = k.parse().unwrap_or_default();
                let properties: HashMap<String, Value> = v
                    .as_object()
                    .unwrap_or(&serde_json::Map::new())
                    .iter()
                    .map(|(k, v)| (k.clone(), v.clone()))
                    .collect();
                (group_type_index, properties)
            })
            .collect();

        properties_cache.group_properties.extend(group_props_map);
    }

    Ok(())
}

/// Fetch person properties and person ID from the database for a given distinct ID and team ID.
///
/// This function constructs and executes a SQL query to fetch the person properties for a specified distinct ID and team ID.
/// It returns the fetched properties as a HashMap.
async fn fetch_person_properties_from_db(
    reader: PostgresReader,
    distinct_id: String,
    team_id: TeamId,
) -> Result<(HashMap<String, Value>, PersonId), FlagError> {
    let mut conn = reader.as_ref().get_connection().await?;

    let query = r#"
           SELECT "posthog_person"."id" as person_id, "posthog_person"."properties" as person_properties
           FROM "posthog_person"
           INNER JOIN "posthog_persondistinctid" ON ("posthog_person"."id" = "posthog_persondistinctid"."person_id")
           WHERE ("posthog_persondistinctid"."distinct_id" = $1
                   AND "posthog_persondistinctid"."team_id" = $2
                   AND "posthog_person"."team_id" = $2)
           LIMIT 1
       "#;

    let row: Option<(PersonId, Value)> = sqlx::query_as(query)
        .bind(&distinct_id)
        .bind(team_id)
        .fetch_optional(&mut *conn)
        .await?;

    match row {
        Some((person_id, person_props)) => {
            let properties_map = person_props
                .as_object()
                .unwrap_or(&serde_json::Map::new())
                .iter()
                .map(|(k, v)| (k.clone(), v.clone()))
                .collect();
            Ok((properties_map, person_id))
        }
        None => Err(FlagError::PersonNotFound),
    }
}

/// Fetch group properties from the database for a given team ID and group type index.
///
/// This function constructs and executes a SQL query to fetch the group properties for a specified team ID and group type index.
/// It returns the fetched properties as a HashMap.
async fn fetch_group_properties_from_db(
    reader: PostgresReader,
    team_id: TeamId,
    group_type_index: GroupTypeIndex,
    group_key: String,
) -> Result<HashMap<String, Value>, FlagError> {
    let mut conn = reader.as_ref().get_connection().await?;

    let query = r#"
        SELECT "posthog_group"."group_properties"
        FROM "posthog_group"
        WHERE ("posthog_group"."team_id" = $1
                AND "posthog_group"."group_type_index" = $2
                AND "posthog_group"."group_key" = $3)
        LIMIT 1
    "#;

    let row: Option<Value> = sqlx::query_scalar(query)
        .bind(team_id)
        .bind(group_type_index)
        .bind(group_key)
        .fetch_optional(&mut *conn)
        .await?;

    Ok(row
        .and_then(|v| v.as_object().cloned())
        .unwrap_or_default()
        .into_iter()
        .map(|(k, v)| (k, v.clone()))
        .collect())
}

/// Check if all required properties are present in the overrides
/// and none of them are of type "cohort" – if so, return the overrides,
/// otherwise return None, because we can't locally compute cohort properties
fn locally_computable_property_overrides(
    property_overrides: &Option<HashMap<String, Value>>,
    property_filters: &[PropertyFilter],
) -> Option<HashMap<String, Value>> {
    property_overrides.as_ref().and_then(|overrides| {
        let should_prefer_overrides = property_filters
            .iter()
            .all(|prop| overrides.contains_key(&prop.key) && prop.prop_type != "cohort");

        if should_prefer_overrides {
            Some(overrides.clone())
        } else {
            None
        }
    })
}

/// Check if all properties match the given filters
fn all_properties_match(
    flag_condition_properties: &[PropertyFilter],
    matching_property_values: &HashMap<String, Value>,
) -> bool {
    flag_condition_properties
        .iter()
        .all(|property| match_property(property, matching_property_values, false).unwrap_or(false))
}

async fn get_feature_flag_hash_key_overrides(
    reader: PostgresReader,
    team_id: TeamId,
    distinct_id_and_hash_key_override: Vec<String>,
) -> Result<HashMap<String, String>, FlagError> {
    let mut feature_flag_hash_key_overrides = HashMap::new();
    let mut conn = reader.as_ref().get_connection().await?;

    let person_and_distinct_id_query = r#"
            SELECT person_id, distinct_id 
            FROM posthog_persondistinctid 
            WHERE team_id = $1 AND distinct_id = ANY($2)
        "#;

    let person_and_distinct_ids: Vec<(PersonId, String)> =
        sqlx::query_as(person_and_distinct_id_query)
            .bind(team_id)
            .bind(&distinct_id_and_hash_key_override)
            .fetch_all(&mut *conn)
            .await?;

    let person_id_to_distinct_id: HashMap<PersonId, String> =
        person_and_distinct_ids.into_iter().collect();
    let person_ids: Vec<PersonId> = person_id_to_distinct_id.keys().cloned().collect();

    // Get hash key overrides
    let hash_key_override_query = r#"
            SELECT feature_flag_key, hash_key, person_id 
            FROM posthog_featureflaghashkeyoverride 
            WHERE team_id = $1 AND person_id = ANY($2)
        "#;

    let overrides: Vec<(String, String, PersonId)> = sqlx::query_as(hash_key_override_query)
        .bind(team_id)
        .bind(&person_ids)
        .fetch_all(&mut *conn)
        .await?;

    // Sort and process overrides, with the distinct_id at the start of the array having priority
    // We want the highest priority to go last in sort order, so it's the latest update in the hashmap
    let mut sorted_overrides = overrides;
    sorted_overrides.sort_by_key(|(_, _, person_id)| {
        if person_id_to_distinct_id.get(person_id) == Some(&distinct_id_and_hash_key_override[0]) {
            std::cmp::Ordering::Greater
        } else {
            std::cmp::Ordering::Less
        }
    });

    for (feature_flag_key, hash_key, _) in sorted_overrides {
        feature_flag_hash_key_overrides.insert(feature_flag_key, hash_key);
    }

    Ok(feature_flag_hash_key_overrides)
}

async fn set_feature_flag_hash_key_overrides(
    writer: PostgresWriter,
    team_id: TeamId,
    distinct_ids: Vec<String>,
    project_id: ProjectId,
    hash_key_override: String,
) -> Result<bool, FlagError> {
    const MAX_RETRIES: u32 = 2;
    const RETRY_DELAY: Duration = Duration::from_millis(100);

    for retry in 0..MAX_RETRIES {
        let mut conn = writer.get_connection().await?;
        let mut transaction = conn.begin().await?;

        let query = r#"
            WITH target_person_ids AS (
                SELECT team_id, person_id FROM posthog_persondistinctid WHERE team_id = $1 AND
                distinct_id = ANY($2)
            ),
            existing_overrides AS (
                SELECT team_id, person_id, feature_flag_key, hash_key FROM posthog_featureflaghashkeyoverride
                WHERE team_id = $1 AND person_id IN (SELECT person_id FROM target_person_ids)
            ),
            flags_to_override AS (
                SELECT flag.key FROM posthog_featureflag flag
                JOIN posthog_team team ON flag.team_id = team.id
                WHERE team.project_id = $3 
                AND flag.ensure_experience_continuity = TRUE 
                AND flag.active = TRUE 
                AND flag.deleted = FALSE
                AND flag.key NOT IN (SELECT feature_flag_key FROM existing_overrides)
            )
            INSERT INTO posthog_featureflaghashkeyoverride (team_id, person_id, feature_flag_key, hash_key)
                SELECT team_id, person_id, key, $4
                FROM flags_to_override, target_person_ids
                WHERE EXISTS (SELECT 1 FROM posthog_person WHERE id = person_id AND team_id = $1)
            ON CONFLICT DO NOTHING
        "#;

        let result: Result<PgQueryResult, sqlx::Error> = sqlx::query(query)
            .bind(team_id)
            .bind(&distinct_ids)
            .bind(project_id)
            .bind(&hash_key_override)
            .execute(&mut *transaction)
            .await;

        match result {
            Ok(query_result) => {
                // Commit the transaction if successful
                transaction
                    .commit()
                    .await
                    .map_err(|e| FlagError::DatabaseError(e.to_string()))?;
                return Ok(query_result.rows_affected() > 0);
            }
            Err(e) => {
                // Rollback the transaction on error
                transaction
                    .rollback()
                    .await
                    .map_err(|e| FlagError::DatabaseError(e.to_string()))?;

                if e.to_string().contains("violates foreign key constraint")
                    && retry < MAX_RETRIES - 1
                {
                    // Retry logic for specific error
                    tracing::info!(
                        "Retrying set_feature_flag_hash_key_overrides due to person deletion: {:?}",
                        e
                    );
                    sleep(RETRY_DELAY).await;
                } else {
                    return Err(FlagError::DatabaseError(e.to_string()));
                }
            }
        }
    }

    // If we get here, something went wrong
    Ok(false)
}

async fn should_write_hash_key_override(
    reader: PostgresReader,
    team_id: TeamId,
    distinct_id: String,
    project_id: ProjectId,
    hash_key_override: String,
) -> Result<bool, FlagError> {
    const QUERY_TIMEOUT: Duration = Duration::from_millis(1000);
    const MAX_RETRIES: u32 = 2;
    const RETRY_DELAY: Duration = Duration::from_millis(100);

    let distinct_ids = vec![distinct_id, hash_key_override.clone()];

    let query = r#"
        WITH target_person_ids AS (
            SELECT team_id, person_id 
            FROM posthog_persondistinctid 
            WHERE team_id = $1 AND distinct_id = ANY($2)
        ),
        existing_overrides AS (
            SELECT team_id, person_id, feature_flag_key, hash_key 
            FROM posthog_featureflaghashkeyoverride
            WHERE team_id = $1 AND person_id IN (SELECT person_id FROM target_person_ids)
        )
        SELECT key FROM posthog_featureflag flag
        JOIN posthog_team team ON flag.team_id = team.id
        WHERE team.project_id = $3
            AND flag.ensure_experience_continuity = TRUE AND flag.active = TRUE AND flag.deleted = FALSE
            AND key NOT IN (SELECT feature_flag_key FROM existing_overrides)
    "#;

    for retry in 0..MAX_RETRIES {
        let result = timeout(QUERY_TIMEOUT, async {
            let mut conn = reader.get_connection().await.map_err(|e| {
                FlagError::DatabaseError(format!("Failed to acquire connection: {}", e))
            })?;

            let rows = sqlx::query(query)
                .bind(team_id)
                .bind(&distinct_ids)
                .bind(project_id)
                .fetch_all(&mut *conn)
                .await
                .map_err(|e| FlagError::DatabaseError(format!("Query execution failed: {}", e)))?;

            Ok::<bool, FlagError>(!rows.is_empty())
        })
        .await;

        match result {
            Ok(Ok(flags_present)) => return Ok(flags_present),
            Ok(Err(e)) => {
                if e.to_string().contains("violates foreign key constraint")
                    && retry < MAX_RETRIES - 1
                {
                    info!(
                        "Retrying set_feature_flag_hash_key_overrides due to person deletion: {:?}",
                        e
                    );
                    tokio::time::sleep(RETRY_DELAY).await;
                    continue;
                } else {
                    // For other errors or if max retries exceeded, return the error
                    return Err(e);
                }
            }
            Err(_) => {
                // Handle timeout
                return Err(FlagError::TimeoutError);
            }
        }
    }

    // If all retries failed without returning, return false
    Ok(false)
}

#[cfg(test)]
mod tests {
    use serde_json::json;
    use std::collections::HashMap;

    use super::*;
    use crate::{
        flags::flag_models::{
            FeatureFlagRow, FlagFilters, MultivariateFlagOptions, MultivariateFlagVariant,
        },
        properties::property_models::OperatorType,
        utils::test_utils::{
            add_person_to_cohort, get_person_id_by_distinct_id, insert_cohort_for_team_in_pg,
            insert_flag_for_team_in_pg, insert_new_team_in_pg, insert_person_for_team_in_pg,
            setup_pg_reader_client, setup_pg_writer_client,
        },
    };

    #[allow(clippy::too_many_arguments)]
    fn create_test_flag(
        id: Option<i32>,
        team_id: Option<TeamId>,
        name: Option<String>,
        key: Option<String>,
        filters: Option<FlagFilters>,
        deleted: Option<bool>,
        active: Option<bool>,
        ensure_experience_continuity: Option<bool>,
    ) -> FeatureFlag {
        FeatureFlag {
            id: id.unwrap_or(1),
            team_id: team_id.unwrap_or(1),
            name: name.or(Some("Test Flag".to_string())),
            key: key.unwrap_or_else(|| "test_flag".to_string()),
            filters: filters.unwrap_or_else(|| FlagFilters {
                groups: vec![FlagGroupType {
                    properties: Some(vec![]),
                    rollout_percentage: Some(100.0),
                    variant: None,
                }],
                multivariate: None,
                aggregation_group_type_index: None,
                payloads: None,
                super_groups: None,
            }),
            deleted: deleted.unwrap_or(false),
            active: active.unwrap_or(true),
            ensure_experience_continuity: ensure_experience_continuity.unwrap_or(false),
            version: Some(1),
        }
    }

    #[tokio::test]
    async fn test_fetch_properties_from_pg_to_match() {
        let reader = setup_pg_reader_client(None).await;
        let writer = setup_pg_writer_client(None).await;
        let cohort_cache = Arc::new(CohortCacheManager::new(reader.clone(), None, None));

        let team = insert_new_team_in_pg(reader.clone(), None)
            .await
            .expect("Failed to insert team in pg");

        let distinct_id = "user_distinct_id".to_string();
        insert_person_for_team_in_pg(reader.clone(), team.id, distinct_id.clone(), None)
            .await
            .expect("Failed to insert person");

        let not_matching_distinct_id = "not_matching_distinct_id".to_string();
        insert_person_for_team_in_pg(
            reader.clone(),
            team.id,
            not_matching_distinct_id.clone(),
            Some(json!({ "email": "a@x.com"})),
        )
        .await
        .expect("Failed to insert person");

        let flag: FeatureFlag = serde_json::from_value(json!(
            {
                "id": 1,
                "team_id": team.id,
                "name": "flag1",
                "key": "flag1",
                "filters": {
                    "groups": [
                        {
                            "properties": [
                                {
                                    "key": "email",
                                    "value": "a@b.com",
                                    "type": "person"
                                }
                            ],
                            "rollout_percentage": 100
                        }
                    ]
                }
            }
        ))
        .unwrap();

        // Matcher for a matching distinct_id
        let mut matcher = FeatureFlagMatcher::new(
            distinct_id.clone(),
            team.id,
            team.project_id,
            reader.clone(),
            writer.clone(),
            cohort_cache.clone(),
            None,
            None,
        );
        let match_result = matcher.get_match(&flag, None, None).await.unwrap();
        assert!(match_result.matches);
        assert_eq!(match_result.variant, None);

        // Matcher for a non-matching distinct_id
        let mut matcher = FeatureFlagMatcher::new(
            not_matching_distinct_id.clone(),
            team.id,
            team.project_id,
            reader.clone(),
            writer.clone(),
            cohort_cache.clone(),
            None,
            None,
        );
        let match_result = matcher.get_match(&flag, None, None).await.unwrap();
        assert!(!match_result.matches);
        assert_eq!(match_result.variant, None);

        // Matcher for a distinct_id that does not exist
        let mut matcher = FeatureFlagMatcher::new(
            "other_distinct_id".to_string(),
            team.id,
            team.project_id,
            reader.clone(),
            writer.clone(),
            cohort_cache.clone(),
            None,
            None,
        );
        let match_result = matcher.get_match(&flag, None, None).await.unwrap();

        // Expecting false for non-existent distinct_id
        assert!(!match_result.matches);
    }

    #[tokio::test]
    async fn test_person_property_overrides() {
        let reader = setup_pg_reader_client(None).await;
        let writer = setup_pg_writer_client(None).await;
        let cohort_cache = Arc::new(CohortCacheManager::new(reader.clone(), None, None));
        let team = insert_new_team_in_pg(reader.clone(), None).await.unwrap();

        let flag = create_test_flag(
            None,
            Some(team.id),
            None,
            None,
            Some(FlagFilters {
                groups: vec![FlagGroupType {
                    properties: Some(vec![PropertyFilter {
                        key: "email".to_string(),
                        value: json!("override@example.com"),
                        operator: None,
                        prop_type: "person".to_string(),
                        group_type_index: None,
                        negation: None,
                    }]),
                    rollout_percentage: Some(100.0),
                    variant: None,
                }],
                multivariate: None,
                aggregation_group_type_index: None,
                payloads: None,
                super_groups: None,
            }),
            None,
            None,
            None,
        );

        let overrides = HashMap::from([("email".to_string(), json!("override@example.com"))]);

        let mut matcher = FeatureFlagMatcher::new(
            "test_user".to_string(),
            team.id,
            team.project_id,
            reader,
            writer,
            cohort_cache,
            None,
            None,
        );

        let flags = FeatureFlagList {
            flags: vec![flag.clone()],
        };
        let result = matcher
            .evaluate_all_feature_flags(flags, Some(overrides), None, None)
            .await;
        assert!(!result.errors_while_computing_flags);
        assert_eq!(
            result.flags.get("test_flag").unwrap().to_value(),
            FlagValue::Boolean(true)
        );
    }

    #[tokio::test]
    async fn test_group_property_overrides() {
        let reader = setup_pg_reader_client(None).await;
        let writer = setup_pg_writer_client(None).await;
        let cohort_cache = Arc::new(CohortCacheManager::new(reader.clone(), None, None));
        let team = insert_new_team_in_pg(reader.clone(), None).await.unwrap();

        let flag = create_test_flag(
            None,
            Some(team.id),
            None,
            None,
            Some(FlagFilters {
                groups: vec![FlagGroupType {
                    properties: Some(vec![PropertyFilter {
                        key: "industry".to_string(),
                        value: json!("tech"),
                        operator: None,
                        prop_type: "group".to_string(),
                        group_type_index: Some(1),
                        negation: None,
                    }]),
                    rollout_percentage: Some(100.0),
                    variant: None,
                }],
                multivariate: None,
                aggregation_group_type_index: Some(1),
                payloads: None,
                super_groups: None,
            }),
            None,
            None,
            None,
        );

        let mut group_type_mapping_cache =
            GroupTypeMappingCache::new(team.project_id, reader.clone());
        let group_types_to_indexes = [("organization".to_string(), 1)].into_iter().collect();
        group_type_mapping_cache.group_types_to_indexes = group_types_to_indexes;
        group_type_mapping_cache.group_indexes_to_types =
            [(1, "organization".to_string())].into_iter().collect();

        let groups = HashMap::from([("organization".to_string(), json!("org_123"))]);

        let group_overrides = HashMap::from([(
            "organization".to_string(),
            HashMap::from([
                ("industry".to_string(), json!("tech")),
                ("$group_key".to_string(), json!("org_123")),
            ]),
        )]);

        let mut matcher = FeatureFlagMatcher::new(
            "test_user".to_string(),
            team.id,
            team.project_id,
            reader.clone(),
            writer.clone(),
            cohort_cache.clone(),
            Some(group_type_mapping_cache),
            Some(groups),
        );

        let flags = FeatureFlagList {
            flags: vec![flag.clone()],
        };
        let result = matcher
            .evaluate_all_feature_flags(flags, None, Some(group_overrides), None)
            .await;

        let legacy_response = LegacyFlagsResponse::from_response(result);
        assert!(!legacy_response.errors_while_computing_flags);
        assert_eq!(
            legacy_response.feature_flags.get("test_flag"),
            Some(&FlagValue::Boolean(true))
        );
    }

    #[tokio::test]
    async fn test_get_matching_variant_with_cache() {
        let flag = create_test_flag_with_variants(1);
        let reader = setup_pg_reader_client(None).await;
        let writer = setup_pg_writer_client(None).await;
        let cohort_cache = Arc::new(CohortCacheManager::new(reader.clone(), None, None));
        let mut group_type_mapping_cache = GroupTypeMappingCache::new(1, reader.clone());

        let group_types_to_indexes = [("group_type_1".to_string(), 1)].into_iter().collect();
        let group_type_index_to_name = [(1, "group_type_1".to_string())].into_iter().collect();

        group_type_mapping_cache.group_types_to_indexes = group_types_to_indexes;
        group_type_mapping_cache.group_indexes_to_types = group_type_index_to_name;

        let groups = HashMap::from([("group_type_1".to_string(), json!("group_key_1"))]);

        let mut matcher = FeatureFlagMatcher::new(
            "test_user".to_string(),
            1,
            1,
            reader.clone(),
            writer.clone(),
            cohort_cache.clone(),
            Some(group_type_mapping_cache),
            Some(groups),
        );
        let variant = matcher.get_matching_variant(&flag, None).await.unwrap();
        assert!(variant.is_some(), "No variant was selected");
        assert!(
            ["control", "test", "test2"].contains(&variant.unwrap().as_str()),
            "Selected variant is not one of the expected options"
        );
    }

    #[tokio::test]
    async fn test_get_matching_variant_with_db() {
        let reader = setup_pg_reader_client(None).await;
        let writer = setup_pg_writer_client(None).await;
        let cohort_cache = Arc::new(CohortCacheManager::new(reader.clone(), None, None));
        let team = insert_new_team_in_pg(reader.clone(), None).await.unwrap();

        let flag = create_test_flag_with_variants(team.id);

        let mut matcher = FeatureFlagMatcher::new(
            "test_user".to_string(),
            team.id,
            team.project_id,
            reader.clone(),
            writer.clone(),
            cohort_cache.clone(),
            None,
            None,
        );

        let variant = matcher.get_matching_variant(&flag, None).await.unwrap();
        assert!(variant.is_some());
        assert!(["control", "test", "test2"].contains(&variant.unwrap().as_str()));
    }

    #[tokio::test]
    async fn test_is_condition_match_empty_properties() {
        let reader = setup_pg_reader_client(None).await;
        let writer = setup_pg_writer_client(None).await;
        let cohort_cache = Arc::new(CohortCacheManager::new(reader.clone(), None, None));
        let flag = create_test_flag(
            Some(1),
            None,
            None,
            None,
            Some(FlagFilters {
                groups: vec![FlagGroupType {
                    properties: Some(vec![]),
                    rollout_percentage: Some(100.0),
                    variant: None,
                }],
                multivariate: None,
                aggregation_group_type_index: None,
                payloads: None,
                super_groups: None,
            }),
            None,
            None,
            None,
        );

        let condition = FlagGroupType {
            variant: None,
            properties: Some(vec![]),
            rollout_percentage: Some(100.0),
        };

        let mut matcher = FeatureFlagMatcher::new(
            "test_user".to_string(),
            1,
            1,
            reader,
            writer,
            cohort_cache,
            None,
            None,
        );
        let (is_match, reason) = matcher
            .is_condition_match(&flag, &condition, None, None)
            .await
            .unwrap();
        assert!(is_match);
        assert_eq!(reason, FeatureFlagMatchReason::ConditionMatch);
    }

    fn create_test_flag_with_variants(team_id: TeamId) -> FeatureFlag {
        FeatureFlag {
            id: 1,
            team_id,
            name: Some("Test Flag".to_string()),
            key: "test_flag".to_string(),
            filters: FlagFilters {
                groups: vec![FlagGroupType {
                    properties: None,
                    rollout_percentage: Some(100.0),
                    variant: None,
                }],
                multivariate: Some(MultivariateFlagOptions {
                    variants: vec![
                        MultivariateFlagVariant {
                            name: Some("Control".to_string()),
                            key: "control".to_string(),
                            rollout_percentage: 33.0,
                        },
                        MultivariateFlagVariant {
                            name: Some("Test".to_string()),
                            key: "test".to_string(),
                            rollout_percentage: 33.0,
                        },
                        MultivariateFlagVariant {
                            name: Some("Test2".to_string()),
                            key: "test2".to_string(),
                            rollout_percentage: 34.0,
                        },
                    ],
                }),
                aggregation_group_type_index: Some(1),
                payloads: None,
                super_groups: None,
            },
            deleted: false,
            active: true,
            ensure_experience_continuity: false,
            version: Some(1),
        }
    }

    #[tokio::test]
    async fn test_overrides_avoid_db_lookups() {
        let reader = setup_pg_reader_client(None).await;
        let writer = setup_pg_writer_client(None).await;
        let cohort_cache = Arc::new(CohortCacheManager::new(reader.clone(), None, None));
        let team = insert_new_team_in_pg(reader.clone(), None).await.unwrap();

        let flag = create_test_flag(
            None,
            Some(team.id),
            None,
            None,
            Some(FlagFilters {
                groups: vec![FlagGroupType {
                    properties: Some(vec![PropertyFilter {
                        key: "email".to_string(),
                        value: json!("test@example.com"),
                        operator: Some(OperatorType::Exact),
                        prop_type: "person".to_string(),
                        group_type_index: None,
                        negation: None,
                    }]),
                    rollout_percentage: Some(100.0),
                    variant: None,
                }],
                multivariate: None,
                aggregation_group_type_index: None,
                payloads: None,
                super_groups: None,
            }),
            None,
            None,
            None,
        );

        let person_property_overrides =
            HashMap::from([("email".to_string(), json!("test@example.com"))]);

        let mut matcher = FeatureFlagMatcher::new(
            "test_user".to_string(),
            team.id,
            team.project_id,
            reader.clone(),
            writer.clone(),
            cohort_cache.clone(),
            None,
            None,
        );

        let result = matcher
            .evaluate_all_feature_flags(
                FeatureFlagList {
                    flags: vec![flag.clone()],
                },
                Some(person_property_overrides),
                None,
                None,
            )
            .await;

        let legacy_response = LegacyFlagsResponse::from_response(result);
        assert!(!legacy_response.errors_while_computing_flags);
        assert_eq!(
            legacy_response.feature_flags.get("test_flag"),
            Some(&FlagValue::Boolean(true))
        );

        let cache = &matcher.properties_cache;
        assert!(cache.person_properties.is_none());
    }

    #[tokio::test]
    async fn test_fallback_to_db_when_overrides_insufficient() {
        let reader = setup_pg_reader_client(None).await;
        let writer = setup_pg_writer_client(None).await;
        let cohort_cache = Arc::new(CohortCacheManager::new(reader.clone(), None, None));
        let team = insert_new_team_in_pg(reader.clone(), None).await.unwrap();

        let flag = create_test_flag(
            None,
            Some(team.id),
            None,
            None,
            Some(FlagFilters {
                groups: vec![FlagGroupType {
                    properties: Some(vec![
                        PropertyFilter {
                            key: "email".to_string(),
                            value: json!("test@example.com"),
                            operator: Some(OperatorType::Exact),
                            prop_type: "person".to_string(),
                            group_type_index: None,
                            negation: None,
                        },
                        PropertyFilter {
                            key: "age".to_string(),
                            value: json!(25),
                            operator: Some(OperatorType::Gte),
                            prop_type: "person".to_string(),
                            group_type_index: None,
                            negation: None,
                        },
                    ]),
                    rollout_percentage: Some(100.0),
                    variant: None,
                }],
                multivariate: None,
                aggregation_group_type_index: None,
                payloads: None,
                super_groups: None,
            }),
            None,
            None,
            None,
        );

        let person_property_overrides = Some(HashMap::from([(
            "email".to_string(),
            json!("test@example.com"),
        )]));

        insert_person_for_team_in_pg(
            reader.clone(),
            team.id,
            "test_user".to_string(),
            Some(json!({"email": "test@example.com", "age": 30})),
        )
        .await
        .unwrap();

        let mut matcher = FeatureFlagMatcher::new(
            "test_user".to_string(),
            team.id,
            team.project_id,
            reader.clone(),
            writer.clone(),
            cohort_cache.clone(),
            None,
            None,
        );

        let result = matcher
            .get_match(&flag, person_property_overrides.clone(), None)
            .await
            .unwrap();

        assert!(result.matches);

        let cache = &matcher.properties_cache;
        assert!(cache.person_properties.is_some());
        assert_eq!(
            cache.person_properties.as_ref().unwrap().get("age"),
            Some(&json!(30))
        );
    }

    #[tokio::test]
    async fn test_property_fetching_and_caching() {
        let reader = setup_pg_reader_client(None).await;
        let writer = setup_pg_writer_client(None).await;
        let cohort_cache = Arc::new(CohortCacheManager::new(reader.clone(), None, None));
        let team = insert_new_team_in_pg(reader.clone(), None).await.unwrap();

        let distinct_id = "test_user".to_string();
        insert_person_for_team_in_pg(
            reader.clone(),
            team.id,
            distinct_id.clone(),
            Some(json!({"email": "test@example.com", "age": 30})),
        )
        .await
        .unwrap();

        let mut matcher = FeatureFlagMatcher::new(
            distinct_id,
            team.id,
            team.project_id,
            reader.clone(),
            writer.clone(),
            cohort_cache.clone(),
            None,
            None,
        );

        let properties = matcher
            .get_person_properties_from_cache_or_db()
            .await
            .unwrap();

        assert_eq!(properties.get("email").unwrap(), &json!("test@example.com"));
        assert_eq!(properties.get("age").unwrap(), &json!(30));

        let cached_properties = matcher.properties_cache.person_properties.clone();
        assert!(cached_properties.is_some());
        assert_eq!(
            cached_properties.unwrap().get("email").unwrap(),
            &json!("test@example.com")
        );
    }

    #[tokio::test]
    async fn test_property_caching() {
        let reader = setup_pg_reader_client(None).await;
        let writer = setup_pg_writer_client(None).await;
        let cohort_cache = Arc::new(CohortCacheManager::new(reader.clone(), None, None));
        let team = insert_new_team_in_pg(reader.clone(), None).await.unwrap();

        let distinct_id = "test_user".to_string();
        insert_person_for_team_in_pg(
            reader.clone(),
            team.id,
            distinct_id.clone(),
            Some(json!({"email": "test@example.com", "age": 30})),
        )
        .await
        .unwrap();

        let mut matcher = FeatureFlagMatcher::new(
            distinct_id.clone(),
            team.id,
            team.project_id,
            reader.clone(),
            writer.clone(),
            cohort_cache.clone(),
            None,
            None,
        );

        // First access should fetch from the database
        let start = std::time::Instant::now();
        let properties = matcher
            .get_person_properties_from_cache_or_db()
            .await
            .unwrap();
        let first_duration = start.elapsed();

        // Second access should use the cache and be faster
        let start = std::time::Instant::now();
        let cached_properties = matcher
            .get_person_properties_from_cache_or_db()
            .await
            .unwrap();
        let second_duration = start.elapsed();

        assert_eq!(properties, cached_properties);
        assert!(
            second_duration < first_duration,
            "Second access should be faster due to caching"
        );

        // Create a new matcher to simulate a fresh state
        let mut new_matcher = FeatureFlagMatcher::new(
            distinct_id.clone(),
            team.id,
            team.project_id,
            reader.clone(),
            writer.clone(),
            cohort_cache.clone(),
            None,
            None,
        );

        // First access with new matcher should fetch from the database again
        let start = std::time::Instant::now();
        let new_properties = new_matcher
            .get_person_properties_from_cache_or_db()
            .await
            .unwrap();
        let new_first_duration = start.elapsed();

        assert_eq!(properties, new_properties);
        assert!(
            new_first_duration > second_duration,
            "First access with new matcher should be slower than cached access"
        );

        // Second access with new matcher should use the cache and be faster
        let start = std::time::Instant::now();
        let new_cached_properties = new_matcher
            .get_person_properties_from_cache_or_db()
            .await
            .unwrap();
        let new_second_duration = start.elapsed();

        assert_eq!(properties, new_cached_properties);
        assert!(
            new_second_duration < new_first_duration,
            "Second access with new matcher should be faster due to caching"
        );
    }

    #[tokio::test]
    async fn test_overrides_locally_computable() {
        let overrides = Some(HashMap::from([
            ("email".to_string(), json!("test@example.com")),
            ("age".to_string(), json!(30)),
        ]));

        let property_filters = vec![
            PropertyFilter {
                key: "email".to_string(),
                value: json!("test@example.com"),
                operator: None,
                prop_type: "person".to_string(),
                group_type_index: None,
                negation: None,
            },
            PropertyFilter {
                key: "age".to_string(),
                value: json!(25),
                operator: Some(OperatorType::Gte),
                prop_type: "person".to_string(),
                group_type_index: None,
                negation: None,
            },
        ];

        let result = locally_computable_property_overrides(&overrides, &property_filters);
        assert!(result.is_some());

        let property_filters_with_cohort = vec![
            PropertyFilter {
                key: "email".to_string(),
                value: json!("test@example.com"),
                operator: None,
                prop_type: "person".to_string(),
                group_type_index: None,
                negation: None,
            },
            PropertyFilter {
                key: "cohort".to_string(),
                value: json!(1),
                operator: None,
                prop_type: "cohort".to_string(),
                group_type_index: None,
                negation: None,
            },
        ];

        let result =
            locally_computable_property_overrides(&overrides, &property_filters_with_cohort);
        assert!(result.is_none());
    }

    #[tokio::test]
    async fn test_concurrent_flag_evaluation() {
        let reader = setup_pg_reader_client(None).await;
        let writer = setup_pg_writer_client(None).await;
        let cohort_cache = Arc::new(CohortCacheManager::new(reader.clone(), None, None));
        let team = insert_new_team_in_pg(reader.clone(), None).await.unwrap();
        let flag = Arc::new(create_test_flag(
            None,
            Some(team.id),
            None,
            None,
            Some(FlagFilters {
                groups: vec![FlagGroupType {
                    properties: Some(vec![]),
                    rollout_percentage: Some(100.0),
                    variant: None,
                }],
                multivariate: None,
                aggregation_group_type_index: None,
                payloads: None,
                super_groups: None,
            }),
            None,
            None,
            None,
        ));

        let mut handles = vec![];
        for i in 0..100 {
            let flag_clone = flag.clone();
            let reader_clone = reader.clone();
            let writer_clone = writer.clone();
            let cohort_cache_clone = cohort_cache.clone();
            handles.push(tokio::spawn(async move {
                let mut matcher = FeatureFlagMatcher::new(
                    format!("test_user_{}", i),
                    team.id,
                    team.project_id,
                    reader_clone,
                    writer_clone,
                    cohort_cache_clone,
                    None,
                    None,
                );
                matcher.get_match(&flag_clone, None, None).await.unwrap()
            }));
        }

        let results: Vec<FeatureFlagMatch> = futures::future::join_all(handles)
            .await
            .into_iter()
            .map(|r| r.unwrap())
            .collect();

        // Check that all evaluations completed without errors
        assert_eq!(results.len(), 100);
    }

    #[tokio::test]
    async fn test_property_operators() {
        let reader = setup_pg_reader_client(None).await;
        let writer = setup_pg_writer_client(None).await;
        let cohort_cache = Arc::new(CohortCacheManager::new(reader.clone(), None, None));
        let team = insert_new_team_in_pg(reader.clone(), None).await.unwrap();

        let flag = create_test_flag(
            None,
            Some(team.id),
            None,
            None,
            Some(FlagFilters {
                groups: vec![FlagGroupType {
                    properties: Some(vec![
                        PropertyFilter {
                            key: "age".to_string(),
                            value: json!(25),
                            operator: Some(OperatorType::Gte),
                            prop_type: "person".to_string(),
                            group_type_index: None,
                            negation: None,
                        },
                        PropertyFilter {
                            key: "email".to_string(),
                            value: json!("example@domain.com"),
                            operator: Some(OperatorType::Icontains),
                            prop_type: "person".to_string(),
                            group_type_index: None,
                            negation: None,
                        },
                    ]),
                    rollout_percentage: Some(100.0),
                    variant: None,
                }],
                multivariate: None,
                aggregation_group_type_index: None,
                payloads: None,
                super_groups: None,
            }),
            None,
            None,
            None,
        );

        insert_person_for_team_in_pg(
            reader.clone(),
            team.id,
            "test_user".to_string(),
            Some(json!({"email": "user@example@domain.com", "age": 30})),
        )
        .await
        .unwrap();

        let mut matcher = FeatureFlagMatcher::new(
            "test_user".to_string(),
            team.id,
            team.project_id,
            reader.clone(),
            writer.clone(),
            cohort_cache.clone(),
            None,
            None,
        );

        let result = matcher.get_match(&flag, None, None).await.unwrap();

        assert!(result.matches);
    }

    #[tokio::test]
    async fn test_empty_hashed_identifier() {
        let reader = setup_pg_reader_client(None).await;
        let writer = setup_pg_writer_client(None).await;
        let cohort_cache = Arc::new(CohortCacheManager::new(reader.clone(), None, None));
        let flag = create_test_flag(
            Some(1),
            None,
            None,
            None,
            Some(FlagFilters {
                groups: vec![FlagGroupType {
                    properties: Some(vec![]),
                    rollout_percentage: Some(100.0),
                    variant: None,
                }],
                multivariate: None,
                aggregation_group_type_index: None,
                payloads: None,
                super_groups: None,
            }),
            None,
            None,
            None,
        );

        let mut matcher = FeatureFlagMatcher::new(
            "".to_string(),
            1,
            1,
            reader,
            writer,
            cohort_cache,
            None,
            None,
        );

        let result = matcher.get_match(&flag, None, None).await.unwrap();

        assert!(!result.matches);
    }

    #[tokio::test]
    async fn test_rollout_percentage() {
        let reader = setup_pg_reader_client(None).await;
        let writer = setup_pg_writer_client(None).await;
        let cohort_cache = Arc::new(CohortCacheManager::new(reader.clone(), None, None));
        let mut flag = create_test_flag(
            Some(1),
            None,
            None,
            None,
            Some(FlagFilters {
                groups: vec![FlagGroupType {
                    properties: Some(vec![]),
                    rollout_percentage: Some(0.0),
                    variant: None,
                }],
                multivariate: None,
                aggregation_group_type_index: None,
                payloads: None,
                super_groups: None,
            }),
            None,
            None,
            None,
        );

        let mut matcher = FeatureFlagMatcher::new(
            "test_user".to_string(),
            1,
            1,
            reader,
            writer,
            cohort_cache,
            None,
            None,
        );

        let result = matcher.get_match(&flag, None, None).await.unwrap();

        assert!(!result.matches);

        // Now set the rollout percentage to 100%
        flag.filters.groups[0].rollout_percentage = Some(100.0);

        let result = matcher.get_match(&flag, None, None).await.unwrap();

        assert!(result.matches);
    }

    #[tokio::test]
    async fn test_uneven_variant_distribution() {
        let reader = setup_pg_reader_client(None).await;
        let writer = setup_pg_writer_client(None).await;
        let cohort_cache = Arc::new(CohortCacheManager::new(reader.clone(), None, None));
        let mut flag = create_test_flag_with_variants(1);

        // Adjust variant rollout percentages to be uneven
        flag.filters.multivariate.as_mut().unwrap().variants = vec![
            MultivariateFlagVariant {
                name: Some("Control".to_string()),
                key: "control".to_string(),
                rollout_percentage: 10.0,
            },
            MultivariateFlagVariant {
                name: Some("Test".to_string()),
                key: "test".to_string(),
                rollout_percentage: 30.0,
            },
            MultivariateFlagVariant {
                name: Some("Test2".to_string()),
                key: "test2".to_string(),
                rollout_percentage: 60.0,
            },
        ];

        // Ensure the flag is person-based by setting aggregation_group_type_index to None
        flag.filters.aggregation_group_type_index = None;

        let mut matcher = FeatureFlagMatcher::new(
            "test_user".to_string(),
            1,
            1,
            reader,
            writer,
            cohort_cache,
            None,
            None,
        );

        let mut control_count = 0;
        let mut test_count = 0;
        let mut test2_count = 0;

        // Run the test multiple times to simulate distribution
        for i in 0..1000 {
            matcher.distinct_id = format!("user_{}", i);
            let variant = matcher.get_matching_variant(&flag, None).await.unwrap();
            match variant.as_deref() {
                Some("control") => control_count += 1,
                Some("test") => test_count += 1,
                Some("test2") => test2_count += 1,
                _ => (),
            }
        }

        // Check that the distribution roughly matches the rollout percentages
        let total = control_count + test_count + test2_count;
        assert!((control_count as f64 / total as f64 - 0.10).abs() < 0.05);
        assert!((test_count as f64 / total as f64 - 0.30).abs() < 0.05);
        assert!((test2_count as f64 / total as f64 - 0.60).abs() < 0.05);
    }

    #[tokio::test]
    async fn test_missing_properties_in_db() {
        let reader = setup_pg_reader_client(None).await;
        let writer = setup_pg_writer_client(None).await;
        let cohort_cache = Arc::new(CohortCacheManager::new(reader.clone(), None, None));
        let team = insert_new_team_in_pg(reader.clone(), None).await.unwrap();

        // Insert a person without properties
        insert_person_for_team_in_pg(reader.clone(), team.id, "test_user".to_string(), None)
            .await
            .unwrap();

        let flag = create_test_flag(
            None,
            Some(team.id),
            None,
            None,
            Some(FlagFilters {
                groups: vec![FlagGroupType {
                    properties: Some(vec![PropertyFilter {
                        key: "email".to_string(),
                        value: json!("test@example.com"),
                        operator: None,
                        prop_type: "person".to_string(),
                        group_type_index: None,
                        negation: None,
                    }]),
                    rollout_percentage: Some(100.0),
                    variant: None,
                }],
                multivariate: None,
                aggregation_group_type_index: None,
                payloads: None,
                super_groups: None,
            }),
            None,
            None,
            None,
        );

        let mut matcher = FeatureFlagMatcher::new(
            "test_user".to_string(),
            team.id,
            team.project_id,
            reader.clone(),
            writer.clone(),
            cohort_cache,
            None,
            None,
        );

        let result = matcher.get_match(&flag, None, None).await.unwrap();

        assert!(!result.matches);
    }

    #[tokio::test]
    async fn test_malformed_property_data() {
        let reader = setup_pg_reader_client(None).await;
        let writer = setup_pg_writer_client(None).await;
        let cohort_cache = Arc::new(CohortCacheManager::new(reader.clone(), None, None));
        let team = insert_new_team_in_pg(reader.clone(), None).await.unwrap();

        // Insert a person with malformed properties
        insert_person_for_team_in_pg(
            reader.clone(),
            team.id,
            "test_user".to_string(),
            Some(json!({"age": "not_a_number"})),
        )
        .await
        .unwrap();

        let flag = create_test_flag(
            None,
            Some(team.id),
            None,
            None,
            Some(FlagFilters {
                groups: vec![FlagGroupType {
                    properties: Some(vec![PropertyFilter {
                        key: "age".to_string(),
                        value: json!(25),
                        operator: Some(OperatorType::Gte),
                        prop_type: "person".to_string(),
                        group_type_index: None,
                        negation: None,
                    }]),
                    rollout_percentage: Some(100.0),
                    variant: None,
                }],
                multivariate: None,
                aggregation_group_type_index: None,
                payloads: None,
                super_groups: None,
            }),
            None,
            None,
            None,
        );

        let mut matcher = FeatureFlagMatcher::new(
            "test_user".to_string(),
            team.id,
            team.project_id,
            reader.clone(),
            writer.clone(),
            cohort_cache,
            None,
            None,
        );

        let result = matcher.get_match(&flag, None, None).await.unwrap();

        // The match should fail due to invalid data type
        assert!(!result.matches);
    }

    #[tokio::test]
    async fn test_get_match_with_insufficient_overrides() {
        let reader = setup_pg_reader_client(None).await;
        let writer = setup_pg_writer_client(None).await;
        let cohort_cache = Arc::new(CohortCacheManager::new(reader.clone(), None, None));
        let team = insert_new_team_in_pg(reader.clone(), None).await.unwrap();

        let flag = create_test_flag(
            None,
            Some(team.id),
            None,
            None,
            Some(FlagFilters {
                groups: vec![FlagGroupType {
                    properties: Some(vec![
                        PropertyFilter {
                            key: "email".to_string(),
                            value: json!("test@example.com"),
                            operator: None,
                            prop_type: "person".to_string(),
                            group_type_index: None,
                            negation: None,
                        },
                        PropertyFilter {
                            key: "age".to_string(),
                            value: json!(25),
                            operator: Some(OperatorType::Gte),
                            prop_type: "person".to_string(),
                            group_type_index: None,
                            negation: None,
                        },
                    ]),
                    rollout_percentage: Some(100.0),
                    variant: None,
                }],
                multivariate: None,
                aggregation_group_type_index: None,
                payloads: None,
                super_groups: None,
            }),
            None,
            None,
            None,
        );

        let person_overrides = Some(HashMap::from([(
            "email".to_string(),
            json!("test@example.com"),
        )]));

        insert_person_for_team_in_pg(
            reader.clone(),
            team.id,
            "test_user".to_string(),
            Some(json!({"email": "test@example.com", "age": 30})),
        )
        .await
        .unwrap();

        let mut matcher = FeatureFlagMatcher::new(
            "test_user".to_string(),
            team.id,
            team.project_id,
            reader.clone(),
            writer.clone(),
            cohort_cache,
            None,
            None,
        );

        let result = matcher
            .get_match(&flag, person_overrides, None)
            .await
            .unwrap();

        assert!(result.matches);
    }

    #[tokio::test]
    async fn test_evaluation_reasons() {
        let reader = setup_pg_reader_client(None).await;
        let writer = setup_pg_writer_client(None).await;
        let cohort_cache = Arc::new(CohortCacheManager::new(reader.clone(), None, None));
        let flag = create_test_flag(
            Some(1),
            None,
            None,
            None,
            Some(FlagFilters {
                groups: vec![FlagGroupType {
                    properties: Some(vec![]),
                    rollout_percentage: Some(100.0),
                    variant: None,
                }],
                multivariate: None,
                aggregation_group_type_index: None,
                payloads: None,
                super_groups: None,
            }),
            None,
            None,
            None,
        );

        let mut matcher = FeatureFlagMatcher::new(
            "test_user".to_string(),
            1,
            1,
            reader.clone(),
            writer.clone(),
            cohort_cache,
            None,
            None,
        );

        let (is_match, reason) = matcher
            .is_condition_match(&flag, &flag.filters.groups[0], None, None)
            .await
            .unwrap();

        assert!(is_match);
        assert_eq!(reason, FeatureFlagMatchReason::ConditionMatch);
    }

    #[tokio::test]
    async fn test_complex_conditions() {
        let reader = setup_pg_reader_client(None).await;
        let writer = setup_pg_writer_client(None).await;
        let cohort_cache = Arc::new(CohortCacheManager::new(reader.clone(), None, None));
        let team = insert_new_team_in_pg(reader.clone(), None).await.unwrap();

        let flag = create_test_flag(
            Some(1),
            Some(team.id),
            Some("Complex Flag".to_string()),
            Some("complex_flag".to_string()),
            Some(FlagFilters {
                groups: vec![
                    FlagGroupType {
                        properties: Some(vec![PropertyFilter {
                            key: "email".to_string(),
                            value: json!("user1@example.com"),
                            operator: None,
                            prop_type: "person".to_string(),
                            group_type_index: None,
                            negation: None,
                        }]),
                        rollout_percentage: Some(100.0),
                        variant: None,
                    },
                    FlagGroupType {
                        properties: Some(vec![PropertyFilter {
                            key: "age".to_string(),
                            value: json!(30),
                            operator: Some(OperatorType::Gte),
                            prop_type: "person".to_string(),
                            group_type_index: None,
                            negation: None,
                        }]),
                        rollout_percentage: Some(100.0),
                        variant: None,
                    },
                ],
                multivariate: None,
                aggregation_group_type_index: None,
                payloads: None,
                super_groups: None,
            }),
            Some(false),
            Some(true),
            Some(false),
        );

        insert_person_for_team_in_pg(
            reader.clone(),
            team.id,
            "test_user".to_string(),
            Some(json!({"email": "user2@example.com", "age": 35})),
        )
        .await
        .unwrap();

        let mut matcher = FeatureFlagMatcher::new(
            "test_user".to_string(),
            team.id,
            team.project_id,
            reader.clone(),
            writer.clone(),
            cohort_cache,
            None,
            None,
        );

        let result = matcher.get_match(&flag, None, None).await.unwrap();

        assert!(result.matches);
    }

    #[tokio::test]
    async fn test_super_condition_matches_boolean() {
        let reader = setup_pg_reader_client(None).await;
        let writer = setup_pg_writer_client(None).await;
        let cohort_cache = Arc::new(CohortCacheManager::new(reader.clone(), None, None));
        let team = insert_new_team_in_pg(reader.clone(), None).await.unwrap();

        let flag = create_test_flag(
            Some(1),
            Some(team.id),
            Some("Super Condition Flag".to_string()),
            Some("super_condition_flag".to_string()),
            Some(FlagFilters {
                groups: vec![
                    FlagGroupType {
                        properties: Some(vec![PropertyFilter {
                            key: "email".to_string(),
                            value: json!("fake@posthog.com"),
                            operator: Some(OperatorType::Exact),
                            prop_type: "person".to_string(),
                            group_type_index: None,
                            negation: None,
                        }]),
                        rollout_percentage: Some(0.0),
                        variant: None,
                    },
                    FlagGroupType {
                        properties: Some(vec![PropertyFilter {
                            key: "email".to_string(),
                            value: json!("test@posthog.com"),
                            operator: Some(OperatorType::Exact),
                            prop_type: "person".to_string(),
                            group_type_index: None,
                            negation: None,
                        }]),
                        rollout_percentage: Some(100.0),
                        variant: None,
                    },
                    FlagGroupType {
                        properties: None,
                        rollout_percentage: Some(50.0),
                        variant: None,
                    },
                ],
                multivariate: None,
                aggregation_group_type_index: None,
                payloads: None,
                super_groups: Some(vec![FlagGroupType {
                    properties: Some(vec![PropertyFilter {
                        key: "is_enabled".to_string(),
                        value: json!(["true"]),
                        operator: Some(OperatorType::Exact),
                        prop_type: "person".to_string(),
                        group_type_index: None,
                        negation: None,
                    }]),
                    rollout_percentage: Some(100.0),
                    variant: None,
                }]),
            }),
            None,
            None,
            None,
        );

        insert_person_for_team_in_pg(
            reader.clone(),
            team.id,
            "test_id".to_string(),
            Some(json!({"email": "test@posthog.com", "is_enabled": true})),
        )
        .await
        .unwrap();

        insert_person_for_team_in_pg(reader.clone(), team.id, "lil_id".to_string(), None)
            .await
            .unwrap();

        insert_person_for_team_in_pg(reader.clone(), team.id, "another_id".to_string(), None)
            .await
            .unwrap();

        let mut matcher_test_id = FeatureFlagMatcher::new(
            "test_id".to_string(),
            team.id,
            team.project_id,
            reader.clone(),
            writer.clone(),
            cohort_cache.clone(),
            None,
            None,
        );

        let mut matcher_example_id = FeatureFlagMatcher::new(
            "lil_id".to_string(),
            team.id,
            team.project_id,
            reader.clone(),
            writer.clone(),
            cohort_cache.clone(),
            None,
            None,
        );

        let mut matcher_another_id = FeatureFlagMatcher::new(
            "another_id".to_string(),
            team.id,
            team.project_id,
            reader.clone(),
            writer.clone(),
            cohort_cache.clone(),
            None,
            None,
        );

        let result_test_id = matcher_test_id.get_match(&flag, None, None).await.unwrap();
        let result_example_id = matcher_example_id
            .get_match(&flag, None, None)
            .await
            .unwrap();
        let result_another_id = matcher_another_id
            .get_match(&flag, None, None)
            .await
            .unwrap();

        assert!(result_test_id.matches);
        assert!(result_test_id.reason == FeatureFlagMatchReason::SuperConditionValue);
        assert!(result_example_id.matches);
        assert!(result_example_id.reason == FeatureFlagMatchReason::ConditionMatch);
        assert!(!result_another_id.matches);
        assert!(result_another_id.reason == FeatureFlagMatchReason::OutOfRolloutBound);
    }

    #[tokio::test]
    async fn test_super_condition_matches_string() {
        let reader = setup_pg_reader_client(None).await;
        let writer = setup_pg_writer_client(None).await;
        let cohort_cache = Arc::new(CohortCacheManager::new(reader.clone(), None, None));
        let team = insert_new_team_in_pg(reader.clone(), None).await.unwrap();

        insert_person_for_team_in_pg(
            reader.clone(),
            team.id,
            "test_id".to_string(),
            Some(json!({"email": "test@posthog.com", "is_enabled": "true"})),
        )
        .await
        .unwrap();

        let flag = create_test_flag(
            Some(1),
            Some(team.id),
            Some("Super Condition Flag".to_string()),
            Some("super_condition_flag".to_string()),
            Some(FlagFilters {
                groups: vec![
                    FlagGroupType {
                        properties: Some(vec![PropertyFilter {
                            key: "email".to_string(),
                            value: json!("fake@posthog.com"),
                            operator: Some(OperatorType::Exact),
                            prop_type: "person".to_string(),
                            group_type_index: None,
                            negation: None,
                        }]),
                        rollout_percentage: Some(0.0),
                        variant: None,
                    },
                    FlagGroupType {
                        properties: Some(vec![PropertyFilter {
                            key: "email".to_string(),
                            value: json!("test@posthog.com"),
                            operator: Some(OperatorType::Exact),
                            prop_type: "person".to_string(),
                            group_type_index: None,
                            negation: None,
                        }]),
                        rollout_percentage: Some(100.0),
                        variant: None,
                    },
                    FlagGroupType {
                        properties: None,
                        rollout_percentage: Some(50.0),
                        variant: None,
                    },
                ],
                multivariate: None,
                aggregation_group_type_index: None,
                payloads: None,
                super_groups: Some(vec![FlagGroupType {
                    properties: Some(vec![PropertyFilter {
                        key: "is_enabled".to_string(),
                        value: json!("true"),
                        operator: Some(OperatorType::Exact),
                        prop_type: "person".to_string(),
                        group_type_index: None,
                        negation: None,
                    }]),
                    rollout_percentage: Some(100.0),
                    variant: None,
                }]),
            }),
            None,
            None,
            None,
        );

        let mut matcher = FeatureFlagMatcher::new(
            "test_id".to_string(),
            team.id,
            team.project_id,
            reader.clone(),
            writer.clone(),
            cohort_cache.clone(),
            None,
            None,
        );

        let result = matcher.get_match(&flag, None, None).await.unwrap();

        assert!(result.matches);
        assert_eq!(result.reason, FeatureFlagMatchReason::SuperConditionValue);
        assert_eq!(result.condition_index, Some(0));
    }

    #[tokio::test]
    async fn test_super_condition_matches_and_false() {
        let reader = setup_pg_reader_client(None).await;
        let writer = setup_pg_writer_client(None).await;
        let cohort_cache = Arc::new(CohortCacheManager::new(reader.clone(), None, None));
        let team = insert_new_team_in_pg(reader.clone(), None).await.unwrap();

        insert_person_for_team_in_pg(
            reader.clone(),
            team.id,
            "test_id".to_string(),
            Some(json!({"email": "test@posthog.com", "is_enabled": true})),
        )
        .await
        .unwrap();

        insert_person_for_team_in_pg(reader.clone(), team.id, "another_id".to_string(), None)
            .await
            .unwrap();

        insert_person_for_team_in_pg(reader.clone(), team.id, "lil_id".to_string(), None)
            .await
            .unwrap();

        let flag = create_test_flag(
            Some(1),
            Some(team.id),
            Some("Super Condition Flag".to_string()),
            Some("super_condition_flag".to_string()),
            Some(FlagFilters {
                groups: vec![
                    FlagGroupType {
                        properties: Some(vec![PropertyFilter {
                            key: "email".to_string(),
                            value: json!("fake@posthog.com"),
                            operator: Some(OperatorType::Exact),
                            prop_type: "person".to_string(),
                            group_type_index: None,
                            negation: None,
                        }]),
                        rollout_percentage: Some(0.0),
                        variant: None,
                    },
                    FlagGroupType {
                        properties: Some(vec![PropertyFilter {
                            key: "email".to_string(),
                            value: json!("test@posthog.com"),
                            operator: Some(OperatorType::Exact),
                            prop_type: "person".to_string(),
                            group_type_index: None,
                            negation: None,
                        }]),
                        rollout_percentage: Some(100.0),
                        variant: None,
                    },
                    FlagGroupType {
                        properties: None,
                        rollout_percentage: Some(50.0),
                        variant: None,
                    },
                ],
                multivariate: None,
                aggregation_group_type_index: None,
                payloads: None,
                super_groups: Some(vec![FlagGroupType {
                    properties: Some(vec![PropertyFilter {
                        key: "is_enabled".to_string(),
                        value: json!(false),
                        operator: Some(OperatorType::Exact),
                        prop_type: "person".to_string(),
                        group_type_index: None,
                        negation: None,
                    }]),
                    rollout_percentage: Some(100.0),
                    variant: None,
                }]),
            }),
            None,
            None,
            None,
        );

        let mut matcher_test_id = FeatureFlagMatcher::new(
            "test_id".to_string(),
            team.id,
            team.project_id,
            reader.clone(),
            writer.clone(),
            cohort_cache.clone(),
            None,
            None,
        );

        let mut matcher_example_id = FeatureFlagMatcher::new(
            "lil_id".to_string(),
            team.id,
            team.project_id,
            reader.clone(),
            writer.clone(),
            cohort_cache.clone(),
            None,
            None,
        );

        let mut matcher_another_id = FeatureFlagMatcher::new(
            "another_id".to_string(),
            team.id,
            team.project_id,
            reader.clone(),
            writer.clone(),
            cohort_cache.clone(),
            None,
            None,
        );

        let result_test_id = matcher_test_id.get_match(&flag, None, None).await.unwrap();
        let result_example_id = matcher_example_id
            .get_match(&flag, None, None)
            .await
            .unwrap();
        let result_another_id = matcher_another_id
            .get_match(&flag, None, None)
            .await
            .unwrap();

        assert!(!result_test_id.matches);
        assert_eq!(
            result_test_id.reason,
            FeatureFlagMatchReason::SuperConditionValue
        );
        assert_eq!(result_test_id.condition_index, Some(0));

        assert!(result_example_id.matches);
        assert_eq!(
            result_example_id.reason,
            FeatureFlagMatchReason::ConditionMatch
        );
        assert_eq!(result_example_id.condition_index, Some(2));

        assert!(!result_another_id.matches);
        assert_eq!(
            result_another_id.reason,
            FeatureFlagMatchReason::OutOfRolloutBound
        );
        assert_eq!(result_another_id.condition_index, Some(2));
    }

    #[tokio::test]
    async fn test_basic_cohort_matching() {
        let reader = setup_pg_reader_client(None).await;
        let writer = setup_pg_writer_client(None).await;
        let cohort_cache = Arc::new(CohortCacheManager::new(reader.clone(), None, None));
        let team = insert_new_team_in_pg(reader.clone(), None).await.unwrap();

        // Insert a cohort with the condition that matches the test user's properties
        let cohort_row = insert_cohort_for_team_in_pg(
            reader.clone(),
            team.id,
            None,
            json!({
                "properties": {
                    "type": "OR",
                    "values": [{
                        "type": "OR",
                        "values": [{
                            "key": "$browser_version",
                            "type": "person",
                            "value": "125",
                            "negation": false,
                            "operator": "gt"
                        }]
                    }]
                }
            }),
            false,
        )
        .await
        .unwrap();

        // Insert a person with properties that match the cohort condition
        insert_person_for_team_in_pg(
            reader.clone(),
            team.id,
            "test_user".to_string(),
            Some(json!({"$browser_version": 126})),
        )
        .await
        .unwrap();

        // Define a flag with a cohort filter
        let flag = create_test_flag(
            None,
            Some(team.id),
            None,
            None,
            Some(FlagFilters {
                groups: vec![FlagGroupType {
                    properties: Some(vec![PropertyFilter {
                        key: "id".to_string(),
                        value: json!(cohort_row.id),
                        operator: Some(OperatorType::In),
                        prop_type: "cohort".to_string(),
                        group_type_index: None,
                        negation: Some(false),
                    }]),
                    rollout_percentage: Some(100.0),
                    variant: None,
                }],
                multivariate: None,
                aggregation_group_type_index: None,
                payloads: None,
                super_groups: None,
            }),
            None,
            None,
            None,
        );

        let mut matcher = FeatureFlagMatcher::new(
            "test_user".to_string(),
            team.id,
            team.project_id,
            reader.clone(),
            writer.clone(),
            cohort_cache.clone(),
            None,
            None,
        );

        let result = matcher.get_match(&flag, None, None).await.unwrap();

        assert!(result.matches);
    }

    #[tokio::test]
    async fn test_not_in_cohort_matching() {
        let reader = setup_pg_reader_client(None).await;
        let writer = setup_pg_writer_client(None).await;
        let cohort_cache = Arc::new(CohortCacheManager::new(reader.clone(), None, None));
        let team = insert_new_team_in_pg(reader.clone(), None).await.unwrap();

        // Insert a cohort with a condition that does not match the test user's properties
        let cohort_row = insert_cohort_for_team_in_pg(
            reader.clone(),
            team.id,
            None,
            json!({
                "properties": {
                    "type": "OR",
                    "values": [{
                        "type": "OR",
                        "values": [{
                            "key": "$browser_version",
                            "type": "person",
                            "value": "130",
                            "negation": false,
                            "operator": "gt"
                        }]
                    }]
                }
            }),
            false,
        )
        .await
        .unwrap();

        // Insert a person with properties that do not match the cohort condition
        insert_person_for_team_in_pg(
            reader.clone(),
            team.id,
            "test_user".to_string(),
            Some(json!({"$browser_version": 126})),
        )
        .await
        .unwrap();

        // Define a flag with a NotIn cohort filter
        let flag = create_test_flag(
            None,
            Some(team.id),
            None,
            None,
            Some(FlagFilters {
                groups: vec![FlagGroupType {
                    properties: Some(vec![PropertyFilter {
                        key: "id".to_string(),
                        value: json!(cohort_row.id),
                        operator: Some(OperatorType::NotIn),
                        prop_type: "cohort".to_string(),
                        group_type_index: None,
                        negation: Some(false),
                    }]),
                    rollout_percentage: Some(100.0),
                    variant: None,
                }],
                multivariate: None,
                aggregation_group_type_index: None,
                payloads: None,
                super_groups: None,
            }),
            None,
            None,
            None,
        );

        let mut matcher = FeatureFlagMatcher::new(
            "test_user".to_string(),
            team.id,
            team.project_id,
            reader.clone(),
            writer.clone(),
            cohort_cache.clone(),
            None,
            None,
        );

        let result = matcher.get_match(&flag, None, None).await.unwrap();

        assert!(result.matches);
    }

    #[tokio::test]
    async fn test_not_in_cohort_matching_user_in_cohort() {
        let reader = setup_pg_reader_client(None).await;
        let writer = setup_pg_writer_client(None).await;
        let cohort_cache = Arc::new(CohortCacheManager::new(reader.clone(), None, None));
        let team = insert_new_team_in_pg(reader.clone(), None).await.unwrap();

        // Insert a cohort with a condition that matches the test user's properties
        let cohort_row = insert_cohort_for_team_in_pg(
            reader.clone(),
            team.id,
            None,
            json!({
                "properties": {
                    "type": "OR",
                    "values": [{
                        "type": "OR",
                        "values": [{
                            "key": "$browser_version",
                            "type": "person",
                            "value": "125",
                            "negation": false,
                            "operator": "gt"
                        }]
                    }]
                }
            }),
            false,
        )
        .await
        .unwrap();

        // Insert a person with properties that match the cohort condition
        insert_person_for_team_in_pg(
            reader.clone(),
            team.id,
            "test_user".to_string(),
            Some(json!({"$browser_version": 126})),
        )
        .await
        .unwrap();

        // Define a flag with a NotIn cohort filter
        let flag = create_test_flag(
            None,
            Some(team.id),
            None,
            None,
            Some(FlagFilters {
                groups: vec![FlagGroupType {
                    properties: Some(vec![PropertyFilter {
                        key: "id".to_string(),
                        value: json!(cohort_row.id),
                        operator: Some(OperatorType::NotIn),
                        prop_type: "cohort".to_string(),
                        group_type_index: None,
                        negation: Some(false),
                    }]),
                    rollout_percentage: Some(100.0),
                    variant: None,
                }],
                multivariate: None,
                aggregation_group_type_index: None,
                payloads: None,
                super_groups: None,
            }),
            None,
            None,
            None,
        );

        let mut matcher = FeatureFlagMatcher::new(
            "test_user".to_string(),
            team.id,
            team.project_id,
            reader.clone(),
            writer.clone(),
            cohort_cache.clone(),
            None,
            None,
        );

        let result = matcher.get_match(&flag, None, None).await.unwrap();

        // The user matches the cohort, but the flag is set to NotIn, so it should evaluate to false
        assert!(!result.matches);
    }

    #[tokio::test]
    async fn test_cohort_dependent_on_another_cohort() {
        let reader = setup_pg_reader_client(None).await;
        let writer = setup_pg_writer_client(None).await;
        let cohort_cache = Arc::new(CohortCacheManager::new(reader.clone(), None, None));
        let team = insert_new_team_in_pg(reader.clone(), None).await.unwrap();

        // Insert a base cohort
        let base_cohort_row = insert_cohort_for_team_in_pg(
            reader.clone(),
            team.id,
            None,
            json!({
                "properties": {
                    "type": "OR",
                    "values": [{
                        "type": "OR",
                        "values": [{
                            "key": "$browser_version",
                            "type": "person",
                            "value": "125",
                            "negation": false,
                            "operator": "gt"
                        }]
                    }]
                }
            }),
            false,
        )
        .await
        .unwrap();

        // Insert a dependent cohort that includes the base cohort
        let dependent_cohort_row = insert_cohort_for_team_in_pg(
            reader.clone(),
            team.id,
            None,
            json!({
                "properties": {
                    "type": "OR",
                    "values": [{
                        "type": "OR",
                        "values": [{
                            "key": "id",
                            "type": "cohort",
                            "value": base_cohort_row.id,
                            "negation": false,
                            "operator": "in"
                        }]
                    }]
                }
            }),
            false,
        )
        .await
        .unwrap();

        // Insert a person with properties that match the base cohort condition
        insert_person_for_team_in_pg(
            reader.clone(),
            team.id,
            "test_user".to_string(),
            Some(json!({"$browser_version": 126})),
        )
        .await
        .unwrap();

        // Define a flag with a cohort filter that depends on another cohort
        let flag = create_test_flag(
            None,
            Some(team.id),
            None,
            None,
            Some(FlagFilters {
                groups: vec![FlagGroupType {
                    properties: Some(vec![PropertyFilter {
                        key: "id".to_string(),
                        value: json!(dependent_cohort_row.id),
                        operator: Some(OperatorType::In),
                        prop_type: "cohort".to_string(),
                        group_type_index: None,
                        negation: Some(false),
                    }]),
                    rollout_percentage: Some(100.0),
                    variant: None,
                }],
                multivariate: None,
                aggregation_group_type_index: None,
                payloads: None,
                super_groups: None,
            }),
            None,
            None,
            None,
        );

        let mut matcher = FeatureFlagMatcher::new(
            "test_user".to_string(),
            team.id,
            team.project_id,
            reader.clone(),
            writer.clone(),
            cohort_cache.clone(),
            None,
            None,
        );

        let result = matcher.get_match(&flag, None, None).await.unwrap();

        assert!(result.matches);
    }

    #[tokio::test]
    async fn test_in_cohort_matching_user_not_in_cohort() {
        let reader = setup_pg_reader_client(None).await;
        let writer = setup_pg_writer_client(None).await;
        let cohort_cache = Arc::new(CohortCacheManager::new(reader.clone(), None, None));
        let team = insert_new_team_in_pg(reader.clone(), None).await.unwrap();

        // Insert a cohort with a condition that does not match the test user's properties
        let cohort_row = insert_cohort_for_team_in_pg(
            reader.clone(),
            team.id,
            None,
            json!({
                "properties": {
                    "type": "OR",
                    "values": [{
                        "type": "OR",
                        "values": [{
                            "key": "$browser_version",
                            "type": "person",
                            "value": "130",
                            "negation": false,
                            "operator": "gt"
                        }]
                    }]
                }
            }),
            false,
        )
        .await
        .unwrap();

        // Insert a person with properties that do not match the cohort condition
        insert_person_for_team_in_pg(
            reader.clone(),
            team.id,
            "test_user".to_string(),
            Some(json!({"$browser_version": 125})),
        )
        .await
        .unwrap();

        // Define a flag with an In cohort filter
        let flag = create_test_flag(
            None,
            Some(team.id),
            None,
            None,
            Some(FlagFilters {
                groups: vec![FlagGroupType {
                    properties: Some(vec![PropertyFilter {
                        key: "id".to_string(),
                        value: json!(cohort_row.id),
                        operator: Some(OperatorType::In),
                        prop_type: "cohort".to_string(),
                        group_type_index: None,
                        negation: Some(false),
                    }]),
                    rollout_percentage: Some(100.0),
                    variant: None,
                }],
                multivariate: None,
                aggregation_group_type_index: None,
                payloads: None,
                super_groups: None,
            }),
            None,
            None,
            None,
        );

        let mut matcher = FeatureFlagMatcher::new(
            "test_user".to_string(),
            team.id,
            team.project_id,
            reader.clone(),
            writer.clone(),
            cohort_cache.clone(),
            None,
            None,
        );

        let result = matcher.get_match(&flag, None, None).await.unwrap();

        // The user does not match the cohort, and the flag is set to In, so it should evaluate to false
        assert!(!result.matches);
    }

    #[tokio::test]
    async fn test_static_cohort_matching_user_in_cohort() {
        let reader = setup_pg_reader_client(None).await;
        let writer = setup_pg_writer_client(None).await;
        let cohort_cache = Arc::new(CohortCacheManager::new(reader.clone(), None, None));
        let team = insert_new_team_in_pg(reader.clone(), None).await.unwrap();

        // Insert a static cohort
        let cohort = insert_cohort_for_team_in_pg(
            reader.clone(),
            team.id,
            Some("Static Cohort".to_string()),
            json!({}), // Static cohorts don't have property filters
            true,      // is_static = true
        )
        .await
        .unwrap();

        // Insert a person
        let distinct_id = "static_user".to_string();
        insert_person_for_team_in_pg(
            reader.clone(),
            team.id,
            distinct_id.clone(),
            Some(json!({"email": "static@user.com"})),
        )
        .await
        .unwrap();

        // Retrieve the person's ID
        let person_id = get_person_id_by_distinct_id(reader.clone(), team.id, &distinct_id)
            .await
            .unwrap();

        // Associate the person with the static cohort
        add_person_to_cohort(reader.clone(), person_id, cohort.id)
            .await
            .unwrap();

        // Define a flag with an 'In' cohort filter
        let flag = create_test_flag(
            None,
            Some(team.id),
            None,
            None,
            Some(FlagFilters {
                groups: vec![FlagGroupType {
                    properties: Some(vec![PropertyFilter {
                        key: "id".to_string(),
                        value: json!(cohort.id),
                        operator: Some(OperatorType::In),
                        prop_type: "cohort".to_string(),
                        group_type_index: None,
                        negation: Some(false),
                    }]),
                    rollout_percentage: Some(100.0),
                    variant: None,
                }],
                multivariate: None,
                aggregation_group_type_index: None,
                payloads: None,
                super_groups: None,
            }),
            None,
            None,
            None,
        );

        let mut matcher = FeatureFlagMatcher::new(
            distinct_id.clone(),
            team.id,
            team.project_id,
            reader.clone(),
            writer.clone(),
            cohort_cache.clone(),
            None,
            None,
        );

        let result = matcher.get_match(&flag, None, None).await.unwrap();

        assert!(
            result.matches,
            "User should match the static cohort and flag"
        );
    }

    #[tokio::test]
    async fn test_static_cohort_matching_user_not_in_cohort() {
        let reader = setup_pg_reader_client(None).await;
        let writer = setup_pg_writer_client(None).await;
        let cohort_cache = Arc::new(CohortCacheManager::new(reader.clone(), None, None));
        let team = insert_new_team_in_pg(reader.clone(), None).await.unwrap();

        // Insert a static cohort
        let cohort = insert_cohort_for_team_in_pg(
            reader.clone(),
            team.id,
            Some("Another Static Cohort".to_string()),
            json!({}), // Static cohorts don't have property filters
            true,
        )
        .await
        .unwrap();

        // Insert a person
        let distinct_id = "non_static_user".to_string();
        insert_person_for_team_in_pg(
            reader.clone(),
            team.id,
            distinct_id.clone(),
            Some(json!({"email": "nonstatic@user.com"})),
        )
        .await
        .unwrap();

        // Note: Do NOT associate the person with the static cohort

        // Define a flag with an 'In' cohort filter
        let flag = create_test_flag(
            None,
            Some(team.id),
            None,
            None,
            Some(FlagFilters {
                groups: vec![FlagGroupType {
                    properties: Some(vec![PropertyFilter {
                        key: "id".to_string(),
                        value: json!(cohort.id),
                        operator: Some(OperatorType::In),
                        prop_type: "cohort".to_string(),
                        group_type_index: None,
                        negation: Some(false),
                    }]),
                    rollout_percentage: Some(100.0),
                    variant: None,
                }],
                multivariate: None,
                aggregation_group_type_index: None,
                payloads: None,
                super_groups: None,
            }),
            None,
            None,
            None,
        );

        let mut matcher = FeatureFlagMatcher::new(
            distinct_id.clone(),
            team.id,
            team.project_id,
            reader.clone(),
            writer.clone(),
            cohort_cache.clone(),
            None,
            None,
        );

        let result = matcher.get_match(&flag, None, None).await.unwrap();

        assert!(
            !result.matches,
            "User should not match the static cohort and flag"
        );
    }

    #[tokio::test]
    async fn test_static_cohort_not_in_matching_user_not_in_cohort() {
        let reader = setup_pg_reader_client(None).await;
        let writer = setup_pg_writer_client(None).await;
        let cohort_cache = Arc::new(CohortCacheManager::new(reader.clone(), None, None));
        let team = insert_new_team_in_pg(reader.clone(), None).await.unwrap();

        // Insert a static cohort
        let cohort = insert_cohort_for_team_in_pg(
            reader.clone(),
            team.id,
            Some("Static Cohort NotIn".to_string()),
            json!({}), // Static cohorts don't have property filters
            true,      // is_static = true
        )
        .await
        .unwrap();

        // Insert a person
        let distinct_id = "not_in_static_user".to_string();
        insert_person_for_team_in_pg(
            reader.clone(),
            team.id,
            distinct_id.clone(),
            Some(json!({"email": "notinstatic@user.com"})),
        )
        .await
        .unwrap();

        // No association with the static cohort

        // Define a flag with a 'NotIn' cohort filter
        let flag = create_test_flag(
            None,
            Some(team.id),
            None,
            None,
            Some(FlagFilters {
                groups: vec![FlagGroupType {
                    properties: Some(vec![PropertyFilter {
                        key: "id".to_string(),
                        value: json!(cohort.id),
                        operator: Some(OperatorType::NotIn),
                        prop_type: "cohort".to_string(),
                        group_type_index: None,
                        negation: Some(false),
                    }]),
                    rollout_percentage: Some(100.0),
                    variant: None,
                }],
                multivariate: None,
                aggregation_group_type_index: None,
                payloads: None,
                super_groups: None,
            }),
            None,
            None,
            None,
        );

        let mut matcher = FeatureFlagMatcher::new(
            distinct_id.clone(),
            team.id,
            team.project_id,
            reader.clone(),
            writer.clone(),
            cohort_cache.clone(),
            None,
            None,
        );

        let result = matcher.get_match(&flag, None, None).await.unwrap();

        assert!(
            result.matches,
            "User not in the static cohort should match the 'NotIn' flag"
        );
    }

    #[tokio::test]
    async fn test_static_cohort_not_in_matching_user_in_cohort() {
        let reader = setup_pg_reader_client(None).await;
        let writer = setup_pg_writer_client(None).await;
        let cohort_cache = Arc::new(CohortCacheManager::new(reader.clone(), None, None));
        let team = insert_new_team_in_pg(reader.clone(), None).await.unwrap();

        // Insert a static cohort
        let cohort = insert_cohort_for_team_in_pg(
            reader.clone(),
            team.id,
            Some("Static Cohort NotIn User In".to_string()),
            json!({}), // Static cohorts don't have property filters
            true,      // is_static = true
        )
        .await
        .unwrap();

        // Insert a person
        let distinct_id = "in_not_in_static_user".to_string();
        insert_person_for_team_in_pg(
            reader.clone(),
            team.id,
            distinct_id.clone(),
            Some(json!({"email": "innotinstatic@user.com"})),
        )
        .await
        .unwrap();

        // Retrieve the person's ID
        let person_id = get_person_id_by_distinct_id(reader.clone(), team.id, &distinct_id)
            .await
            .unwrap();

        // Associate the person with the static cohort
        add_person_to_cohort(reader.clone(), person_id, cohort.id)
            .await
            .unwrap();

        // Define a flag with a 'NotIn' cohort filter
        let flag = create_test_flag(
            None,
            Some(team.id),
            None,
            None,
            Some(FlagFilters {
                groups: vec![FlagGroupType {
                    properties: Some(vec![PropertyFilter {
                        key: "id".to_string(),
                        value: json!(cohort.id),
                        operator: Some(OperatorType::NotIn),
                        prop_type: "cohort".to_string(),
                        group_type_index: None,
                        negation: Some(false),
                    }]),
                    rollout_percentage: Some(100.0),
                    variant: None,
                }],
                multivariate: None,
                aggregation_group_type_index: None,
                payloads: None,
                super_groups: None,
            }),
            None,
            None,
            None,
        );

        let mut matcher = FeatureFlagMatcher::new(
            distinct_id.clone(),
            team.id,
            team.project_id,
            reader.clone(),
            writer.clone(),
            cohort_cache.clone(),
            None,
            None,
        );

        let result = matcher.get_match(&flag, None, None).await.unwrap();

        assert!(
            !result.matches,
            "User in the static cohort should not match the 'NotIn' flag"
        );
    }

    #[tokio::test]
    async fn test_set_feature_flag_hash_key_overrides_success() {
        let reader = setup_pg_reader_client(None).await;
        let writer = setup_pg_writer_client(None).await;
        let team = insert_new_team_in_pg(reader.clone(), None).await.unwrap();
        let distinct_id = "user2".to_string();

        // Insert person
        insert_person_for_team_in_pg(reader.clone(), team.id, distinct_id.clone(), None)
            .await
            .unwrap();

        // Create a feature flag with ensure_experience_continuity = true
        let flag = create_test_flag(
            None,
            Some(team.id),
            Some("Test Flag".to_string()),
            Some("test_flag".to_string()),
            Some(FlagFilters {
                groups: vec![],
                multivariate: None,
                aggregation_group_type_index: None,
                payloads: None,
                super_groups: None,
            }),
            Some(false), // not deleted
            Some(true),  // active
            Some(true),  // ensure_experience_continuity
        );

        // Convert flag to FeatureFlagRow
        let flag_row = FeatureFlagRow {
            id: flag.id,
            team_id: flag.team_id,
            name: flag.name,
            key: flag.key,
            filters: json!(flag.filters),
            deleted: flag.deleted,
            active: flag.active,
            ensure_experience_continuity: flag.ensure_experience_continuity,
            version: flag.version,
        };

        // Insert the feature flag into the database
        insert_flag_for_team_in_pg(writer.clone(), team.id, Some(flag_row))
            .await
            .unwrap();

        // Set hash key override
        set_feature_flag_hash_key_overrides(
            writer.clone(),
            team.id,
            vec![distinct_id.clone()],
            team.project_id,
            "hash_key_2".to_string(),
        )
        .await
        .unwrap();

        // Retrieve hash key overrides
        let overrides =
            get_feature_flag_hash_key_overrides(reader.clone(), team.id, vec![distinct_id.clone()])
                .await
                .unwrap();

        assert_eq!(
            overrides.get("test_flag"),
            Some(&"hash_key_2".to_string()),
            "Hash key override should match the set value"
        );
    }

    #[tokio::test]
    async fn test_get_feature_flag_hash_key_overrides_success() {
        let reader = setup_pg_reader_client(None).await;
        let writer = setup_pg_writer_client(None).await;
        let team = insert_new_team_in_pg(reader.clone(), None).await.unwrap();
        let distinct_id = "user2".to_string();

        // Insert person
        insert_person_for_team_in_pg(reader.clone(), team.id, distinct_id.clone(), None)
            .await
            .unwrap();

        // Create a feature flag with ensure_experience_continuity = true
        let flag = create_test_flag(
            None,
            Some(team.id),
            Some("Test Flag".to_string()),
            Some("test_flag".to_string()),
            Some(FlagFilters {
                groups: vec![],
                multivariate: None,
                aggregation_group_type_index: None,
                payloads: None,
                super_groups: None,
            }),
            Some(false), // not deleted
            Some(true),  // active
            Some(true),  // ensure_experience_continuity
        );

        // Convert flag to FeatureFlagRow
        let flag_row = FeatureFlagRow {
            id: flag.id,
            team_id: flag.team_id,
            name: flag.name,
            key: flag.key,
            filters: json!(flag.filters),
            deleted: flag.deleted,
            active: flag.active,
            ensure_experience_continuity: flag.ensure_experience_continuity,
            version: flag.version,
        };

        // Insert the feature flag into the database
        insert_flag_for_team_in_pg(writer.clone(), team.id, Some(flag_row))
            .await
            .unwrap();

        // Set hash key override
        set_feature_flag_hash_key_overrides(
            writer.clone(),
            team.id,
            vec![distinct_id.clone()],
            team.project_id,
            "hash_key_2".to_string(),
        )
        .await
        .unwrap();

        // Retrieve hash key overrides
        let overrides =
            get_feature_flag_hash_key_overrides(reader.clone(), team.id, vec![distinct_id.clone()])
                .await
                .unwrap();

        assert_eq!(
            overrides.get("test_flag"),
            Some(&"hash_key_2".to_string()),
            "Hash key override should match the set value"
        );
    }

    #[tokio::test]
    async fn test_evaluate_feature_flags_with_experience_continuity() {
        let reader = setup_pg_reader_client(None).await;
        let writer = setup_pg_writer_client(None).await;
        let cohort_cache = Arc::new(CohortCacheManager::new(reader.clone(), None, None));
        let team = insert_new_team_in_pg(reader.clone(), None).await.unwrap();
        let distinct_id = "user3".to_string();

        // Insert person
        insert_person_for_team_in_pg(
            reader.clone(),
            team.id,
            distinct_id.clone(),
            Some(json!({"email": "user3@example.com"})),
        )
        .await
        .unwrap();

        // Create flag with experience continuity
        let flag = create_test_flag(
            None,
            Some(team.id),
            None,
            Some("flag_continuity".to_string()),
            Some(FlagFilters {
                groups: vec![FlagGroupType {
                    properties: Some(vec![PropertyFilter {
                        key: "email".to_string(),
                        value: json!("user3@example.com"),
                        operator: None,
                        prop_type: "person".to_string(),
                        group_type_index: None,
                        negation: None,
                    }]),
                    rollout_percentage: Some(100.0),
                    variant: None,
                }],
                multivariate: None,
                aggregation_group_type_index: None,
                payloads: None,
                super_groups: None,
            }),
            None,
            None,
            Some(true),
        );

        // Set hash key override
        set_feature_flag_hash_key_overrides(
            writer.clone(),
            team.id,
            vec![distinct_id.clone()],
            team.project_id,
            "hash_key_continuity".to_string(),
        )
        .await
        .unwrap();

        let flags = FeatureFlagList {
            flags: vec![flag.clone()],
        };

        let result = FeatureFlagMatcher::new(
            distinct_id.clone(),
            team.id,
            team.project_id,
            reader.clone(),
            writer.clone(),
            cohort_cache.clone(),
            None,
            None,
        )
        .evaluate_all_feature_flags(flags, None, None, Some("hash_key_continuity".to_string()))
        .await;

        let legacy_response = LegacyFlagsResponse::from_response(result);
        assert!(
            !legacy_response.errors_while_computing_flags,
            "No error should occur"
        );
        assert_eq!(
            legacy_response.feature_flags.get("flag_continuity"),
            Some(&FlagValue::Boolean(true)),
            "Flag should be evaluated as true with continuity"
        );
    }

    #[tokio::test]
    async fn test_evaluate_feature_flags_with_continuity_missing_override() {
        let reader = setup_pg_reader_client(None).await;
        let writer = setup_pg_writer_client(None).await;
        let cohort_cache = Arc::new(CohortCacheManager::new(reader.clone(), None, None));
        let team = insert_new_team_in_pg(reader.clone(), None).await.unwrap();
        let distinct_id = "user4".to_string();

        insert_person_for_team_in_pg(
            reader.clone(),
            team.id,
            distinct_id.clone(),
            Some(json!({"email": "user4@example.com"})),
        )
        .await
        .unwrap();

        // Create flag with experience continuity
        let flag = create_test_flag(
            None,
            Some(team.id),
            None,
            Some("flag_continuity_missing".to_string()),
            Some(FlagFilters {
                groups: vec![FlagGroupType {
                    properties: Some(vec![PropertyFilter {
                        key: "email".to_string(),
                        value: json!("user4@example.com"),
                        operator: None,
                        prop_type: "person".to_string(),
                        group_type_index: None,
                        negation: None,
                    }]),
                    rollout_percentage: Some(100.0),
                    variant: None,
                }],
                multivariate: None,
                aggregation_group_type_index: None,
                payloads: None,
                super_groups: None,
            }),
            None,
            None,
            Some(true),
        );

        let flags = FeatureFlagList {
            flags: vec![flag.clone()],
        };

        let result = FeatureFlagMatcher::new(
            distinct_id.clone(),
            team.id,
            team.project_id,
            reader.clone(),
            writer.clone(),
            cohort_cache.clone(),
            None,
            None,
        )
        .evaluate_all_feature_flags(flags, None, None, None)
        .await;

        assert!(result.flags.get("flag_continuity_missing").unwrap().enabled);

        let legacy_response = LegacyFlagsResponse::from_response(result);
        assert!(
            !legacy_response.errors_while_computing_flags,
            "No error should occur"
        );
        assert_eq!(
            legacy_response.feature_flags.get("flag_continuity_missing"),
            Some(&FlagValue::Boolean(true)),
            "Flag should be evaluated as true even without continuity override"
        );
    }

    #[tokio::test]
    async fn test_evaluate_all_feature_flags_mixed_continuity() {
        let reader = setup_pg_reader_client(None).await;
        let writer = setup_pg_writer_client(None).await;
        let cohort_cache = Arc::new(CohortCacheManager::new(reader.clone(), None, None));
        let team = insert_new_team_in_pg(reader.clone(), None).await.unwrap();
        let distinct_id = "user5".to_string();

        insert_person_for_team_in_pg(
            reader.clone(),
            team.id,
            distinct_id.clone(),
            Some(json!({"email": "user5@example.com"})),
        )
        .await
        .unwrap();

        // Create flag with continuity
        let flag_continuity = create_test_flag(
            None,
            Some(team.id),
            None,
            Some("flag_continuity_mix".to_string()),
            Some(FlagFilters {
                groups: vec![FlagGroupType {
                    properties: Some(vec![PropertyFilter {
                        key: "email".to_string(),
                        value: json!("user5@example.com"),
                        operator: None,
                        prop_type: "person".to_string(),
                        group_type_index: None,
                        negation: None,
                    }]),
                    rollout_percentage: Some(100.0),
                    variant: None,
                }],
                multivariate: None,
                aggregation_group_type_index: None,
                payloads: None,
                super_groups: None,
            }),
            None,
            None,
            Some(true),
        );

        // Create flag without continuity
        let flag_no_continuity = create_test_flag(
            None,
            Some(team.id),
            None,
            Some("flag_no_continuity_mix".to_string()),
            Some(FlagFilters {
                groups: vec![FlagGroupType {
                    properties: Some(vec![PropertyFilter {
                        key: "age".to_string(),
                        value: json!(30),
                        operator: Some(OperatorType::Gt),
                        prop_type: "person".to_string(),
                        group_type_index: None,
                        negation: None,
                    }]),
                    rollout_percentage: Some(100.0),
                    variant: None,
                }],
                multivariate: None,
                aggregation_group_type_index: None,
                payloads: None,
                super_groups: None,
            }),
            None,
            None,
            Some(false),
        );

        // Set hash key override for the continuity flag
        set_feature_flag_hash_key_overrides(
            writer.clone(),
            team.id,
            vec![distinct_id.clone()],
            team.project_id,
            "hash_key_mixed".to_string(),
        )
        .await
        .unwrap();

        let flags = FeatureFlagList {
            flags: vec![flag_continuity.clone(), flag_no_continuity.clone()],
        };

        let result = FeatureFlagMatcher::new(
            distinct_id.clone(),
            team.id,
            team.project_id,
            reader.clone(),
            writer.clone(),
            cohort_cache.clone(),
            None,
            None,
        )
        .evaluate_all_feature_flags(
            flags,
            Some(HashMap::from([("age".to_string(), json!(35))])),
            None,
            Some("hash_key_mixed".to_string()),
        )
        .await;

        let legacy_response = LegacyFlagsResponse::from_response(result);
        assert!(
            !legacy_response.errors_while_computing_flags,
            "No error should occur"
        );
        assert_eq!(
            legacy_response.feature_flags.get("flag_continuity_mix"),
            Some(&FlagValue::Boolean(true)),
            "Continuity flag should be evaluated as true"
        );
        assert_eq!(
            legacy_response.feature_flags.get("flag_no_continuity_mix"),
            Some(&FlagValue::Boolean(true)),
            "Non-continuity flag should be evaluated based on properties"
        );
    }

    #[tokio::test]
    async fn test_variant_override_in_condition() {
        let reader = setup_pg_reader_client(None).await;
        let writer = setup_pg_writer_client(None).await;
        let cohort_cache = Arc::new(CohortCacheManager::new(reader.clone(), None, None));
        let team = insert_new_team_in_pg(reader.clone(), None).await.unwrap();
        let distinct_id = "test_user".to_string();

        // Insert a person with properties that will match our condition
        insert_person_for_team_in_pg(
            reader.clone(),
            team.id,
            distinct_id.clone(),
            Some(json!({"email": "test@example.com"})),
        )
        .await
        .unwrap();

        // Create a flag with multiple variants and a condition with a variant override
        let flag = create_test_flag(
            None,
            Some(team.id),
            None,
            Some("test_flag".to_string()),
            Some(FlagFilters {
                groups: vec![FlagGroupType {
                    properties: Some(vec![PropertyFilter {
                        key: "email".to_string(),
                        value: json!("test@example.com"),
                        operator: None,
                        prop_type: "person".to_string(),
                        group_type_index: None,
                        negation: None,
                    }]),
                    rollout_percentage: Some(100.0),
                    variant: Some("control".to_string()), // Override to always show "control" variant
                }],
                multivariate: Some(MultivariateFlagOptions {
                    variants: vec![
                        MultivariateFlagVariant {
                            name: Some("Control".to_string()),
                            key: "control".to_string(),
                            rollout_percentage: 25.0,
                        },
                        MultivariateFlagVariant {
                            name: Some("Test".to_string()),
                            key: "test".to_string(),
                            rollout_percentage: 25.0,
                        },
                        MultivariateFlagVariant {
                            name: Some("Test2".to_string()),
                            key: "test2".to_string(),
                            rollout_percentage: 50.0,
                        },
                    ],
                }),
                aggregation_group_type_index: None,
                payloads: None,
                super_groups: None,
            }),
            None,
            None,
            None,
        );

        let mut matcher = FeatureFlagMatcher::new(
            distinct_id.clone(),
            team.id,
            team.project_id,
            reader.clone(),
            writer.clone(),
            cohort_cache.clone(),
            None,
            None,
        );

        let result = matcher.get_match(&flag, None, None).await.unwrap();

        // The condition matches and has a variant override, so it should return "control"
        // regardless of what the hash-based variant computation would return
        assert!(result.matches);
        assert_eq!(result.variant, Some("control".to_string()));

        // Now test with an invalid variant override
        let flag_invalid_override = create_test_flag(
            None,
            Some(team.id),
            None,
            Some("test_flag_invalid".to_string()),
            Some(FlagFilters {
                groups: vec![FlagGroupType {
                    properties: Some(vec![PropertyFilter {
                        key: "email".to_string(),
                        value: json!("test@example.com"),
                        operator: None,
                        prop_type: "person".to_string(),
                        group_type_index: None,
                        negation: None,
                    }]),
                    rollout_percentage: Some(100.0),
                    variant: Some("nonexistent_variant".to_string()), // Override with invalid variant
                }],
                multivariate: Some(MultivariateFlagOptions {
                    variants: vec![
                        MultivariateFlagVariant {
                            name: Some("Control".to_string()),
                            key: "control".to_string(),
                            rollout_percentage: 25.0,
                        },
                        MultivariateFlagVariant {
                            name: Some("Test".to_string()),
                            key: "test".to_string(),
                            rollout_percentage: 75.0,
                        },
                    ],
                }),
                aggregation_group_type_index: None,
                payloads: None,
                super_groups: None,
            }),
            None,
            None,
            None,
        );

        let result_invalid = matcher
            .get_match(&flag_invalid_override, None, None)
            .await
            .unwrap();

        // The condition matches but has an invalid variant override,
        // so it should fall back to hash-based variant computation
        assert!(result_invalid.matches);
        assert!(result_invalid.variant.is_some()); // Will be either "control" or "test" based on hash
    }

    #[tokio::test]
    async fn test_static_cohort_evaluation_skips_dependency_graph() {
        let reader = setup_pg_reader_client(None).await;
        let writer = setup_pg_writer_client(None).await;
        let cohort_cache = Arc::new(CohortCacheManager::new(reader.clone(), None, None));
        let team = insert_new_team_in_pg(reader.clone(), None).await.unwrap();

        // Insert a static cohort
        let cohort = insert_cohort_for_team_in_pg(
            reader.clone(),
            team.id,
            Some("Static Cohort".to_string()),
            json!({}), // Static cohorts don't have property filters
            true,      // is_static = true
        )
        .await
        .unwrap();

        // Insert a person
        let distinct_id = "static_user".to_string();
        insert_person_for_team_in_pg(
            reader.clone(),
            team.id,
            distinct_id.clone(),
            Some(json!({"email": "static@user.com"})),
        )
        .await
        .unwrap();

        // Get person ID and add to cohort
        let person_id = get_person_id_by_distinct_id(reader.clone(), team.id, &distinct_id)
            .await
            .unwrap();
        add_person_to_cohort(reader.clone(), person_id, cohort.id)
            .await
            .unwrap();

        // Define a flag that references the static cohort
        let flag = create_test_flag(
            None,
            Some(team.id),
            None,
            None,
            Some(FlagFilters {
                groups: vec![FlagGroupType {
                    properties: Some(vec![PropertyFilter {
                        key: "id".to_string(),
                        value: json!(cohort.id),
                        operator: Some(OperatorType::In),
                        prop_type: "cohort".to_string(),
                        group_type_index: None,
                        negation: Some(false),
                    }]),
                    rollout_percentage: Some(100.0),
                    variant: None,
                }],
                multivariate: None,
                aggregation_group_type_index: None,
                payloads: None,
                super_groups: None,
            }),
            None,
            None,
            None,
        );

        let mut matcher = FeatureFlagMatcher::new(
            distinct_id.clone(),
            team.id,
            team.project_id,
            reader.clone(),
            writer.clone(),
            cohort_cache.clone(),
            None,
            None,
        );

        // This should not throw CohortNotFound because we skip dependency graph evaluation for static cohorts
        let result = matcher.get_match(&flag, None, None).await;
        assert!(result.is_ok(), "Should not throw CohortNotFound error");

        let match_result = result.unwrap();
        assert!(match_result.matches, "User should match the static cohort");
    }
}<|MERGE_RESOLUTION|>--- conflicted
+++ resolved
@@ -29,7 +29,7 @@
     time::Duration,
 };
 use tokio::time::{sleep, timeout};
-use tracing::{debug, error, info};
+use tracing::{error, info};
 
 #[cfg(test)]
 use crate::api::types::{FlagValue, LegacyFlagsResponse}; // Only used in the tests
@@ -440,33 +440,8 @@
 
         // Step 1: Evaluate flags with locally computable property overrides first
         for flag in &feature_flags.flags {
-<<<<<<< HEAD
-            // we shouldn't have any deleted flags (the query should filter them out), but just in case
-            if flag.deleted {
-                continue;
-            }
-
-            // println!("flag: {:?}", flag);
-
-            // if the flag is not active, we can insert that immediately and go on to the next flag
-            if !flag.active {
-                flag_details_map.insert(
-                    flag.key.clone(),
-                    FlagDetails::create(
-                        flag,
-                        &FeatureFlagMatch {
-                            matches: false,
-                            variant: None,
-                            reason: FeatureFlagMatchReason::NoConditionMatch, // TODO: this is technically not true; IMO "disabled" and "no matches" are different things, but this is how the old service does it.  Something to fix in the future.
-                            condition_index: None,
-                            payload: None,
-                        },
-                    ),
-                );
-=======
             // we shouldn't have any disabled or deleted flags (the query should filter them out), but just in case, we skip them here
             if !flag.active || flag.deleted {
->>>>>>> e5e8d78f
                 continue;
             }
 
