use crate::{
    api::errors::FlagError,
    client::database::Client as DatabaseClient,
    team::team_models::{Team, TEAM_TOKEN_CACHE_PREFIX},
};
use common_redis::Client as RedisClient;
use std::sync::Arc;
use tracing::instrument;

impl Team {
    /// Validates a token, and returns a team if it exists.
    #[instrument(skip_all)]
    pub async fn from_redis(
        client: Arc<dyn RedisClient + Send + Sync>,
        token: &str,
    ) -> Result<Team, FlagError> {
        // NB: if this lookup fails, we fall back to the database before returning an error
        let serialized_team = client
            .get(format!("{TEAM_TOKEN_CACHE_PREFIX}{}", token))
            .await?;

        // TODO: Consider an LRU cache for teams as well, with small TTL to skip redis/pg lookups
        let mut team: Team = serde_json::from_str(&serialized_team).map_err(|e| {
            tracing::error!("failed to parse data to team: {}", e);
            FlagError::RedisDataParsingError
        })?;
        if team.project_id == 0 {
            // If `project_id` is 0, this means the payload is from before December 2024, which we correct for here
            team.project_id = team.id as i64;
        }

        Ok(team)
    }

    #[instrument(skip_all)]
    pub async fn update_redis_cache(
        client: Arc<dyn RedisClient + Send + Sync>,
        team: &Team,
    ) -> Result<(), FlagError> {
        let serialized_team = serde_json::to_string(&team).map_err(|e| {
            tracing::error!("Failed to serialize team: {}", e);
            FlagError::RedisDataParsingError
        })?;

        client
            .set(
                format!("{TEAM_TOKEN_CACHE_PREFIX}{}", team.api_token),
                serialized_team,
            )
            .await
            .map_err(|e| {
                tracing::error!("Failed to update Redis cache: {}", e);
                FlagError::CacheUpdateError
            })?;

        Ok(())
    }

    pub async fn from_pg(
        client: Arc<dyn DatabaseClient + Send + Sync>,
        token: &str,
    ) -> Result<Team, FlagError> {
        let mut conn = client.get_connection().await?;

        let query = "SELECT id, name, api_token, project_id, cookieless_server_hash_mode, timezone FROM posthog_team WHERE api_token = $1";
        let row = sqlx::query_as::<_, Team>(query)
            .bind(token)
            .fetch_one(&mut *conn)
            .await?;

        Ok(row)
    }
}

#[cfg(test)]
mod tests {
    use rand::Rng;
    use redis::AsyncCommands;

    use super::*;
    use crate::utils::test_utils::{
        insert_new_team_in_pg, insert_new_team_in_redis, random_string, setup_pg_reader_client,
        setup_redis_client,
    };

    #[tokio::test]
    async fn test_fetch_team_from_redis() {
        let client = setup_redis_client(None);

        let team = insert_new_team_in_redis(client.clone())
            .await
            .expect("Failed to insert team in redis");

        let target_token = team.api_token;

        let team_from_redis = Team::from_redis(client.clone(), &target_token)
            .await
            .unwrap();
        assert_eq!(team_from_redis.api_token, target_token);
        assert_eq!(team_from_redis.id, team.id);
        assert_eq!(team_from_redis.project_id, team.project_id);
    }

    #[tokio::test]
    async fn test_fetch_invalid_team_from_redis() {
        let client = setup_redis_client(None);

        match Team::from_redis(client.clone(), "banana").await {
            Err(FlagError::TokenValidationError) => (),
            _ => panic!("Expected TokenValidationError"),
        };
    }

    #[tokio::test]
    async fn test_cant_connect_to_redis_error_is_not_token_validation_error() {
        let client = setup_redis_client(Some("redis://localhost:1111/".to_string()));

        match Team::from_redis(client.clone(), "banana").await {
            Err(FlagError::RedisUnavailable) => (),
            _ => panic!("Expected RedisUnavailable"),
        };
    }

    #[tokio::test]
    async fn test_corrupted_data_in_redis_is_handled() {
        let id = rand::thread_rng().gen_range(1..10_000_000);
        let token = random_string("phc_", 12);
        let team = Team {
            id,
            project_id: i64::from(id) - 1,
            name: "team".to_string(),
            api_token: token,
<<<<<<< HEAD
            ..Default::default()
=======
            cookieless_server_hash_mode: 0,
            timezone: "UTC".to_string(),
>>>>>>> a31bb310
        };
        let serialized_team = serde_json::to_string(&team).expect("Failed to serialise team");

        // manually insert non-pickled data in redis
        let client =
            redis::Client::open("redis://localhost:6379/").expect("Failed to create redis client");
        let mut conn = client
            .get_async_connection()
            .await
            .expect("Failed to get redis connection");
        conn.set::<String, String, ()>(
            format!("{}{}", TEAM_TOKEN_CACHE_PREFIX, team.api_token.clone()),
            serialized_team,
        )
        .await
        .expect("Failed to write data to redis");

        // now get client connection for data
        let client = setup_redis_client(None);

        match Team::from_redis(client.clone(), team.api_token.as_str()).await {
            Err(FlagError::RedisDataParsingError) => (),
            Err(other) => panic!("Expected DataParsingError, got {:?}", other),
            Ok(_) => panic!("Expected DataParsingError"),
        };
    }

    #[tokio::test]
    async fn test_fetch_team_from_before_project_id_from_redis() {
        let client = setup_redis_client(None);
        let target_token = "phc_123456789012".to_string();
        // A payload form before December 2025, it's missing `project_id`
        let serialized_team = format!(
            "{{\"id\":343,\"name\":\"team\",\"api_token\":\"{}\",\"cookieless_server_hash_mode\":0}}",
            target_token
        );
        client
            .set(
                format!("{}{}", TEAM_TOKEN_CACHE_PREFIX, target_token),
                serialized_team,
            )
            .await
            .expect("Failed to write data to redis");

        let team_from_redis = Team::from_redis(client.clone(), target_token.as_str())
            .await
            .expect("Failed to fetch team from redis");

        assert_eq!(team_from_redis.api_token, target_token);
        assert_eq!(team_from_redis.id, 343);
        assert_eq!(team_from_redis.project_id, 343); // Same as `id`
        assert_eq!(team_from_redis.cookieless_server_hash_mode, 0);
    }

    #[tokio::test]
    async fn test_fetch_team_from_pg() {
        let client = setup_pg_reader_client(None).await;

        let team = insert_new_team_in_pg(client.clone(), None)
            .await
            .expect("Failed to insert team in pg");

        let target_token = team.api_token;

        let team_from_pg = Team::from_pg(client.clone(), target_token.as_str())
            .await
            .expect("Failed to fetch team from pg");

        assert_eq!(team_from_pg.api_token, target_token);
        assert_eq!(team_from_pg.id, team.id);
        assert_eq!(team_from_pg.name, team.name);
    }

    #[tokio::test]
    async fn test_fetch_team_from_pg_with_invalid_token() {
        // TODO: Figure out a way such that `run_database_migrations` is called only once, and already called
        // before running these tests.

        let client = setup_pg_reader_client(None).await;
        let target_token = "xxxx".to_string();

        match Team::from_pg(client.clone(), target_token.as_str()).await {
            Err(FlagError::RowNotFound) => (),
            _ => panic!("Expected RowNotFound"),
        };
    }
}<|MERGE_RESOLUTION|>--- conflicted
+++ resolved
@@ -130,12 +130,9 @@
             project_id: i64::from(id) - 1,
             name: "team".to_string(),
             api_token: token,
-<<<<<<< HEAD
-            ..Default::default()
-=======
             cookieless_server_hash_mode: 0,
             timezone: "UTC".to_string(),
->>>>>>> a31bb310
+            ..Default::default()
         };
         let serialized_team = serde_json::to_string(&team).expect("Failed to serialise team");
 
