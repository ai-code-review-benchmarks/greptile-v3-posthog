use crate::{
    api::FlagError,
    database::Client as DatabaseClient,
    flag_definitions::{FeatureFlag, FlagGroupType, PropertyFilter},
    property_matching::match_property,
};
use anyhow::Result;
use serde_json::Value;
use sha1::{Digest, Sha1};
use std::{
    collections::HashMap,
    fmt::Write,
    sync::{
        atomic::{AtomicBool, Ordering},
        Arc,
    },
};
use tokio::sync::RwLock;

#[derive(Debug, PartialEq, Eq)]
pub struct FeatureFlagMatch {
    pub matches: bool,
    pub variant: Option<String>,
    //reason
    //condition_index
    //payload
}

#[derive(Debug, sqlx::FromRow)]
pub struct Person {
    pub properties: sqlx::types::Json<HashMap<String, Value>>,
}

type GroupTypeName = String;
type GroupTypeIndex = i8;
type TeamId = i32;

#[derive(Debug, sqlx::FromRow)]
struct GroupTypeMapping {
    group_type: GroupTypeName,
    group_type_index: GroupTypeIndex,
}

pub struct FlagsMatcherCache {
    team_id: TeamId,
    failed_to_fetch_flags: AtomicBool,
    group_types_to_indexes: Arc<RwLock<Option<HashMap<GroupTypeName, GroupTypeIndex>>>>,
    group_type_index_to_name: Arc<RwLock<Option<HashMap<GroupTypeIndex, GroupTypeName>>>>,
    database_client: Option<Arc<dyn DatabaseClient + Send + Sync>>,
}

impl FlagsMatcherCache {
    pub fn new(
        team_id: TeamId,
        database_client: Option<Arc<dyn DatabaseClient + Send + Sync>>,
    ) -> Self {
        FlagsMatcherCache {
            team_id,
            failed_to_fetch_flags: AtomicBool::new(false),
            group_types_to_indexes: Arc::new(RwLock::new(None)),
            group_type_index_to_name: Arc::new(RwLock::new(None)),
            database_client,
        }
    }

    pub async fn group_types_to_indexes(
        &self,
    ) -> Result<HashMap<GroupTypeName, GroupTypeIndex>, FlagError> {
        if self.database_client.is_none() || self.failed_to_fetch_flags.load(Ordering::Relaxed) {
            return Err(FlagError::DatabaseUnavailable);
        }

        let cache = self.group_types_to_indexes.read().await;
        if let Some(ref cached) = *cache {
            return Ok(cached.clone());
        }
        drop(cache);

        let mut cache = self.group_types_to_indexes.write().await;
        if cache.is_none() {
            match self.fetch_group_type_mapping().await {
                Ok(mapping) => {
                    *cache = Some(mapping.clone());
                    Ok(mapping)
                }
                Err(e) => {
                    self.failed_to_fetch_flags.store(true, Ordering::Relaxed);
                    Err(e)
                }
            }
        } else {
            Ok(cache.as_ref().unwrap().clone())
        }
    }

    pub async fn group_type_index_to_name(
        &self,
    ) -> Result<HashMap<GroupTypeIndex, GroupTypeName>, FlagError> {
        {
            let cache = self.group_type_index_to_name.read().await;
            if let Some(ref cached) = *cache {
                return Ok(cached.clone());
            }
        }

        let types_to_indexes = self.group_types_to_indexes().await?;
        let result: HashMap<GroupTypeIndex, GroupTypeName> =
            types_to_indexes.into_iter().map(|(k, v)| (v, k)).collect();

        let mut cache = self.group_type_index_to_name.write().await;
        *cache = Some(result);

        Ok(cache.as_ref().unwrap().clone())
    }

    async fn fetch_group_type_mapping(
        &self,
    ) -> Result<HashMap<GroupTypeName, GroupTypeIndex>, FlagError> {
        let mut conn = self
            .database_client
            .as_ref()
            .ok_or(FlagError::DatabaseUnavailable)?
            .get_connection()
            .await?;

        let query = r#"
            SELECT group_type, group_type_index 
            FROM group_type_mapping 
            WHERE team_id = $1
        "#;

        let rows = sqlx::query_as::<_, GroupTypeMapping>(query)
            .bind(self.team_id)
            .fetch_all(&mut *conn)
            .await?;

        Ok(rows
            .into_iter()
            .map(|row| (row.group_type, row.group_type_index))
            .collect())
    }
}

// TODO: Rework FeatureFlagMatcher - python has a pretty awkward interface, where we pass in all flags, and then again
// the flag to match. I don't think there's any reason anymore to store the flags in the matcher, since we can just
// pass the flag to match directly to the get_match method. This will also make the matcher more stateless.
// Potentially, we could also make the matcher a long-lived object, with caching for group keys and such.
// It just takes in the flag and distinct_id and returns the match...
// Or, make this fully stateless
// and have a separate cache struct for caching group keys, cohort definitions, etc. - and check size, if we can keep it in memory
// for all teams. If not, we can have a LRU cache, or a cache that stores only the most recent N keys.
// But, this can be a future refactor, for now just focusing on getting the basic matcher working, write lots and lots of tests
// and then we can easily refactor stuff around.
// #[derive(Debug)]
pub struct FeatureFlagMatcher {
    // pub flags: Vec<FeatureFlag>,
    pub distinct_id: String,
    pub database_client: Option<Arc<dyn DatabaseClient + Send + Sync>>,
    // TODO do I need cached_properties, or do I get them from the request?
    // like, in python I get them from the request.  Hmm.  Let me try that.
    // OH, or is this the FlagMatcherCache.  Yeah, so this is the flag matcher cache
    cached_properties: Option<HashMap<String, Value>>,
    person_property_overrides: Option<HashMap<String, Value>>,
    // TODO handle group properties
<<<<<<< HEAD
    group_property_overrides: Option<HashMap<String, HashMap<String, Value>>>,
    cache: Arc<FlagsMatcherCache>,
=======
    // group_property_overrides: Option<HashMap<String, HashMap<String, Value>>>,
>>>>>>> 8dde90a6
}

const LONG_SCALE: u64 = 0xfffffffffffffff;

impl FeatureFlagMatcher {
    pub fn new(
        distinct_id: String,
        database_client: Option<Arc<dyn DatabaseClient + Send + Sync>>,
        person_property_overrides: Option<HashMap<String, Value>>,
<<<<<<< HEAD
        group_property_overrides: Option<HashMap<String, HashMap<String, Value>>>,
=======
        // group_property_overrides: Option<HashMap<String, HashMap<String, Value>>>,
>>>>>>> 8dde90a6
    ) -> Self {
        FeatureFlagMatcher {
            // flags,
            distinct_id,
            database_client,
            cached_properties: None,
            person_property_overrides,
<<<<<<< HEAD
            group_property_overrides,
            cache: Arc::new(FlagsMatcherCache::new(1, None)), // TODO needs a team_id and a non-copied DB client?
=======
            // group_property_overrides,
>>>>>>> 8dde90a6
        }
    }

    pub async fn get_match(
        &mut self,
        feature_flag: &FeatureFlag,
    ) -> Result<FeatureFlagMatch, FlagError> {
        if self.hashed_identifier(feature_flag).is_none() {
            return Ok(FeatureFlagMatch {
                matches: false,
                variant: None,
            });
        }

        // TODO: super groups for early access
        // TODO: Variant overrides condition sort

        for (index, condition) in feature_flag.get_conditions().iter().enumerate() {
            let (is_match, _evaluation_reason) = self
                .is_condition_match(feature_flag, condition, index)
                .await?;

            if is_match {
                // TODO: this is a bit awkward, we should only handle variants when overrides exist
                let variant = match condition.variant.clone() {
                    Some(variant_override) => {
                        if feature_flag
                            .get_variants()
                            .iter()
                            .any(|v| v.key == variant_override)
                        {
                            Some(variant_override)
                        } else {
                            self.get_matching_variant(feature_flag)
                        }
                    }
                    None => self.get_matching_variant(feature_flag),
                };

                return Ok(FeatureFlagMatch {
                    matches: true,
                    variant,
                });
            }
        }
        Ok(FeatureFlagMatch {
            matches: false,
            variant: None,
        })
    }

    fn check_rollout(&self, feature_flag: &FeatureFlag, rollout_percentage: f64) -> (bool, String) {
        if rollout_percentage == 100.0
            || self.get_hash(feature_flag, "") <= (rollout_percentage / 100.0)
        {
            (true, "CONDITION_MATCH".to_string())
        } else {
            (false, "OUT_OF_ROLLOUT_BOUND".to_string())
        }
    }

    // TODO: Making all this mutable just to store a cached value is annoying. Can I refactor this to be non-mutable?
    // Leaning a bit more towards a separate cache store for this.
    pub async fn is_condition_match(
        &mut self,
        feature_flag: &FeatureFlag,
        condition: &FlagGroupType,
        _index: usize,
    ) -> Result<(bool, String), FlagError> {
        let rollout_percentage = condition.rollout_percentage.unwrap_or(100.0);
        if let Some(properties) = &condition.properties {
            if properties.is_empty() {
                return Ok(self.check_rollout(feature_flag, rollout_percentage));
<<<<<<< HEAD
            }

            let target_properties = if let Some(group_index) = feature_flag.get_group_type_index() {
                self.get_person_properties_from_group(feature_flag, group_index)
                    .await?
            } else {
                self.get_person_properties(feature_flag.team_id, properties)
                    .await?
            };

            if !self.all_properties_match(properties, &target_properties) {
                return Ok((false, "NO_CONDITION_MATCH".to_string()));
            }
        }

        Ok(self.check_rollout(feature_flag, rollout_percentage))
    }

    async fn get_person_properties_from_group(
        &mut self,
        feature_flag: &FeatureFlag,
        group_index: i8,
    ) -> Result<HashMap<String, Value>, FlagError> {
        let index_to_name = self.cache.group_type_index_to_name().await?;

        let group_name = match index_to_name.get(&group_index) {
            Some(name) => name,
            None => {
                // If no group name can be found in the in-memory cache, fall back to redis cache/DB
                return self
                    .get_person_properties_from_cache_or_db(
                        feature_flag.team_id,
                        self.distinct_id.clone(),
                    )
                    .await;
=======
>>>>>>> 8dde90a6
            }

<<<<<<< HEAD
        // If there are matching property overrides, use them instead of cache/DB
        if let Some(overrides) = self.group_property_overrides.as_ref() {
            if let Some(override_properties) = overrides.get(group_name) {
                return Ok(override_properties.clone());
            }
        }

        // If we didn't return overrides, fall back to cache/DB
        self.get_person_properties_from_cache_or_db(feature_flag.team_id, self.distinct_id.clone())
            .await
=======
            let target_properties = self.get_target_properties(feature_flag, properties).await?;

            if !self.all_properties_match(properties, &target_properties) {
                return Ok((false, "NO_CONDITION_MATCH".to_string()));
            }
        }

        Ok(self.check_rollout(feature_flag, rollout_percentage))
    }

    async fn get_target_properties(
        &mut self,
        feature_flag: &FeatureFlag,
        properties: &[PropertyFilter],
    ) -> Result<HashMap<String, Value>, FlagError> {
        self.get_person_properties(feature_flag.team_id, properties)
            .await
        // TODO handle group properties, will go something like this
        // if let Some(group_index) = feature_flag.get_group_type_index() {
        //     self.get_group_properties(feature_flag.team_id, group_index, properties)
        // } else {
        //     self.get_person_properties(feature_flag.team_id, properties)
        //         .await
        // }
>>>>>>> 8dde90a6
    }

    async fn get_person_properties(
        &mut self,
        team_id: i32,
        properties: &[PropertyFilter],
    ) -> Result<HashMap<String, Value>, FlagError> {
        if let Some(person_overrides) = &self.person_property_overrides {
            // Check if all required properties are present in the overrides
            // and none of them are of type "cohort"
            let should_prefer_overrides = properties
                .iter()
                .all(|prop| person_overrides.contains_key(&prop.key) && prop.prop_type != "cohort");

            if should_prefer_overrides {
<<<<<<< HEAD
=======
                // TODO let's count how often this happens
>>>>>>> 8dde90a6
                return Ok(person_overrides.clone());
            }
        }

        // If we don't prefer the overrides (they're either not present, don't contain enough properties to evaluate the condition,
        // or contain a cohort property), fall back to getting properties from cache or DB
        self.get_person_properties_from_cache_or_db(team_id, self.distinct_id.clone())
            .await
    }

    fn all_properties_match(
        &self,
        condition_properties: &[PropertyFilter],
        target_properties: &HashMap<String, Value>,
    ) -> bool {
        condition_properties
            .iter()
            .all(|property| match_property(property, target_properties, false).unwrap_or(false))
    }

    pub fn hashed_identifier(&self, feature_flag: &FeatureFlag) -> Option<String> {
        if feature_flag.get_group_type_index().is_none() {
            // TODO: Use hash key overrides for experience continuity
            Some(self.distinct_id.clone())
        } else {
            // TODO: Handle getting group key
            Some("".to_string())
        }
    }

    /// This function takes a identifier and a feature flag key and returns a float between 0 and 1.
    /// Given the same identifier and key, it'll always return the same float. These floats are
    /// uniformly distributed between 0 and 1, so if we want to show this feature to 20% of traffic
    /// we can do _hash(key, identifier) < 0.2
    pub fn get_hash(&self, feature_flag: &FeatureFlag, salt: &str) -> f64 {
        // check if hashed_identifier is None
        let hashed_identifier = self
            .hashed_identifier(feature_flag)
            .expect("hashed_identifier is None when computing hash");
        let hash_key = format!("{}.{}{}", feature_flag.key, hashed_identifier, salt);
        let mut hasher = Sha1::new();
        hasher.update(hash_key.as_bytes());
        let result = hasher.finalize();
        // :TRICKY: Convert the first 15 characters of the digest to a hexadecimal string
        let hex_str: String = result.iter().fold(String::new(), |mut acc, byte| {
            let _ = write!(acc, "{:02x}", byte);
            acc
        })[..15]
            .to_string();
        let hash_val = u64::from_str_radix(&hex_str, 16).unwrap();

        hash_val as f64 / LONG_SCALE as f64
    }

    /// This function takes a feature flag and returns the key of the variant that should be shown to the user.
    pub fn get_matching_variant(&self, feature_flag: &FeatureFlag) -> Option<String> {
        let hash = self.get_hash(feature_flag, "variant");
        let mut total_percentage = 0.0;

        for variant in feature_flag.get_variants() {
            total_percentage += variant.rollout_percentage / 100.0;
            if hash < total_percentage {
                return Some(variant.key.clone());
            }
        }
        None
    }

    /// This function takes a feature flag and returns the key of the variant that should be shown to the user.
    pub async fn get_person_properties_from_cache_or_db(
        &mut self,
        team_id: i32,
        distinct_id: String,
    ) -> Result<HashMap<String, Value>, FlagError> {
        // TODO: Do we even need to cache here anymore?
        // Depends on how often we're calling this function
        // to match all flags for a single person

        // TODO which of these properties do we need to cache?
        if let Some(cached_props) = self.cached_properties.clone() {
            // TODO: Maybe we don't want to copy around all user properties, this will by far be the largest chunk
            // of data we're copying around. Can we work with references here?
            // Worst case, just use a Rc.
            return Ok(cached_props);
        }

        if self.database_client.is_none() {
            return Err(FlagError::DatabaseUnavailable);
        }

        let mut conn = self
            .database_client
            .as_ref()
            .expect("client should exist here")
            .get_connection()
            .await?;

        let query = r#"
            SELECT "posthog_person"."properties" 
            FROM "posthog_person"
            INNER JOIN "posthog_persondistinctid" ON ("posthog_person"."id" = "posthog_persondistinctid"."person_id")
            WHERE ("posthog_persondistinctid"."distinct_id" = $1
                    AND "posthog_persondistinctid"."team_id" = $2
                    AND "posthog_person"."team_id" = $3)
            LIMIT 1;
        "#;

        let row = sqlx::query_as::<_, Person>(query)
            .bind(&distinct_id)
            .bind(team_id)
            .bind(team_id)
            .fetch_optional(&mut *conn)
            .await?;

        let props = match row {
            Some(row) => row.properties.0,
            None => HashMap::new(),
        };

        self.cached_properties = Some(props.clone());

        Ok(props)
    }

    // async fn get_group_properties_from_cache_or_db(
    //     &self,
    //     team_id: i32,
    //     group_index: usize,
    //     properties: &Vec<PropertyFilter>,
    // ) -> HashMap<String, Value> {
    //     todo!()
    // }
}

#[cfg(test)]
mod tests {

    use serde_json::json;

    use super::*;
    use crate::{
        flag_definitions::{FlagFilters, MultivariateFlagOptions, MultivariateFlagVariant},
        test_utils::{insert_new_team_in_pg, insert_person_for_team_in_pg, setup_pg_client},
    };

    fn create_test_flag(team_id: i32, properties: Vec<PropertyFilter>) -> FeatureFlag {
        FeatureFlag {
            id: 1,
            team_id,
            name: Some("Test Flag".to_string()),
            key: "test_flag".to_string(),
            filters: FlagFilters {
                groups: vec![FlagGroupType {
                    properties: Some(properties),
                    rollout_percentage: Some(100.0),
                    variant: None,
                }],
                multivariate: None,
                aggregation_group_type_index: None,
                payloads: None,
                super_groups: None,
            },
            deleted: false,
            active: true,
            ensure_experience_continuity: false,
        }
    }

    #[tokio::test]
    async fn test_fetch_properties_from_pg_to_match() {
        let client = setup_pg_client(None).await;

        let team = insert_new_team_in_pg(client.clone())
            .await
            .expect("Failed to insert team in pg");

        let distinct_id = "user_distinct_id".to_string();
        insert_person_for_team_in_pg(client.clone(), team.id, distinct_id.clone(), None)
            .await
            .expect("Failed to insert person");

        let not_matching_distinct_id = "not_matching_distinct_id".to_string();
        insert_person_for_team_in_pg(
            client.clone(),
            team.id,
            not_matching_distinct_id.clone(),
            Some(json!({ "email": "a@x.com"})),
        )
        .await
        .expect("Failed to insert person");

        let flag = serde_json::from_value(json!(
            {
                "id": 1,
                "team_id": team.id,
                "name": "flag1",
                "key": "flag1",
                "filters": {
                    "groups": [
                        {
                            "properties": [
                                {
                                    "key": "email",
                                    "value": "a@b.com",
                                    "type": "person"
                                }
                            ],
                            "rollout_percentage": 100
                        }
                    ]
                }
            }
        ))
        .unwrap();

<<<<<<< HEAD
        let mut matcher = FeatureFlagMatcher::new(distinct_id, Some(client.clone()), None, None);
=======
        let mut matcher = FeatureFlagMatcher::new(distinct_id, Some(client.clone()), None);
>>>>>>> 8dde90a6
        let match_result = matcher.get_match(&flag).await.unwrap();
        assert_eq!(match_result.matches, true);
        assert_eq!(match_result.variant, None);

        // property value is different
        let mut matcher =
<<<<<<< HEAD
            FeatureFlagMatcher::new(not_matching_distinct_id, Some(client.clone()), None, None);
=======
            FeatureFlagMatcher::new(not_matching_distinct_id, Some(client.clone()), None);
>>>>>>> 8dde90a6
        let match_result = matcher.get_match(&flag).await.unwrap();
        assert_eq!(match_result.matches, false);
        assert_eq!(match_result.variant, None);

        // person does not exist
<<<<<<< HEAD
        let mut matcher = FeatureFlagMatcher::new(
            "other_distinct_id".to_string(),
            Some(client.clone()),
            None,
            None,
        );
=======
        let mut matcher =
            FeatureFlagMatcher::new("other_distinct_id".to_string(), Some(client.clone()), None);
>>>>>>> 8dde90a6
        let match_result = matcher.get_match(&flag).await.unwrap();
        assert_eq!(match_result.matches, false);
        assert_eq!(match_result.variant, None);
    }

    #[tokio::test]
    async fn test_person_property_overrides() {
        let client = setup_pg_client(None).await;
        let team = insert_new_team_in_pg(client.clone()).await.unwrap();

        let flag = create_test_flag(
            team.id,
            vec![PropertyFilter {
                key: "email".to_string(),
                value: json!("override@example.com"),
                operator: None,
                prop_type: "email".to_string(),
                group_type_index: None,
            }],
        );

        let overrides = HashMap::from([("email".to_string(), json!("override@example.com"))]);

        let mut matcher = FeatureFlagMatcher::new(
            "test_user".to_string(),
            Some(client.clone()),
            Some(overrides),
<<<<<<< HEAD
            None,
=======
>>>>>>> 8dde90a6
        );

        let match_result = matcher.get_match(&flag).await.unwrap();
        assert_eq!(match_result.matches, true);
    }

    #[test]
    fn test_hashed_identifier() {
        let flag = create_test_flag(1, vec![]);

<<<<<<< HEAD
        let matcher = FeatureFlagMatcher::new("test_user".to_string(), None, None, None);
=======
        let matcher = FeatureFlagMatcher::new("test_user".to_string(), None, None);
>>>>>>> 8dde90a6
        assert_eq!(
            matcher.hashed_identifier(&flag),
            Some("test_user".to_string())
        );

        // Test with a group type index (this part of the functionality is not implemented yet)
        // let mut group_flag = flag.clone();
        // group_flag.filters.aggregation_group_type_index = Some(1);
        // assert_eq!(matcher.hashed_identifier(&group_flag), Some("".to_string()));
    }

    #[test]
    fn test_get_matching_variant() {
        let flag = FeatureFlag {
            id: 1,
            team_id: 1,
            name: Some("Test Flag".to_string()),
            key: "test_flag".to_string(),
            filters: FlagFilters {
                groups: vec![],
                multivariate: Some(MultivariateFlagOptions {
                    variants: vec![
                        MultivariateFlagVariant {
                            name: Some("Control".to_string()),
                            key: "control".to_string(),
                            rollout_percentage: 33.0,
                        },
                        MultivariateFlagVariant {
                            name: Some("Test".to_string()),
                            key: "test".to_string(),
                            rollout_percentage: 33.0,
                        },
                        MultivariateFlagVariant {
                            name: Some("Test2".to_string()),
                            key: "test2".to_string(),
                            rollout_percentage: 34.0,
                        },
                    ],
                }),
                aggregation_group_type_index: None,
                payloads: None,
                super_groups: None,
            },
            deleted: false,
            active: true,
            ensure_experience_continuity: false,
        };

<<<<<<< HEAD
        let matcher = FeatureFlagMatcher::new("test_user".to_string(), None, None, None);
=======
        let matcher = FeatureFlagMatcher::new("test_user".to_string(), None, None);
>>>>>>> 8dde90a6
        let variant = matcher.get_matching_variant(&flag);
        assert!(variant.is_some());
        assert!(["control", "test", "test2"].contains(&variant.unwrap().as_str()));
    }

    #[tokio::test]
    async fn test_is_condition_match_empty_properties() {
        let flag = create_test_flag(1, vec![]);

        let condition = FlagGroupType {
            variant: None,
            properties: Some(vec![]),
            rollout_percentage: Some(100.0),
        };

<<<<<<< HEAD
        let mut matcher = FeatureFlagMatcher::new("test_user".to_string(), None, None, None);
=======
        let mut matcher = FeatureFlagMatcher::new("test_user".to_string(), None, None);
>>>>>>> 8dde90a6
        let (is_match, reason) = matcher
            .is_condition_match(&flag, &condition, 0)
            .await
            .unwrap();
        assert_eq!(is_match, true);
        assert_eq!(reason, "CONDITION_MATCH");
    }
}<|MERGE_RESOLUTION|>--- conflicted
+++ resolved
@@ -162,12 +162,8 @@
     cached_properties: Option<HashMap<String, Value>>,
     person_property_overrides: Option<HashMap<String, Value>>,
     // TODO handle group properties
-<<<<<<< HEAD
     group_property_overrides: Option<HashMap<String, HashMap<String, Value>>>,
     cache: Arc<FlagsMatcherCache>,
-=======
-    // group_property_overrides: Option<HashMap<String, HashMap<String, Value>>>,
->>>>>>> 8dde90a6
 }
 
 const LONG_SCALE: u64 = 0xfffffffffffffff;
@@ -177,11 +173,7 @@
         distinct_id: String,
         database_client: Option<Arc<dyn DatabaseClient + Send + Sync>>,
         person_property_overrides: Option<HashMap<String, Value>>,
-<<<<<<< HEAD
         group_property_overrides: Option<HashMap<String, HashMap<String, Value>>>,
-=======
-        // group_property_overrides: Option<HashMap<String, HashMap<String, Value>>>,
->>>>>>> 8dde90a6
     ) -> Self {
         FeatureFlagMatcher {
             // flags,
@@ -189,12 +181,8 @@
             database_client,
             cached_properties: None,
             person_property_overrides,
-<<<<<<< HEAD
             group_property_overrides,
             cache: Arc::new(FlagsMatcherCache::new(1, None)), // TODO needs a team_id and a non-copied DB client?
-=======
-            // group_property_overrides,
->>>>>>> 8dde90a6
         }
     }
 
@@ -268,7 +256,6 @@
         if let Some(properties) = &condition.properties {
             if properties.is_empty() {
                 return Ok(self.check_rollout(feature_flag, rollout_percentage));
-<<<<<<< HEAD
             }
 
             let target_properties = if let Some(group_index) = feature_flag.get_group_type_index() {
@@ -304,47 +291,19 @@
                         self.distinct_id.clone(),
                     )
                     .await;
-=======
->>>>>>> 8dde90a6
-            }
-
-<<<<<<< HEAD
+            }
+        };
+
         // If there are matching property overrides, use them instead of cache/DB
         if let Some(overrides) = self.group_property_overrides.as_ref() {
-            if let Some(override_properties) = overrides.get(group_name) {
+            if let Some(override_propserties) = overrides.get(group_name) {
                 return Ok(override_properties.clone());
             }
-        }
+        };
 
         // If we didn't return overrides, fall back to cache/DB
         self.get_person_properties_from_cache_or_db(feature_flag.team_id, self.distinct_id.clone())
             .await
-=======
-            let target_properties = self.get_target_properties(feature_flag, properties).await?;
-
-            if !self.all_properties_match(properties, &target_properties) {
-                return Ok((false, "NO_CONDITION_MATCH".to_string()));
-            }
-        }
-
-        Ok(self.check_rollout(feature_flag, rollout_percentage))
-    }
-
-    async fn get_target_properties(
-        &mut self,
-        feature_flag: &FeatureFlag,
-        properties: &[PropertyFilter],
-    ) -> Result<HashMap<String, Value>, FlagError> {
-        self.get_person_properties(feature_flag.team_id, properties)
-            .await
-        // TODO handle group properties, will go something like this
-        // if let Some(group_index) = feature_flag.get_group_type_index() {
-        //     self.get_group_properties(feature_flag.team_id, group_index, properties)
-        // } else {
-        //     self.get_person_properties(feature_flag.team_id, properties)
-        //         .await
-        // }
->>>>>>> 8dde90a6
     }
 
     async fn get_person_properties(
@@ -360,10 +319,6 @@
                 .all(|prop| person_overrides.contains_key(&prop.key) && prop.prop_type != "cohort");
 
             if should_prefer_overrides {
-<<<<<<< HEAD
-=======
-                // TODO let's count how often this happens
->>>>>>> 8dde90a6
                 return Ok(person_overrides.clone());
             }
         }
@@ -579,38 +534,25 @@
         ))
         .unwrap();
 
-<<<<<<< HEAD
         let mut matcher = FeatureFlagMatcher::new(distinct_id, Some(client.clone()), None, None);
-=======
-        let mut matcher = FeatureFlagMatcher::new(distinct_id, Some(client.clone()), None);
->>>>>>> 8dde90a6
         let match_result = matcher.get_match(&flag).await.unwrap();
         assert_eq!(match_result.matches, true);
         assert_eq!(match_result.variant, None);
 
         // property value is different
         let mut matcher =
-<<<<<<< HEAD
             FeatureFlagMatcher::new(not_matching_distinct_id, Some(client.clone()), None, None);
-=======
-            FeatureFlagMatcher::new(not_matching_distinct_id, Some(client.clone()), None);
->>>>>>> 8dde90a6
         let match_result = matcher.get_match(&flag).await.unwrap();
         assert_eq!(match_result.matches, false);
         assert_eq!(match_result.variant, None);
 
         // person does not exist
-<<<<<<< HEAD
         let mut matcher = FeatureFlagMatcher::new(
             "other_distinct_id".to_string(),
             Some(client.clone()),
             None,
             None,
         );
-=======
-        let mut matcher =
-            FeatureFlagMatcher::new("other_distinct_id".to_string(), Some(client.clone()), None);
->>>>>>> 8dde90a6
         let match_result = matcher.get_match(&flag).await.unwrap();
         assert_eq!(match_result.matches, false);
         assert_eq!(match_result.variant, None);
@@ -638,10 +580,7 @@
             "test_user".to_string(),
             Some(client.clone()),
             Some(overrides),
-<<<<<<< HEAD
             None,
-=======
->>>>>>> 8dde90a6
         );
 
         let match_result = matcher.get_match(&flag).await.unwrap();
@@ -652,11 +591,7 @@
     fn test_hashed_identifier() {
         let flag = create_test_flag(1, vec![]);
 
-<<<<<<< HEAD
         let matcher = FeatureFlagMatcher::new("test_user".to_string(), None, None, None);
-=======
-        let matcher = FeatureFlagMatcher::new("test_user".to_string(), None, None);
->>>>>>> 8dde90a6
         assert_eq!(
             matcher.hashed_identifier(&flag),
             Some("test_user".to_string())
@@ -705,11 +640,7 @@
             ensure_experience_continuity: false,
         };
 
-<<<<<<< HEAD
         let matcher = FeatureFlagMatcher::new("test_user".to_string(), None, None, None);
-=======
-        let matcher = FeatureFlagMatcher::new("test_user".to_string(), None, None);
->>>>>>> 8dde90a6
         let variant = matcher.get_matching_variant(&flag);
         assert!(variant.is_some());
         assert!(["control", "test", "test2"].contains(&variant.unwrap().as_str()));
@@ -725,11 +656,7 @@
             rollout_percentage: Some(100.0),
         };
 
-<<<<<<< HEAD
         let mut matcher = FeatureFlagMatcher::new("test_user".to_string(), None, None, None);
-=======
-        let mut matcher = FeatureFlagMatcher::new("test_user".to_string(), None, None);
->>>>>>> 8dde90a6
         let (is_match, reason) = matcher
             .is_condition_match(&flag, &condition, 0)
             .await
