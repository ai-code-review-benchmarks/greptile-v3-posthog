use anyhow::Result;
use assert_json_diff::assert_json_include;
use base64::{engine::general_purpose, Engine as _};

use feature_flags::api::types::{FlagsResponse, LegacyFlagsResponse};
use limiters::redis::ServiceName;
use rand::Rng;
use reqwest::StatusCode;
use rstest::rstest;
use serde_json::{json, Value};

use crate::common::*;

use feature_flags::config::{FlexBool, TeamIdCollection, DEFAULT_TEST_CONFIG};
use feature_flags::utils::test_utils::{
    create_group_in_pg, insert_flags_for_team_in_redis, insert_new_team_in_pg,
    insert_new_team_in_redis, insert_person_for_team_in_pg, insert_suppression_rule_in_pg,
    setup_pg_reader_client, setup_redis_client, update_team_autocapture_exceptions,
};

pub mod common;

#[tokio::test]
async fn it_handles_get_requests_with_minimal_response() -> Result<()> {
    let config = DEFAULT_TEST_CONFIG.clone();

    let client = setup_redis_client(Some(config.redis_url.clone())).await;
    let pg_client = setup_pg_reader_client(None).await;
    let team = insert_new_team_in_redis(client.clone()).await.unwrap();
    let token = team.api_token;

    insert_new_team_in_pg(pg_client.clone(), Some(team.id))
        .await
        .unwrap();

    let server = ServerHandle::for_config(config).await;

    // Test GET request without any body - should return 200 with minimal response
    let get_response = reqwest::get(format!("http://{}/flags?v=2", server.addr)).await?;
    assert_eq!(get_response.status(), StatusCode::OK);

    let json: FlagsResponse = get_response.json().await?;
    assert!(!json.errors_while_computing_flags);
    assert!(json.flags.is_empty());
    assert!(json.quota_limited.is_none());
    assert_eq!(json.config.supported_compression, vec!["gzip", "gzip-js"]);

    // Test GET request with token in query params
    let get_response = reqwest::get(format!(
        "http://{}/flags?v=2&api_key={}",
        server.addr, token
    ))
    .await?;
    assert_eq!(get_response.status(), StatusCode::OK);

    // Test legacy version format
    let get_response = reqwest::get(format!("http://{}/flags?v=1", server.addr)).await?;
    assert_eq!(get_response.status(), StatusCode::OK);
    let legacy_json: LegacyFlagsResponse = get_response.json().await?;
    assert!(!legacy_json.errors_while_computing_flags);
    assert!(legacy_json.feature_flags.is_empty());

    Ok(())
}

#[rstest]
#[case(Some("1"))]
#[case(Some("banana"))]
#[tokio::test]
async fn it_gets_legacy_response_for_v1_or_invalid_version(
    #[case] version: Option<&str>,
) -> Result<()> {
    let config = DEFAULT_TEST_CONFIG.clone();

    let distinct_id = "user_distinct_id".to_string();

    let client = setup_redis_client(Some(config.redis_url.clone())).await;
    let pg_client = setup_pg_reader_client(None).await;
    let team = insert_new_team_in_redis(client.clone()).await.unwrap();
    let token = team.api_token;

    insert_new_team_in_pg(pg_client.clone(), Some(team.id))
        .await
        .unwrap();

    insert_person_for_team_in_pg(pg_client.clone(), team.id, distinct_id.clone(), None)
        .await
        .unwrap();

    // Insert a specific flag for the team
    let flag_json = json!([{
        "id": 1,
        "key": "test-flag",
        "name": "Test Flag",
        "active": true,
        "deleted": false,
        "team_id": team.id,
        "filters": {
            "groups": [
                {
                    "properties": [],
                    "rollout_percentage": 100
                }
            ],
        },
    }]);

    insert_flags_for_team_in_redis(
        client,
        team.id,
        team.project_id,
        Some(flag_json.to_string()),
    )
    .await?;

    let server = ServerHandle::for_config(config).await;

    let payload = json!({
        "token": token,
        "distinct_id": distinct_id,
        "groups": {"group1": "group1"}
    });

    let res = server
        .send_flags_request(payload.to_string(), version, None)
        .await;
    assert_eq!(StatusCode::OK, res.status());

    let json_data = res.json::<Value>().await?;
    assert_json_include!(
        actual: json_data,
        expected: json!({
            "errorsWhileComputingFlags": false,
            "featureFlags": {
                "test-flag": true
            }
        })
    );

    Ok(())
}

#[tokio::test]
async fn it_gets_v2_response_by_default_when_no_params() -> Result<()> {
    // When no version and no config params are provided, we default to v=2 and config=true
    let config = DEFAULT_TEST_CONFIG.clone();

    let distinct_id = "user_distinct_id".to_string();

    let client = setup_redis_client(Some(config.redis_url.clone())).await;
    let pg_client = setup_pg_reader_client(None).await;
    let team = insert_new_team_in_redis(client.clone()).await.unwrap();
    let token = team.api_token;

    insert_new_team_in_pg(pg_client.clone(), Some(team.id))
        .await
        .unwrap();

    insert_person_for_team_in_pg(pg_client.clone(), team.id, distinct_id.clone(), None)
        .await
        .unwrap();

    // Insert a specific flag for the team
    let flag_json = json!([{
        "id": 1,
        "key": "test-flag",
        "name": "Test Flag",
        "active": true,
        "deleted": false,
        "team_id": team.id,
        "filters": {
            "groups": [
                {
                    "properties": [],
                    "rollout_percentage": 100
                }
            ],
        },
    }]);

    insert_flags_for_team_in_redis(
        client,
        team.id,
        team.project_id,
        Some(flag_json.to_string()),
    )
    .await?;

    let server = ServerHandle::for_config(config).await;

    let payload = json!({
        "token": token,
        "distinct_id": distinct_id,
        "groups": {"group1": "group1"}
    });

    let res = server
        .send_flags_request(payload.to_string(), None, None)
        .await;
    assert_eq!(StatusCode::OK, res.status());

    let json_data = res.json::<Value>().await?;
    // With v=2 default, we get the new response format with config fields
    assert_json_include!(
        actual: json_data,
        expected: json!({
            "errorsWhileComputingFlags": false,
            "flags": {
                "test-flag": {
                    "key": "test-flag",
                    "enabled": true,
                    "reason": {
                        "code": "condition_match",
                        "condition_index": 0,
                        "description": "Matched condition set 1"
                    },
                    "metadata": {
                        "id": 1,
                        "version": 0
                    }
                }
            },
            "config": {}
        })
    );

    Ok(())
}

#[rstest]
#[case("2")]
#[case("3")]
#[tokio::test]
async fn it_get_new_response_when_version_is_2_or_more(#[case] version: &str) -> Result<()> {
    let config = DEFAULT_TEST_CONFIG.clone();

    let distinct_id = "user_distinct_id".to_string();

    let client = setup_redis_client(Some(config.redis_url.clone())).await;
    let pg_client = setup_pg_reader_client(None).await;
    let team = insert_new_team_in_redis(client.clone()).await.unwrap();
    let token = team.api_token;

    insert_new_team_in_pg(pg_client.clone(), Some(team.id))
        .await
        .unwrap();

    insert_person_for_team_in_pg(pg_client.clone(), team.id, distinct_id.clone(), None)
        .await
        .unwrap();

    // Insert a specific flag for the team
    let flag_json = json!([{
        "id": 1,
        "key": "test-flag",
        "name": "Test Flag",
        "active": true,
        "deleted": false,
        "team_id": team.id,
        "filters": {
            "groups": [
                {
                    "properties": [],
                    "rollout_percentage": 100
                }
            ],
        },
    }]);

    insert_flags_for_team_in_redis(
        client,
        team.id,
        team.project_id,
        Some(flag_json.to_string()),
    )
    .await?;

    let server = ServerHandle::for_config(config).await;

    let payload = json!({
        "token": token,
        "distinct_id": distinct_id,
        "groups": {"group1": "group1"}
    });

    let res = server
        .send_flags_request(payload.to_string(), Some(version), None)
        .await;

    assert_eq!(StatusCode::OK, res.status());

    let json_data = res.json::<Value>().await?;
    assert_json_include!(
        actual: json_data,
        expected: json!({
            "errorsWhileComputingFlags": false,
            "flags": {
                "test-flag": {
                    "key": "test-flag",
                    "enabled": true,
                    "reason": {
                        "code": "condition_match",
                        "condition_index": 0,
                        "description": "Matched condition set 1"
                    },
                    "metadata": {
                        "id": 1,
                        "version": 0
                    }
                }
            }
        })
    );

    Ok(())
}

#[tokio::test]
async fn it_rejects_invalid_headers_flag_request() -> Result<()> {
    let config = DEFAULT_TEST_CONFIG.clone();

    let distinct_id = "user_distinct_id".to_string();

    let client = setup_redis_client(Some(config.redis_url.clone())).await;
    let pg_client = setup_pg_reader_client(None).await;
    let team = insert_new_team_in_redis(client.clone()).await.unwrap();
    let token = team.api_token;

    insert_new_team_in_pg(pg_client.clone(), Some(team.id))
        .await
        .unwrap();

    insert_person_for_team_in_pg(pg_client.clone(), team.id, distinct_id.clone(), None)
        .await
        .unwrap();

    let server = ServerHandle::for_config(config).await;

    let payload = json!({
        "token": token,
        "distinct_id": distinct_id,
        "groups": {"group1": "group1"}
    });
    let res = server
        .send_invalid_header_for_flags_request(payload.to_string())
        .await;
    assert_eq!(StatusCode::BAD_REQUEST, res.status());

    // We don't want to deserialize the data into a FlagsResponse struct here,
    // because we want to assert the shape of the raw json data.
    let response_text = res.text().await?;

    assert_eq!(
        response_text,
        "Failed to decode request: unsupported content type: xyz. Please check your request format and try again."
    );

    Ok(())
}

#[tokio::test]
async fn it_accepts_empty_distinct_id() -> Result<()> {
    let config = DEFAULT_TEST_CONFIG.clone();
    let client = setup_redis_client(Some(config.redis_url.clone())).await;
    let pg_client = setup_pg_reader_client(None).await;
    let team = insert_new_team_in_redis(client.clone()).await.unwrap();
    let token = team.api_token;
    let distinct_id = "user_distinct_id".to_string();
    insert_new_team_in_pg(pg_client.clone(), Some(team.id))
        .await
        .unwrap();
    insert_person_for_team_in_pg(pg_client.clone(), team.id, distinct_id.clone(), None)
        .await
        .unwrap();
    let server = ServerHandle::for_config(config).await;

    let payload = json!({
        "token": token,
        "distinct_id": "",
        "groups": {"group1": "group1"}
    });
    let res = server
        .send_flags_request(payload.to_string(), Some("1"), None)
        .await;
    assert_eq!(StatusCode::OK, res.status());

    // Should return a valid response even with empty distinct_id
    let json_data = res.json::<Value>().await?;
    assert_json_include!(
        actual: json_data,
        expected: json!({
            "errorsWhileComputingFlags": false,
            "featureFlags": {}
        })
    );
    Ok(())
}

#[tokio::test]
async fn it_rejects_missing_distinct_id() -> Result<()> {
    let config = DEFAULT_TEST_CONFIG.clone();
    let client = setup_redis_client(Some(config.redis_url.clone())).await;
    let team = insert_new_team_in_redis(client.clone()).await.unwrap();
    let token = team.api_token;
    let server = ServerHandle::for_config(config).await;

    let payload = json!({
        "token": token,
        "groups": {"group1": "group1"}
    });
    let res = server
        .send_flags_request(payload.to_string(), Some("1"), None)
        .await;
    assert_eq!(StatusCode::BAD_REQUEST, res.status());
    assert_eq!(
        res.text().await?,
        "The distinct_id field is missing from the request. Please include a valid identifier."
    );
    Ok(())
}

#[tokio::test]
async fn it_rejects_missing_token() -> Result<()> {
    let config = DEFAULT_TEST_CONFIG.clone();
    let server = ServerHandle::for_config(config).await;

    let payload = json!({
        "distinct_id": "user1",
        "groups": {"group1": "group1"}
    });
    let res = server
        .send_flags_request(payload.to_string(), Some("1"), None)
        .await;
    assert_eq!(StatusCode::UNAUTHORIZED, res.status());
    assert_eq!(
        res.text().await?,
        "No API token provided. Please include a valid API token in your request."
    );
    Ok(())
}

#[tokio::test]
async fn it_rejects_invalid_token() -> Result<()> {
    let config = DEFAULT_TEST_CONFIG.clone();
    let server = ServerHandle::for_config(config).await;

    let payload = json!({
        "token": "invalid_token",
        "distinct_id": "user1",
        "groups": {"group1": "group1"}
    });
    let res = server
        .send_flags_request(payload.to_string(), Some("1"), None)
        .await;
    assert_eq!(StatusCode::UNAUTHORIZED, res.status());
    assert_eq!(
        res.text().await?,
        "The provided API key is invalid or has expired. Please check your API key and try again."
    );
    Ok(())
}

#[tokio::test]
async fn it_handles_malformed_json() -> Result<()> {
    let config = DEFAULT_TEST_CONFIG.clone();
    let server = ServerHandle::for_config(config).await;

    let payload = "{invalid_json}";
    let res = server
        .send_flags_request(payload.to_string(), Some("1"), None)
        .await;
    assert_eq!(StatusCode::BAD_REQUEST, res.status());

    let response_text = res.text().await?;

    assert!(
        response_text.contains("Failed to decode request: invalid JSON"),
        "Unexpected error message: {response_text:?}"
    );
    Ok(())
}

#[tokio::test]
async fn it_handles_base64_auto_detection_fallback() -> Result<()> {
    let config = DEFAULT_TEST_CONFIG.clone();

    // Set up Redis and PostgreSQL clients
    let client = setup_redis_client(Some(config.redis_url.clone())).await;
    let pg_client = setup_pg_reader_client(None).await;
    let team = insert_new_team_in_redis(client.clone()).await.unwrap();
    let token = team.api_token;

    insert_new_team_in_pg(pg_client.clone(), Some(team.id))
        .await
        .unwrap();

    let server = ServerHandle::for_config(config).await;

    let json_payload = json!({
        "token": token,
        "distinct_id": "user123",
        "disable_flags": false
    });

    // Test 1: Normal JSON
    let res = server
        .send_flags_request(json_payload.to_string(), Some("2"), None)
        .await;
    assert_eq!(StatusCode::OK, res.status());

    // Test 2: Base64 encoded JSON with compression not specified
    let json_string = json_payload.to_string();
    let base64_payload = general_purpose::STANDARD.encode(json_string.as_bytes());

    let res = server
        .send_flags_request(base64_payload, Some("2"), None)
        .await;
    assert_eq!(StatusCode::OK, res.status());

    // Test 3: Invalid base64 should fail gracefully
    let invalid_base64 = "this is not valid base64 at all!";
    let res = server
        .send_flags_request(invalid_base64.to_string(), Some("2"), None)
        .await;
    assert_eq!(StatusCode::BAD_REQUEST, res.status());

    let response_text = res.text().await?;
    assert!(
        response_text.contains("Failed to decode request: invalid JSON"),
        "Should fail with invalid JSON error for invalid base64: {response_text:?}"
    );

    Ok(())
}

#[tokio::test]
async fn it_handles_disable_flags_without_distinct_id() -> Result<()> {
    let config = DEFAULT_TEST_CONFIG.clone();

    // Set up Redis and PostgreSQL clients
    let client = setup_redis_client(Some(config.redis_url.clone())).await;
    let pg_client = setup_pg_reader_client(None).await;
    let team = insert_new_team_in_redis(client.clone()).await.unwrap();
    let token = team.api_token;

    insert_new_team_in_pg(pg_client.clone(), Some(team.id))
        .await
        .unwrap();

    insert_flags_for_team_in_redis(client.clone(), team.id, team.project_id, None)
        .await
        .unwrap();

    let server = ServerHandle::for_config(config).await;

    // Request with disable_flags=true but NO distinct_id should succeed
    let disabled_payload = json!({
        "token": token,
        "disable_flags": true
        // Note: no distinct_id field
    });

    let res = server
        .send_flags_request(disabled_payload.to_string(), Some("2"), None)
        .await;

    assert_eq!(StatusCode::OK, res.status());

    let response_body = res.json::<FlagsResponse>().await?;
    // Should return empty flags since they're disabled
    assert!(response_body.flags.is_empty());

    Ok(())
}

#[tokio::test]
async fn it_handles_quota_limiting() -> Result<()> {
    let config = DEFAULT_TEST_CONFIG.clone();

    // Create a token for testing
    let token = format!("test_token_{}", rand::thread_rng().gen::<u64>());
    let team_id = 12345;

    // Create a server with the limited token
    let server = ServerHandle::for_config_with_mock_redis(
        config.clone(),
        vec![token.clone()],            // Limited tokens
        vec![(token.clone(), team_id)], // Valid tokens with their team IDs
    )
    .await;

    // Test with a limited token
    let payload = json!({
        "token": token,
        "distinct_id": "user1",
        "groups": {"group1": "group1"}
    });

    let res = server
        .send_flags_request(payload.to_string(), Some("1"), None)
        .await;
    assert_eq!(StatusCode::OK, res.status());
    let response_body = res.json::<LegacyFlagsResponse>().await?;

    // Parse response body and assert that the quota_limited field is present and contains the correct value
    assert!(response_body.quota_limited.is_some());
    assert_eq!(
        vec![ServiceName::FeatureFlags.as_string()],
        response_body.quota_limited.unwrap()
    );

    Ok(())
}

#[tokio::test]
async fn it_handles_quota_limiting_v2() -> Result<()> {
    let config = DEFAULT_TEST_CONFIG.clone();

    // Create a token for testing
    let token = format!("test_token_{}", rand::thread_rng().gen::<u64>());
    let team_id = 12345;

    // Create a server with the limited token
    let server = ServerHandle::for_config_with_mock_redis(
        config.clone(),
        vec![token.clone()],            // Limited tokens
        vec![(token.clone(), team_id)], // Valid tokens with their team IDs
    )
    .await;

    // Test with a limited token
    let payload = json!({
        "token": token,
        "distinct_id": "user1",
        "groups": {"group1": "group1"}
    });

    let res = server
        .send_flags_request(payload.to_string(), Some("2"), None)
        .await;
    assert_eq!(StatusCode::OK, res.status());
    let response_body = res.json::<FlagsResponse>().await?;

    // Parse response body and assert that the quota_limited field is present and contains the correct value
    assert!(response_body.quota_limited.is_some());
    assert_eq!(
        vec![ServiceName::FeatureFlags.as_string()],
        response_body.quota_limited.unwrap()
    );

    Ok(())
}

#[tokio::test]
async fn it_handles_multivariate_flags() -> Result<()> {
    let config = DEFAULT_TEST_CONFIG.clone();
    let distinct_id = "user_distinct_id".to_string();

    let client = setup_redis_client(Some(config.redis_url.clone())).await;
    let pg_client = setup_pg_reader_client(None).await;
    let team = insert_new_team_in_redis(client.clone()).await.unwrap();
    let token = team.api_token;

    insert_new_team_in_pg(pg_client.clone(), Some(team.id))
        .await
        .unwrap();
    insert_person_for_team_in_pg(pg_client.clone(), team.id, distinct_id.clone(), None)
        .await
        .unwrap();

    let flag_json = json!([{
        "id": 1,
        "key": "multivariate-flag",
        "name": "Multivariate Flag",
        "active": true,
        "deleted": false,
        "team_id": team.id,
        "filters": {
            "groups": [
                {
                    "properties": [],
                    "rollout_percentage": 100
                }
            ],
            "multivariate": {
                "variants": [
                    {
                        "key": "control",
                        "name": "Control",
                        "rollout_percentage": 0
                    },
                    {
                        "key": "test_a",
                        "name": "Test A",
                        "rollout_percentage": 0
                    },
                    {
                        "key": "test_b",
                        "name": "Test B",
                        "rollout_percentage": 100
                    }
                ]
            }
        },
    }]);

    insert_flags_for_team_in_redis(
        client,
        team.id,
        team.project_id,
        Some(flag_json.to_string()),
    )
    .await?;

    let server = ServerHandle::for_config(config).await;

    let payload = json!({
        "token": token,
        "distinct_id": distinct_id,
    });

    let res = server
        .send_flags_request(payload.to_string(), Some("1"), None)
        .await;
    assert_eq!(StatusCode::OK, res.status());

    let json_data = res.json::<Value>().await?;
    assert_json_include!(
        actual: json_data,
        expected: json!({
            "errorsWhileComputingFlags": false,
            "featureFlags": {
                "multivariate-flag": "test_b"
            }
        })
    );

    let variant = json_data["featureFlags"]["multivariate-flag"]
        .as_str()
        .unwrap();
    assert!(["control", "test_a", "test_b"].contains(&variant));

    Ok(())
}

#[tokio::test]
async fn it_handles_flag_with_property_filter() -> Result<()> {
    let config = DEFAULT_TEST_CONFIG.clone();
    let distinct_id = "user_distinct_id".to_string();

    let client = setup_redis_client(Some(config.redis_url.clone())).await;
    let pg_client = setup_pg_reader_client(None).await;
    let team = insert_new_team_in_redis(client.clone()).await.unwrap();
    let token = team.api_token;
    insert_new_team_in_pg(pg_client.clone(), Some(team.id))
        .await
        .unwrap();
    insert_person_for_team_in_pg(pg_client.clone(), team.id, distinct_id.clone(), None)
        .await
        .unwrap();
    let flag_json = json!([{
        "id": 1,
        "key": "property-flag",
        "name": "Property Flag",
        "active": true,
        "deleted": false,
        "team_id": team.id,
        "filters": {
            "groups": [
                {
                    "properties": [
                        {
                            "key": "email",
                            "value": "test@example.com",
                            "operator": "exact",
                            "type": "person"
                        }
                    ],
                    "rollout_percentage": 100
                }
            ],
        },
    }]);

    insert_flags_for_team_in_redis(
        client,
        team.id,
        team.project_id,
        Some(flag_json.to_string()),
    )
    .await?;

    let server = ServerHandle::for_config(config).await;

    // Test with matching property
    let payload = json!({
        "token": token,
        "distinct_id": distinct_id,
        "person_properties": {
            "email": "test@example.com"
        }
    });

    let res = server
        .send_flags_request(payload.to_string(), Some("1"), None)
        .await;
    assert_eq!(StatusCode::OK, res.status());

    let json_data = res.json::<Value>().await?;
    assert_json_include!(
        actual: json_data,
        expected: json!({
            "errorsWhileComputingFlags": false,
            "featureFlags": {
                "property-flag": true
            }
        })
    );

    // Test with non-matching property
    let payload = json!({
        "token": token,
        "distinct_id": distinct_id,
        "person_properties": {
            "email": "other@example.com"
        }
    });

    let res = server
        .send_flags_request(payload.to_string(), Some("1"), None)
        .await;
    assert_eq!(StatusCode::OK, res.status());

    let json_data = res.json::<Value>().await?;
    assert_json_include!(
        actual: json_data,
        expected: json!({
            "errorsWhileComputingFlags": false,
            "featureFlags": {
                "property-flag": false
            }
        })
    );

    Ok(())
}

#[tokio::test]
async fn it_matches_flags_to_a_request_with_group_property_overrides() -> Result<()> {
    let config = DEFAULT_TEST_CONFIG.clone();
    let distinct_id = "user_distinct_id".to_string();

    let client = setup_redis_client(Some(config.redis_url.clone())).await;
    let pg_client = setup_pg_reader_client(None).await;
    let team = insert_new_team_in_redis(client.clone()).await.unwrap();
    let team = insert_new_team_in_pg(pg_client.clone(), Some(team.id))
        .await
        .unwrap();
    let token = team.api_token;

    let flag_json = json!([{
        "id": 1,
        "key": "group-flag",
        "name": "Group Flag",
        "active": true,
        "deleted": false,
        "team_id": team.id,
        "filters": {
            "groups": [
                {
                    "properties": [
                        {
                            "key": "name",
                            "value": "Test Group",
                            "operator": "exact",
                            "type": "group",
                            "group_type_index": 0
                        }
                    ],
                    "rollout_percentage": 100
                }
            ],
            "aggregation_group_type_index": 0
        },
    }]);

    insert_flags_for_team_in_redis(
        client,
        team.id,
        team.project_id,
        Some(flag_json.to_string()),
    )
    .await?;

    let server = ServerHandle::for_config(config).await;

    // Test with matching group property
    let payload = json!({
        "token": token,
        "distinct_id": distinct_id,
        "groups": {
            "project": "test_company_id"
        },
        "group_properties": {
            "project": {
                "name": "Test Group"
            }
        }
    });

    let res = server
        .send_flags_request(payload.to_string(), Some("1"), None)
        .await;
    assert_eq!(StatusCode::OK, res.status());

    let json_data = res.json::<Value>().await?;
    assert_json_include!(
        actual: json_data,
        expected: json!({
            "errorsWhileComputingFlags": false,
            "featureFlags": {
                "group-flag": true
            }
        })
    );

    // Test with non-matching group property
    let payload = json!({
        "token": token,
        "distinct_id": distinct_id,
        "groups": {
            "project": "test_company_id"
        },
        "group_properties": {
            "project": {
                "name": "Other Group"
            }
        }
    });

    let res = server
        .send_flags_request(payload.to_string(), Some("1"), None)
        .await;
    assert_eq!(StatusCode::OK, res.status());

    let json_data = res.json::<Value>().await?;
    assert_json_include!(
        actual: json_data,
        expected: json!({
            "errorsWhileComputingFlags": false,
            "featureFlags": {
                "group-flag": false
            }
        })
    );

    Ok(())
}

#[tokio::test]
async fn test_feature_flags_with_json_payloads() -> Result<()> {
    let config = DEFAULT_TEST_CONFIG.clone();
    let distinct_id = "example_id".to_string();
    let redis_client = setup_redis_client(Some(config.redis_url.clone())).await;
    let pg_client = setup_pg_reader_client(None).await;

    // Insert a new team into Redis and retrieve the team details
    let team = insert_new_team_in_redis(redis_client.clone())
        .await
        .unwrap();
    let token = team.api_token;

    insert_new_team_in_pg(pg_client.clone(), Some(team.id))
        .await
        .unwrap();

    insert_person_for_team_in_pg(
        pg_client.clone(),
        team.id,
        distinct_id.clone(),
        Some(json!({"email": "tim@posthog.com"})),
    )
    .await?;

    let flag_json = json!([{
        "id": 1,
        "key": "filter-by-property",
        "name": "Filter by property",
        "active": true,
        "deleted": false,
        "team_id": team.id,
        "filters": {
            "groups": [
                {
                    "properties": [
                        {
                            "key": "email",
                            "value": "tim@posthog.com",
                            "operator": "exact",
                            "type": "person",
                        }
                    ],
                    "rollout_percentage": null,
                }
            ],
            "payloads": {
                "true": {
                    "color": "blue"
                }
            },
        },
    }]);

    insert_flags_for_team_in_redis(
        redis_client,
        team.id,
        team.project_id,
        Some(flag_json.to_string()),
    )
    .await?;

    let server = ServerHandle::for_config(config).await;

    let payload = json!({
        "token": token,
        "distinct_id": distinct_id,
    });

    let res = server
        .send_flags_request(payload.to_string(), Some("1"), None)
        .await;

    assert_eq!(StatusCode::OK, res.status());

    let json_data = res.json::<Value>().await?;

    assert_json_include!(
        actual: json_data,
        expected: json!({
            "featureFlagPayloads": {
                "filter-by-property": { "color": "blue" }
            }
        })
    );

    Ok(())
}

#[tokio::test]
async fn test_feature_flags_with_group_relationships() -> Result<()> {
    let config = DEFAULT_TEST_CONFIG.clone();
    let distinct_id = "example_id".to_string();
    let redis_client = setup_redis_client(Some(config.redis_url.clone())).await;
    let pg_client = setup_pg_reader_client(None).await;
    let team_id = rand::thread_rng().gen_range(1..10_000_000);
    let team = insert_new_team_in_pg(pg_client.clone(), Some(team_id))
        .await
        .unwrap();

    // need this for the test to work, since we look up the dinstinct_id <-> person_id in from the DB at the beginning
    // of the flag evaluation process
    insert_person_for_team_in_pg(pg_client.clone(), team.id, distinct_id.clone(), None).await?;

    let token = team.api_token;

    // Create a group of type "organization" (group_type_index 1) with group_key "foo" and specific properties
    create_group_in_pg(
        pg_client.clone(),
        team.id,
        "organization",
        "foo",
        json!({"email": "posthog@example.com"}),
    )
    .await?;

    // Create a group of type "project" (group_type_index 0) with group_key "bar" and specific properties
    create_group_in_pg(
        pg_client.clone(),
        team.id,
        "project",
        "bar",
        json!({"name": "Project Bar"}),
    )
    .await?;

    // Define feature flags
    let flags_json = json!([
        {
            "id": 1,
            "key": "default-no-prop-group-flag",
            "name": "This is a feature flag with default params, no filters.",
            "active": true,
            "deleted": false,
            "team_id": team.id,
            "filters": {
                "aggregation_group_type_index": 0,
                "groups": [{"rollout_percentage": null}]
            }
        },
        {
            "id": 2,
            "key": "groups-flag",
            "name": "This is a group-based flag",
            "active": true,
            "deleted": false,
            "team_id": team.id,
            "filters": {
                "aggregation_group_type_index": 1,
                "groups": [
                    {
                        "properties": [
                            {
                                "key": "email",
                                "value": "posthog",
                                "operator": "icontains",
                                "type": "group",
                                "group_type_index": 1
                            }
                        ],
                        "rollout_percentage": null
                    }
                ]
            }
        }
    ]);

    // Insert the feature flags into Redis
    insert_flags_for_team_in_redis(
        redis_client.clone(),
        team.id,
        team.project_id,
        Some(flags_json.to_string()),
    )
    .await?;

    let server = ServerHandle::for_config(config).await;

    // First Decision: Without specifying any groups
    {
        let payload = json!({
            "token": token,
            "distinct_id": distinct_id
        });

        let res = server
            .send_flags_request(payload.to_string(), Some("1"), None)
            .await;
        assert_eq!(res.status(), StatusCode::OK);

        let json_data = res.json::<Value>().await?;
        assert_json_include!(
            actual: json_data,
            expected: json!({
                "errorsWhileComputingFlags": false,
                "featureFlags": {
                    "default-no-prop-group-flag": false, // if we don't specify any groups in the request, the flags should be false
                    "groups-flag": false
                }
            })
        );
    }

    // Second Decision: With non-matching group overrides
    {
        let payload = json!({
            "token": token,
            "distinct_id": distinct_id,
            "groups": {
                "organization": "foo2", // Does not match existing group_key "foo"
                "project": "bar"         // Matches existing project group
            }
        });

        let res = server
            .send_flags_request(payload.to_string(), Some("1"), None)
            .await;
        assert_eq!(res.status(), StatusCode::OK);

        let json_data = res.json::<Value>().await?;
        assert_json_include!(
            actual: json_data,
            expected: json!({
                "errorsWhileComputingFlags": false,
                "featureFlags": {
                    "default-no-prop-group-flag": true,
                    "groups-flag": false
                }
            })
        );
    }

    // Third Decision: With matching group
    {
        let payload = json!({
            "token": token,
            "distinct_id": distinct_id,
            "groups": {
                "organization": "foo", // Matches existing group_key for organization "foo"
                "project": "bar"       // Matches existing group_key for project "bar"
            }
        });

        let res = server
            .send_flags_request(payload.to_string(), Some("1"), None)
            .await;
        assert_eq!(res.status(), StatusCode::OK);

        let json_data = res.json::<Value>().await?;
        assert_json_include!(
            actual: json_data,
            expected: json!({
                "errorsWhileComputingFlags": false,
                "featureFlags": {
                    "default-no-prop-group-flag": true,
                    "groups-flag": true
                }
            })
        );
    }

    Ok(())
}

#[tokio::test]
async fn it_handles_not_contains_property_filter() -> Result<()> {
    let config = DEFAULT_TEST_CONFIG.clone();
    let distinct_id = "user_distinct_id".to_string();

    let client = setup_redis_client(Some(config.redis_url.clone())).await;
    let pg_client = setup_pg_reader_client(None).await;
    let team = insert_new_team_in_redis(client.clone()).await.unwrap();
    let token = team.api_token;

    insert_new_team_in_pg(pg_client.clone(), Some(team.id))
        .await
        .unwrap();
    insert_person_for_team_in_pg(pg_client.clone(), team.id, distinct_id.clone(), None)
        .await
        .unwrap();

    let flag_json = json!([{
        "id": 1,
        "key": "not-contains-flag",
        "name": "Not Contains Flag",
        "active": true,
        "deleted": false,
        "team_id": team.id,
        "filters": {
            "groups": [
                {
                    "properties": [
                        {
                            "key": "email",
                            "value": "@posthog.com",
                            "operator": "not_icontains",
                            "type": "person"
                        }
                    ],
                    "rollout_percentage": 100
                }
            ],
        },
    }]);

    insert_flags_for_team_in_redis(
        client,
        team.id,
        team.project_id,
        Some(flag_json.to_string()),
    )
    .await?;

    let server = ServerHandle::for_config(config).await;

    // Test without any person properties - should match since the property doesn't exist
    let payload = json!({
        "token": token,
        "distinct_id": distinct_id,
    });

    let res = server
        .send_flags_request(payload.to_string(), Some("1"), None)
        .await;
    assert_eq!(StatusCode::OK, res.status());

    let json_data = res.json::<Value>().await?;
    assert_json_include!(
        actual: json_data,
        expected: json!({
            "errorsWhileComputingFlags": false,
            "featureFlags": {
                "not-contains-flag": true
            }
        })
    );

    Ok(())
}

#[tokio::test]
async fn it_handles_not_equal_and_not_regex_property_filters() -> Result<()> {
    let config = DEFAULT_TEST_CONFIG.clone();
    let distinct_id = "user_distinct_id".to_string();

    let client = setup_redis_client(Some(config.redis_url.clone())).await;
    let pg_client = setup_pg_reader_client(None).await;
    let team = insert_new_team_in_redis(client.clone()).await.unwrap();
    let token = team.api_token;
    insert_new_team_in_pg(pg_client.clone(), Some(team.id))
        .await
        .unwrap();
    insert_person_for_team_in_pg(pg_client.clone(), team.id, distinct_id.clone(), None)
        .await
        .unwrap();

    let flag_json = json!([
        {
            "id": 1,
            "key": "not-equal-flag",
            "name": "Not Equal Flag",
            "active": true,
            "deleted": false,
            "team_id": team.id,
            "filters": {
                "groups": [
                    {
                        "properties": [
                            {
                                "key": "email",
                                "value": "test@posthog.com",
                                "operator": "is_not",
                                "type": "person"
                            }
                        ],
                        "rollout_percentage": 100
                    }
                ],
            },
        },
        {
            "id": 2,
            "key": "not-regex-flag",
            "name": "Not Regex Flag",
            "active": true,
            "deleted": false,
            "team_id": team.id,
            "filters": {
                "groups": [
                    {
                        "properties": [
                            {
                                "key": "email",
                                "value": ".*@posthog\\.com$",
                                "operator": "not_regex",
                                "type": "person"
                            }
                        ],
                        "rollout_percentage": 100
                    }
                ],
            },
        }
    ]);

    insert_flags_for_team_in_redis(
        client,
        team.id,
        team.project_id,
        Some(flag_json.to_string()),
    )
    .await?;

    let server = ServerHandle::for_config(config).await;

    // Test 1: Without any person properties - should match since properties don't exist
    let payload = json!({
        "token": token,
        "distinct_id": distinct_id,
    });

    let res = server
        .send_flags_request(payload.to_string(), Some("1"), None)
        .await;
    assert_eq!(StatusCode::OK, res.status());

    let json_data = res.json::<Value>().await?;
    assert_json_include!(
        actual: json_data,
        expected: json!({
            "errorsWhileComputingFlags": false,
            "featureFlags": {
                "not-equal-flag": true,
                "not-regex-flag": true
            }
        })
    );

    // Test 2: With non-matching properties - should match
    let payload = json!({
        "token": token,
        "distinct_id": distinct_id,
        "person_properties": {
            "email": "other@example.com"
        }
    });

    let res = server
        .send_flags_request(payload.to_string(), Some("1"), None)
        .await;
    assert_eq!(StatusCode::OK, res.status());

    let json_data = res.json::<Value>().await?;
    assert_json_include!(
        actual: json_data,
        expected: json!({
            "errorsWhileComputingFlags": false,
            "featureFlags": {
                "not-equal-flag": true,
                "not-regex-flag": true
            }
        })
    );

    // Test 3: With matching properties - should not match
    let payload = json!({
        "token": token,
        "distinct_id": distinct_id,
        "person_properties": {
            "email": "test@posthog.com"
        }
    });

    let res = server
        .send_flags_request(payload.to_string(), Some("1"), None)
        .await;
    assert_eq!(StatusCode::OK, res.status());

    let json_data = res.json::<Value>().await?;
    assert_json_include!(
        actual: json_data,
        expected: json!({
            "errorsWhileComputingFlags": false,
            "featureFlags": {
                "not-equal-flag": false,
                "not-regex-flag": false
            }
        })
    );

    Ok(())
}

#[tokio::test]
async fn test_complex_regex_and_name_match_flag() -> Result<()> {
    let config = DEFAULT_TEST_CONFIG.clone();
    let distinct_id = "example_id".to_string();
    let redis_client = setup_redis_client(Some(config.redis_url.clone())).await;
    let pg_client = setup_pg_reader_client(None).await;
    let team = insert_new_team_in_pg(pg_client.clone(), None).await?;
    insert_person_for_team_in_pg(pg_client.clone(), team.id, distinct_id.clone(), None)
        .await
        .unwrap();
    let token = team.api_token;

    // Create a group with matching name
    create_group_in_pg(
        pg_client.clone(),
        team.id,
        "organization",
        "0183ccf3-5efd-0000-1541-bbd96d7d6b7f",
        json!({
            "name": "RaquelMSmith",
            "created_at": "2023-10-16T16:00:00Z"
        }),
    )
    .await?;

    let flag_json = json!([{
        "id": 1,
        "key": "complex-flag",
        "name": "Complex Flag",
        "active": true,
        "deleted": false,
        "team_id": team.id,
        "filters": {
            "groups": [
                {
                    "properties": [
                        {
                            "key": "created_at",
                            "type": "group",
                            "value": "2023-10-16T(15|16|17|18|19|20|21|22|23)|2023-10-1[7-9]T|2023-10-[2-3][0-9]T|2023-1[1-2]-",
                            "operator": "regex",
                            "group_type_index": 1
                        }
                    ],
                    "rollout_percentage": null
                },
                {
                    "variant": "test",
                    "properties": [
                        {
                            "key": "name",
                            "type": "group",
                            "value": ["RaquelMSmith", "Raquel's Test Org", "Raquel Test Org 3"],
                            "operator": "exact",
                            "group_type_index": 1
                        }
                    ],
                    "rollout_percentage": 100
                }
            ],
            "payloads": {},
            "multivariate": {
                "variants": [
                    {"key": "control", "rollout_percentage": 50},
                    {"key": "test", "rollout_percentage": 50}
                ]
            },
            "aggregation_group_type_index": 1
        }
    }]);

    insert_flags_for_team_in_redis(
        redis_client,
        team.id,
        team.project_id,
        Some(flag_json.to_string()),
    )
    .await?;

    let server = ServerHandle::for_config(config).await;

    // Test with matching group
    let payload = json!({
        "token": token,
        "distinct_id": distinct_id,
        "groups": {
            "organization": "0183ccf3-5efd-0000-1541-bbd96d7d6b7f"
        }
    });

    let res = server
        .send_flags_request(payload.to_string(), Some("1"), None)
        .await;
    assert_eq!(StatusCode::OK, res.status());

    let json_data = res.json::<Value>().await?;
    assert_json_include!(
        actual: json_data,
        expected: json!({
            "errorsWhileComputingFlags": false,
            "featureFlags": {
                "complex-flag": "test"  // Should get "test" variant due to name match
            }
        })
    );

    // Test with non-matching name but matching date
    create_group_in_pg(
        pg_client.clone(),
        team.id,
        "organization",
        "other_organization",
        json!({
            "name": "Other Org",
            "created_at": "2023-10-16T16:00:00Z"
        }),
    )
    .await?;

    let payload = json!({
        "token": token,
        "distinct_id": distinct_id,
        "groups": {
            "organization": "other_organization"
        }
    });

    let res = server
        .send_flags_request(payload.to_string(), Some("1"), None)
        .await;
    assert_eq!(StatusCode::OK, res.status());

    let json_data = res.json::<Value>().await?;
    let flag_value = json_data["featureFlags"]["complex-flag"].as_str().unwrap();
    assert!(
        ["control", "test"].contains(&flag_value),
        "Expected either 'control' or 'test' variant, got {flag_value}"
    );

    Ok(())
}

#[tokio::test]
async fn test_super_condition_with_complex_request() -> Result<()> {
    let config = DEFAULT_TEST_CONFIG.clone();
    let distinct_id = "test_user".to_string();
    let redis_client = setup_redis_client(Some(config.redis_url.clone())).await;
    let pg_client = setup_pg_reader_client(None).await;
    let team = insert_new_team_in_redis(redis_client.clone()).await?;
    insert_new_team_in_pg(pg_client.clone(), Some(team.id)).await?;
    let token = team.api_token;

    // Insert person with just their stored properties from the DB
    insert_person_for_team_in_pg(
        pg_client.clone(),
        team.id,
        distinct_id.clone(),
        Some(json!({
            "$feature_enrollment/artificial-hog": true,
            "$feature_enrollment/error-tracking": true,
            "$feature_enrollment/llm-observability": false,
            "$feature_enrollment/messaging-product": true,
            "email": "gtarasov.work@gmail.com"
        })),
    )
    .await?;

    // Create the same flag as in production
    let flag_json = json!([{
        "id": 13651,
        "key": "artificial-hog",
        "name": "Generate HogQL with AI in Insights",
        "active": true,
        "deleted": false,
        "team_id": team.id,
        "filters": {
            "groups": [
                {
                    "properties": [{"key": "email", "type": "person", "value": "@storytell.ai", "operator": "icontains"}],
                    "rollout_percentage": 100
                },
                {
                    "properties": [{"key": "email", "type": "person", "value": "@posthog.com", "operator": "icontains"}],
                    "rollout_percentage": 100
                }
            ],
            "super_groups": [{
                "properties": [{
                    "key": "$feature_enrollment/artificial-hog",
                    "type": "person",
                    "value": ["true"],
                    "operator": "exact"
                }],
                "rollout_percentage": 100
            }]
        }
    }]);

    insert_flags_for_team_in_redis(
        redis_client,
        team.id,
        team.project_id,
        Some(flag_json.to_string()),
    )
    .await?;

    let server = ServerHandle::for_config(config).await;

    // Send request with all the property overrides from the API request
    let payload = json!({
        "token": token,
        "distinct_id": distinct_id,
        "groups": {
            "project": "01908d8e-a7fe-0000-403d-5de1f5feeb34",
            "organization": "01908d8e-a7ed-0000-5678-bb4cf061a2f6",
            "customer": "cus_IK2DWsWVn2ZM16",
            "instance": "https://us.posthog.com"
        },
        "person_properties": {
            "$initial_referrer": "https://us.posthog.com/admin/posthog/user/106009/change/?_changelist_filters=q%3Dgtarasov.work",
            "$initial_referring_domain": "us.posthog.com",
            "$initial_current_url": "https://us.posthog.com/project/78189/settings/user",
            "$initial_host": "us.posthog.com",
            "$initial_pathname": "/project/78189/settings/user",
            "$initial_utm_source": null,
            "$initial_utm_medium": null,
            "$initial_utm_campaign": null,
            "$initial_utm_content": null,
            "$initial_utm_term": null,
            "email": "gtarasov.work@gmail.com"
        }
    });

    let res = server
        .send_flags_request(payload.to_string(), Some("1"), None)
        .await;
    assert_eq!(StatusCode::OK, res.status());

    let json_data = res.json::<Value>().await?;
    assert_json_include!(
        actual: json_data,
        expected: json!({
            "errorsWhileComputingFlags": false,
            "featureFlags": {
                "artificial-hog": true
            }
        })
    );

    Ok(())
}

#[tokio::test]
async fn test_flag_matches_with_no_person_profile() -> Result<()> {
    let config = DEFAULT_TEST_CONFIG.clone();
    let client = setup_redis_client(Some(config.redis_url.clone())).await;
    let pg_client = setup_pg_reader_client(None).await;
    let team = insert_new_team_in_redis(client.clone()).await.unwrap();
    let token = team.api_token;

    insert_new_team_in_pg(pg_client.clone(), Some(team.id))
        .await
        .unwrap();

    // Create a flag with two conditions:
    // 1. A property filter (which won't match since there's no person)
    // 2. Just a rollout percentage (which should match since it's 100%)
    let flag_json = json!([{
        "id": 1,
        "key": "test-flag",
        "name": "Test Flag",
        "active": true,
        "deleted": false,
        "team_id": team.id,
        "filters": {
            "groups": [
                {
                    "properties": [{
                        "key": "email",
                        "value": "test@example.com",
                        "type": "person",
                        "operator": "exact"
                    }],
                    "rollout_percentage": 100
                },
                {
                    "properties": [],
                    "rollout_percentage": 100
                }
            ],
        },
    }]);

    insert_flags_for_team_in_redis(
        client,
        team.id,
        team.project_id,
        Some(flag_json.to_string()),
    )
    .await?;

    let server = ServerHandle::for_config(config).await;

    // Use a distinct_id that doesn't exist in the database
    let payload = json!({
        "token": token,
        "distinct_id": "nonexistent_user",
    });

    let res = server
        .send_flags_request(payload.to_string(), Some("2"), None)
        .await;
    assert_eq!(StatusCode::OK, res.status());

    let json_data = res.json::<Value>().await?;
    assert_json_include!(
        actual: json_data,
        expected: json!({
            "errorsWhileComputingFlags": false,
            "flags": {
                "test-flag": {
                    "key": "test-flag",
                    "enabled": true,
                    "reason": {
                        "code": "condition_match",
                        "condition_index": 1,  // Important: matches on the second condition
                        "description": "Matched condition set 2"
                    }
                }
            }
        })
    );

    Ok(())
}

#[tokio::test]
async fn it_sets_quota_limited_in_legacy_and_v2() -> Result<()> {
    let config = DEFAULT_TEST_CONFIG.clone();
    let token = format!("test_token_{}", rand::thread_rng().gen::<u64>());
    let team_id = 12345;

    let server = ServerHandle::for_config_with_mock_redis(
        config.clone(),
        vec![token.clone()],
        vec![(token.clone(), team_id)],
    )
    .await;

    let payload = json!({
        "token": token,
        "distinct_id": "user1",
        "groups": {"group1": "group1"}
    });

    // Legacy response (no version param)
    let res = server
        .send_flags_request(payload.to_string(), Some("1"), None)
        .await;
    assert_eq!(StatusCode::OK, res.status());
    let legacy: LegacyFlagsResponse = res.json().await?;
    assert_eq!(
        legacy.quota_limited,
        Some(vec![ServiceName::FeatureFlags.as_string()])
    );

    // V2 response (version=2)
    let res = server
        .send_flags_request(payload.to_string(), Some("2"), None)
        .await;
    assert_eq!(StatusCode::OK, res.status());
    let v2: FlagsResponse = res.json().await?;
    assert_eq!(
        v2.quota_limited,
        Some(vec![ServiceName::FeatureFlags.as_string()])
    );

    Ok(())
}

#[tokio::test]
async fn it_only_includes_config_fields_when_requested() -> Result<()> {
    let config = DEFAULT_TEST_CONFIG.clone();
    let distinct_id = "user_distinct_id".to_string();

    let client = setup_redis_client(Some(config.redis_url.clone())).await;
    let pg_client = setup_pg_reader_client(None).await;
    let team = insert_new_team_in_redis(client.clone()).await.unwrap();
    let token = team.api_token;

    insert_new_team_in_pg(pg_client.clone(), Some(team.id))
        .await
        .unwrap();
    insert_person_for_team_in_pg(pg_client.clone(), team.id, distinct_id.clone(), None)
        .await
        .unwrap();

    let flag_json = json!([{
        "id": 1,
        "key": "test-flag",
        "name": "Test Flag",
        "active": true,
        "deleted": false,
        "team_id": team.id,
        "filters": {
            "groups": [
                {
                    "properties": [],
                    "rollout_percentage": 100
                }
            ],
        },
    }]);

    insert_flags_for_team_in_redis(
        client,
        team.id,
        team.project_id,
        Some(flag_json.to_string()),
    )
    .await?;

    let server = ServerHandle::for_config(config).await;

    let payload = json!({
        "token": token,
        "distinct_id": distinct_id,
    });

    // Without config param
    let res = server
        .send_flags_request(payload.to_string(), Some("2"), None)
        .await;
    if res.status() != StatusCode::OK {
        let text = res.text().await?;
        panic!("Non-200 response \nBody: {text}");
    }
    let json_data = res.json::<Value>().await?;
    assert!(json_data.get("supportedCompression").is_none());
    assert!(json_data.get("autocapture_opt_out").is_none());

    // With config param
    let res = server
        .send_flags_request(payload.to_string(), Some("2"), Some("true"))
        .await;
    let json_data = res.json::<Value>().await?;
    assert!(json_data.get("supportedCompression").is_some());
    // You can check for other config fields as well

    Ok(())
}

#[tokio::test]
async fn test_config_basic_fields() -> Result<()> {
    let config = DEFAULT_TEST_CONFIG.clone();
    let distinct_id = "user_distinct_id".to_string();

    let client = setup_redis_client(Some(config.redis_url.clone())).await;
    let pg_client = setup_pg_reader_client(None).await;
    let team = insert_new_team_in_redis(client.clone()).await.unwrap();
    let token = team.api_token;

    insert_new_team_in_pg(pg_client.clone(), Some(team.id))
        .await
        .unwrap();
    insert_person_for_team_in_pg(pg_client.clone(), team.id, distinct_id.clone(), None)
        .await
        .unwrap();

    let flag_json = json!([{
        "id": 1,
        "key": "test-flag",
        "name": "Test Flag",
        "active": true,
        "deleted": false,
        "team_id": team.id,
        "filters": {
            "groups": [{"properties": [], "rollout_percentage": 100}],
        },
    }]);

    insert_flags_for_team_in_redis(
        client,
        team.id,
        team.project_id,
        Some(flag_json.to_string()),
    )
    .await?;

    let server = ServerHandle::for_config(config).await;

    let payload = json!({
        "token": token,
        "distinct_id": distinct_id,
    });

    let res = server
        .send_flags_request(payload.to_string(), Some("2"), Some("true"))
        .await;
    assert_eq!(StatusCode::OK, res.status());

    let json_data = res.json::<Value>().await?;

    // Test basic config fields
    assert_eq!(
        json_data["supportedCompression"],
        json!(["gzip", "gzip-js"])
    );
    assert_eq!(json_data["defaultIdentifiedOnly"], json!(true));
    assert_eq!(json_data["isAuthenticated"], json!(false));
    assert_eq!(
        json_data["config"],
        json!({"enable_collect_everything": true})
    );
    assert_eq!(json_data["toolbarParams"], json!({}));

    Ok(())
}

#[tokio::test]
async fn test_config_analytics_enabled() -> Result<()> {
    let mut config = DEFAULT_TEST_CONFIG.clone();
    config.debug = FlexBool(false);
    config.new_analytics_capture_endpoint = "https://analytics.posthog.com".to_string();
    // default config has new_analytics_capture_excluded_team_ids as All (exclude nobody)

    let distinct_id = "user_distinct_id".to_string();
    let client = setup_redis_client(Some(config.redis_url.clone())).await;
    let pg_client = setup_pg_reader_client(None).await;
    let team = insert_new_team_in_redis(client.clone()).await.unwrap();
    let token = team.api_token;

    insert_new_team_in_pg(pg_client.clone(), Some(team.id))
        .await
        .unwrap();
    insert_person_for_team_in_pg(pg_client.clone(), team.id, distinct_id.clone(), None)
        .await
        .unwrap();

    let server = ServerHandle::for_config(config).await;

    let payload = json!({
        "token": token,
        "distinct_id": distinct_id,
    });

    let res = server
        .send_flags_request(payload.to_string(), Some("2"), Some("true"))
        .await;
    assert_eq!(StatusCode::OK, res.status());

    let json_data = res.json::<Value>().await?;

    assert!(json_data["analytics"].is_object());
    assert_eq!(
        json_data["analytics"]["endpoint"],
        json!("https://analytics.posthog.com")
    );

    Ok(())
}

#[tokio::test]
async fn test_config_analytics_enabled_by_default() -> Result<()> {
    let config = DEFAULT_TEST_CONFIG.clone();

    let distinct_id = "user_distinct_id".to_string();
    let client = setup_redis_client(Some(config.redis_url.clone())).await;
    let pg_client = setup_pg_reader_client(None).await;
    let team = insert_new_team_in_redis(client.clone()).await.unwrap();
    let token = team.api_token;

    insert_new_team_in_pg(pg_client.clone(), Some(team.id))
        .await
        .unwrap();
    insert_person_for_team_in_pg(pg_client.clone(), team.id, distinct_id.clone(), None)
        .await
        .unwrap();

    let server = ServerHandle::for_config(config).await;

    let payload = json!({
        "token": token,
        "distinct_id": distinct_id,
    });

    let res = server
        .send_flags_request(payload.to_string(), Some("2"), Some("true"))
        .await;
    assert_eq!(StatusCode::OK, res.status());

    let json_data = res.json::<Value>().await?;

    assert!(json_data["analytics"].is_object());
    assert_eq!(json_data["analytics"]["endpoint"], json!("/i/v0/e/"));

    Ok(())
}

#[tokio::test]
async fn test_config_analytics_disabled_debug_mode() -> Result<()> {
    let mut config = DEFAULT_TEST_CONFIG.clone();
    config.debug = FlexBool(true); // Debug mode disables analytics
    config.new_analytics_capture_endpoint = "https://analytics.posthog.com".to_string();

    let distinct_id = "user_distinct_id".to_string();
    let client = setup_redis_client(Some(config.redis_url.clone())).await;
    let pg_client = setup_pg_reader_client(None).await;
    let team = insert_new_team_in_redis(client.clone()).await.unwrap();
    let token = team.api_token;

    insert_new_team_in_pg(pg_client.clone(), Some(team.id))
        .await
        .unwrap();
    insert_person_for_team_in_pg(pg_client.clone(), team.id, distinct_id.clone(), None)
        .await
        .unwrap();

    let server = ServerHandle::for_config(config).await;

    let payload = json!({
        "token": token,
        "distinct_id": distinct_id,
    });

    let res = server
        .send_flags_request(payload.to_string(), Some("2"), Some("true"))
        .await;
    assert_eq!(StatusCode::OK, res.status());

    let json_data = res.json::<Value>().await?;

    assert!(json_data["analytics"].is_null());

    Ok(())
}

#[tokio::test]
async fn test_config_capture_performance_combinations() -> Result<()> {
    let config = DEFAULT_TEST_CONFIG.clone();
    let distinct_id = "user_distinct_id".to_string();

    let client = setup_redis_client(Some(config.redis_url.clone())).await;
    let pg_client = setup_pg_reader_client(None).await;

    let team = insert_new_team_in_redis(client.clone()).await.unwrap();
    let token = team.api_token;

    insert_new_team_in_pg(pg_client.clone(), Some(team.id))
        .await
        .unwrap();
    insert_person_for_team_in_pg(pg_client.clone(), team.id, distinct_id.clone(), None)
        .await
        .unwrap();

    let server = ServerHandle::for_config(config).await;

    let payload = json!({
        "token": token,
        "distinct_id": distinct_id,
    });

    let res = server
        .send_flags_request(payload.to_string(), Some("2"), Some("true"))
        .await;
    assert_eq!(StatusCode::OK, res.status());

    let json_data = res.json::<Value>().await?;

    // With default team settings (None), both should be false
    assert_eq!(json_data["capturePerformance"], json!(false));

    Ok(())
}

#[tokio::test]
async fn test_config_autocapture_exceptions() -> Result<()> {
    let config = DEFAULT_TEST_CONFIG.clone();
    let distinct_id = "user_distinct_id".to_string();

    let client = setup_redis_client(Some(config.redis_url.clone())).await;
    let pg_client = setup_pg_reader_client(None).await;
    let team = insert_new_team_in_redis(client.clone()).await.unwrap();
    let token = team.api_token;

    insert_new_team_in_pg(pg_client.clone(), Some(team.id))
        .await
        .unwrap();
    insert_person_for_team_in_pg(pg_client.clone(), team.id, distinct_id.clone(), None)
        .await
        .unwrap();

    let server = ServerHandle::for_config(config).await;

    let payload = json!({
        "token": token,
        "distinct_id": distinct_id,
    });

    let res = server
        .send_flags_request(payload.to_string(), Some("2"), Some("true"))
        .await;
    assert_eq!(StatusCode::OK, res.status());

    let json_data = res.json::<Value>().await?;

    // Default team should have autocapture_exceptions disabled
    assert_eq!(json_data["autocaptureExceptions"], json!(false));

    Ok(())
}

#[tokio::test]
async fn test_config_optional_team_features() -> Result<()> {
    let config = DEFAULT_TEST_CONFIG.clone();
    let distinct_id = "user_distinct_id".to_string();

    let client = setup_redis_client(Some(config.redis_url.clone())).await;
    let pg_client = setup_pg_reader_client(None).await;
    let team = insert_new_team_in_redis(client.clone()).await.unwrap();
    let token = team.api_token;

    insert_new_team_in_pg(pg_client.clone(), Some(team.id))
        .await
        .unwrap();
    insert_person_for_team_in_pg(pg_client.clone(), team.id, distinct_id.clone(), None)
        .await
        .unwrap();

    let server = ServerHandle::for_config(config).await;

    let payload = json!({
        "token": token,
        "distinct_id": distinct_id,
    });

    let res = server
        .send_flags_request(payload.to_string(), Some("2"), Some("true"))
        .await;
    assert_eq!(StatusCode::OK, res.status());

    let json_data = res.json::<Value>().await?;

    // Test default values for optional team features
    assert_eq!(json_data["surveys"], json!(false));
    assert_eq!(json_data["heatmaps"], json!(false));
    assert_eq!(json_data["flagsPersistenceDefault"], json!(false));

    // Test fields that should be null when not set
    assert!(json_data["captureDeadClicks"].is_null());

    // Test elements chain as string (should be enabled by default in test config)
    assert_eq!(json_data["elementsChainAsString"], json!(true));

    Ok(())
}

#[tokio::test]
async fn test_config_site_apps_empty_by_default() -> Result<()> {
    let config = DEFAULT_TEST_CONFIG.clone();
    let distinct_id = "user_distinct_id".to_string();

    let client = setup_redis_client(Some(config.redis_url.clone())).await;
    let pg_client = setup_pg_reader_client(None).await;
    let team = insert_new_team_in_redis(client.clone()).await.unwrap();
    let token = team.api_token;

    insert_new_team_in_pg(pg_client.clone(), Some(team.id))
        .await
        .unwrap();
    insert_person_for_team_in_pg(pg_client.clone(), team.id, distinct_id.clone(), None)
        .await
        .unwrap();

    let server = ServerHandle::for_config(config).await;

    let payload = json!({
        "token": token,
        "distinct_id": distinct_id,
    });

    let res = server
        .send_flags_request(payload.to_string(), Some("2"), Some("true"))
        .await;
    assert_eq!(StatusCode::OK, res.status());

    let json_data = res.json::<Value>().await?;

    // Site apps should be empty array by default (inject_web_apps is false/None)
    assert_eq!(json_data["siteApps"], json!([]));

    Ok(())
}

#[tokio::test]
async fn test_config_included_in_legacy_response() -> Result<()> {
    let config = DEFAULT_TEST_CONFIG.clone();
    let distinct_id = "user_distinct_id".to_string();

    let client = setup_redis_client(Some(config.redis_url.clone())).await;
    let pg_client = setup_pg_reader_client(None).await;
    let team = insert_new_team_in_redis(client.clone()).await.unwrap();
    let token = team.api_token;

    insert_new_team_in_pg(pg_client.clone(), Some(team.id))
        .await
        .unwrap();
    insert_person_for_team_in_pg(pg_client.clone(), team.id, distinct_id.clone(), None)
        .await
        .unwrap();

    let flag_json = json!([{
        "id": 1,
        "key": "test-flag",
        "name": "Test Flag",
        "active": true,
        "deleted": false,
        "team_id": team.id,
        "filters": {
            "groups": [{"properties": [], "rollout_percentage": 100}],
        },
    }]);

    insert_flags_for_team_in_redis(
        client,
        team.id,
        team.project_id,
        Some(flag_json.to_string()),
    )
    .await?;

    let server = ServerHandle::for_config(config).await;

    let payload = json!({
        "token": token,
        "distinct_id": distinct_id,
    });

    // Test legacy response (no version) with config=true
    let res = server
        .send_flags_request(payload.to_string(), None, Some("true"))
        .await;
    assert_eq!(StatusCode::OK, res.status());

    let json_data = res.json::<Value>().await?;

    // Legacy response SHOULD include config fields when requested
    assert_eq!(
        json_data["supportedCompression"],
        json!(["gzip", "gzip-js"])
    );
    assert_eq!(json_data["autocapture_opt_out"], json!(false));
    assert_eq!(json_data["defaultIdentifiedOnly"], json!(true));
    assert_eq!(json_data["isAuthenticated"], json!(false));

    // And should include legacy flag format
    assert!(json_data.get("featureFlags").is_some());
    assert_eq!(json_data["featureFlags"]["test-flag"], json!(true));
    assert_eq!(json_data["errorsWhileComputingFlags"], json!(false));

    Ok(())
}

#[tokio::test]
async fn test_config_site_apps_with_actual_plugins() -> Result<()> {
    let config = DEFAULT_TEST_CONFIG.clone();
    let distinct_id = "user_distinct_id".to_string();

    let client = setup_redis_client(Some(config.redis_url.clone())).await;
    let pg_client = setup_pg_reader_client(None).await;
    let mut team = insert_new_team_in_redis(client.clone()).await.unwrap();
    let token = team.api_token.clone();

    // Enable inject_web_apps on the team object
    team.inject_web_apps = Some(true);

    // Update the team in Redis with inject_web_apps enabled
    let serialized_team = serde_json::to_string(&team).unwrap();
    client
        .set(
            format!(
                "{}{}",
                feature_flags::team::team_models::TEAM_TOKEN_CACHE_PREFIX,
                team.api_token.clone()
            ),
            serialized_team,
        )
        .await
        .unwrap();

    // Insert team in PG
    insert_new_team_in_pg(pg_client.clone(), Some(team.id))
        .await
        .unwrap();

    insert_person_for_team_in_pg(pg_client.clone(), team.id, distinct_id.clone(), None)
        .await
        .unwrap();

    // Insert a plugin
    let mut conn = pg_client.get_connection().await.unwrap();
    let plugin_id: i32 = sqlx::query_scalar(
        r#"INSERT INTO posthog_plugin 
           (name, description, url, config_schema, tag, source, plugin_type, is_global, is_preinstalled, is_stateless, capabilities, from_json, from_web, organization_id, updated_at, created_at)
           VALUES ($1, 'Test Site App', $2, '[]', '', '', 'source', false, false, false, '{}', false, false, $3::uuid, NOW(), NOW())
           RETURNING id"#,
    )
    .bind("Test Site App")
    .bind(format!("test://plugin/site_app/{}", uuid::Uuid::new_v4()))
    .bind("019026a4-be80-0000-5bf3-171d00629163")
    .fetch_one(&mut *conn)
    .await
    .unwrap();

    // Insert plugin source file (site.ts with TRANSPILED status)
    let source_uuid = uuid::Uuid::new_v4().to_string();
    sqlx::query(
        r#"INSERT INTO posthog_pluginsourcefile 
           (id, plugin_id, filename, source, transpiled, status, updated_at)
           VALUES ($1::uuid, $2, 'site.ts', 'function test(){}', 'function test(){}', 'TRANSPILED', NOW())"#,
    )
    .bind(source_uuid)
    .bind(plugin_id)
    .execute(&mut *conn)
    .await
    .unwrap();

    // Insert plugin config to connect the plugin to the team
    sqlx::query(
        r#"INSERT INTO posthog_pluginconfig 
           (plugin_id, team_id, enabled, "order", config, web_token, updated_at, created_at)
           VALUES ($1, $2, true, 1, '{}', 'test_site_app_token', NOW(), NOW())"#,
    )
    .bind(plugin_id)
    .bind(team.id)
    .execute(&mut *conn)
    .await
    .unwrap();

    let server = ServerHandle::for_config(config).await;

    let payload = json!({
        "token": token,
        "distinct_id": distinct_id,
    });

    let res = server
        .send_flags_request(payload.to_string(), Some("2"), Some("true"))
        .await;
    assert_eq!(StatusCode::OK, res.status());

    let json_data = res.json::<Value>().await?;

    // Site apps should be populated
    assert!(json_data["siteApps"].is_array());
    let site_apps = json_data["siteApps"].as_array().unwrap();

    assert_eq!(site_apps.len(), 1);

    let site_app = &site_apps[0];
    assert!(site_app["url"].as_str().unwrap().starts_with("/site_app/"));
    assert!(site_app["url"]
        .as_str()
        .unwrap()
        .contains("test_site_app_token"));
    assert_eq!(site_app["type"], "site_app");

    Ok(())
}

#[tokio::test]
async fn test_config_session_recording_with_rrweb_script() -> Result<()> {
    let mut config = DEFAULT_TEST_CONFIG.clone();
    // Configure rrweb script for all teams
    config.session_replay_rrweb_script =
        "console.log('Custom session recording script')".to_string();
    config.session_replay_rrweb_script_allowed_teams = "*".parse().unwrap();

    let distinct_id = "user_distinct_id".to_string();

    let client = setup_redis_client(Some(config.redis_url.clone())).await;
    let pg_client = setup_pg_reader_client(None).await;
    let mut team = insert_new_team_in_redis(client.clone()).await.unwrap();
    let token = team.api_token.clone();

    // Enable session recording on the team object
    team.session_recording_opt_in = true;

    // Update the team in Redis with session recording enabled
    let serialized_team = serde_json::to_string(&team).unwrap();
    client
        .set(
            format!(
                "{}{}",
                feature_flags::team::team_models::TEAM_TOKEN_CACHE_PREFIX,
                team.api_token.clone()
            ),
            serialized_team,
        )
        .await
        .unwrap();

    // Insert team in PG
    insert_new_team_in_pg(pg_client.clone(), Some(team.id))
        .await
        .unwrap();

    insert_person_for_team_in_pg(pg_client.clone(), team.id, distinct_id.clone(), None)
        .await
        .unwrap();

    let server = ServerHandle::for_config(config).await;

    let payload = json!({
        "token": token,
        "distinct_id": distinct_id,
    });

    let res = server
        .send_flags_request(payload.to_string(), Some("2"), Some("true"))
        .await;
    assert_eq!(StatusCode::OK, res.status());

    let json_data = res.json::<Value>().await?;

    // Session recording should be configured
    assert!(json_data["sessionRecording"].is_object());
    let session_recording = &json_data["sessionRecording"];

    assert_eq!(session_recording["endpoint"], "/s/");
    assert_eq!(session_recording["recorderVersion"], "v2");

    // Should include the custom rrweb script
    assert!(session_recording["scriptConfig"].is_object());
    assert_eq!(
        session_recording["scriptConfig"]["script"],
        "console.log('Custom session recording script')"
    );

    Ok(())
}

#[tokio::test]
async fn test_config_session_recording_team_not_allowed_for_script() -> Result<()> {
    let mut config = DEFAULT_TEST_CONFIG.clone();
    // Configure rrweb script only for specific teams (not including our test team)
    config.session_replay_rrweb_script = "console.log('Restricted script')".to_string();
    config.session_replay_rrweb_script_allowed_teams = "999,1000,1001".parse().unwrap(); // Our team won't be in this list

    let distinct_id = "user_distinct_id".to_string();

    let client = setup_redis_client(Some(config.redis_url.clone())).await;
    let pg_client = setup_pg_reader_client(None).await;
    let mut team = insert_new_team_in_redis(client.clone()).await.unwrap();
    let token = team.api_token.clone();

    // Enable session recording on the team object
    team.session_recording_opt_in = true;

    // Update the team in Redis with session recording enabled
    let serialized_team = serde_json::to_string(&team).unwrap();
    client
        .set(
            format!(
                "{}{}",
                feature_flags::team::team_models::TEAM_TOKEN_CACHE_PREFIX,
                team.api_token.clone()
            ),
            serialized_team,
        )
        .await
        .unwrap();

    // Insert team in PG
    insert_new_team_in_pg(pg_client.clone(), Some(team.id))
        .await
        .unwrap();

    insert_person_for_team_in_pg(pg_client.clone(), team.id, distinct_id.clone(), None)
        .await
        .unwrap();

    let server = ServerHandle::for_config(config).await;

    let payload = json!({
        "token": token,
        "distinct_id": distinct_id,
    });

    let res = server
        .send_flags_request(payload.to_string(), Some("2"), Some("true"))
        .await;
    assert_eq!(StatusCode::OK, res.status());

    let json_data = res.json::<Value>().await?;

    // Session recording should be configured but WITHOUT the script
    assert!(json_data["sessionRecording"].is_object());
    let session_recording = &json_data["sessionRecording"];

    assert_eq!(session_recording["endpoint"], "/s/");
    assert_eq!(session_recording["recorderVersion"], "v2");

    // Should NOT include the script config since team is not allowed
    assert!(session_recording["scriptConfig"].is_null());

    Ok(())
}

#[tokio::test]
async fn test_config_comprehensive_enterprise_team() -> Result<()> {
    let mut config = DEFAULT_TEST_CONFIG.clone();
    config.debug = FlexBool(false);
    config.new_analytics_capture_endpoint = "https://analytics.posthog.com".to_string();
    config.new_analytics_capture_excluded_team_ids = TeamIdCollection::None;
    config.element_chain_as_string_excluded_teams = TeamIdCollection::None;
    config.session_replay_rrweb_script = "console.log('Enterprise script')".to_string();
    config.session_replay_rrweb_script_allowed_teams = "*".parse().unwrap();

    let distinct_id = "enterprise_user".to_string();
    let client = setup_redis_client(Some(config.redis_url.clone())).await;
    let pg_client = setup_pg_reader_client(None).await;
    let mut team = insert_new_team_in_redis(client.clone()).await.unwrap();
    let token = team.api_token.clone();

    // Configure team with all enterprise features enabled
    team.session_recording_opt_in = true;
    team.inject_web_apps = Some(true);
    team.autocapture_exceptions_opt_in = Some(true);
    team.autocapture_web_vitals_opt_in = Some(true);
    team.capture_performance_opt_in = Some(true);
    team.surveys_opt_in = Some(true);
    team.heatmaps_opt_in = Some(true);
    team.flags_persistence_default = Some(true);
    team.capture_dead_clicks = Some(true);
    team.autocapture_opt_out = Some(false);

    // Set allowed web vitals metrics
    team.autocapture_web_vitals_allowed_metrics = Some(sqlx::types::Json(json!([
        "CLS", "FCP", "LCP", "FID", "TTFB"
    ])));

    // Update team in Redis
    let serialized_team = serde_json::to_string(&team).unwrap();
    client
        .set(
            format!(
                "{}{}",
                feature_flags::team::team_models::TEAM_TOKEN_CACHE_PREFIX,
                team.api_token.clone()
            ),
            serialized_team,
        )
        .await
        .unwrap();

    insert_new_team_in_pg(pg_client.clone(), Some(team.id))
        .await
        .unwrap();
    insert_person_for_team_in_pg(pg_client.clone(), team.id, distinct_id.clone(), None)
        .await
        .unwrap();

    // Add a site app plugin
    let mut conn = pg_client.get_connection().await.unwrap();
    let plugin_id: i32 = sqlx::query_scalar(
        r#"INSERT INTO posthog_plugin 
           (name, description, url, config_schema, tag, source, plugin_type, is_global, is_preinstalled, is_stateless, capabilities, from_json, from_web, organization_id, updated_at, created_at)
           VALUES ($1, 'Enterprise Site App', $2, '[]', '', '', 'source', false, false, false, '{}', false, false, $3::uuid, NOW(), NOW())
           RETURNING id"#,
    )
    .bind("Enterprise Site App")
    .bind(format!("test://plugin/site_app/{}", uuid::Uuid::new_v4()))
    .bind("019026a4-be80-0000-5bf3-171d00629163")
    .fetch_one(&mut *conn)
    .await
    .unwrap();

    let source_uuid = uuid::Uuid::new_v4().to_string();
    sqlx::query(
        r#"INSERT INTO posthog_pluginsourcefile 
           (id, plugin_id, filename, source, transpiled, status, updated_at)
           VALUES ($1::uuid, $2, 'site.ts', 'function enterpriseFeature(){}', 'function enterpriseFeature(){}', 'TRANSPILED', NOW())"#,
    )
    .bind(source_uuid)
    .bind(plugin_id)
    .execute(&mut *conn)
    .await
    .unwrap();

    sqlx::query(
        r#"INSERT INTO posthog_pluginconfig 
           (plugin_id, team_id, enabled, "order", config, web_token, updated_at, created_at)
           VALUES ($1, $2, true, 1, '{}', 'enterprise_site_app_token', NOW(), NOW())"#,
    )
    .bind(plugin_id)
    .bind(team.id)
    .execute(&mut *conn)
    .await
    .unwrap();

    let server = ServerHandle::for_config(config).await;

    let payload = json!({
        "token": token,
        "distinct_id": distinct_id,
    });

    let res = server
        .send_flags_request(payload.to_string(), Some("2"), Some("true"))
        .await;
    assert_eq!(StatusCode::OK, res.status());

    let json_data = res.json::<Value>().await?;

    // Verify all enterprise features are enabled
    assert_eq!(
        json_data["supportedCompression"],
        json!(["gzip", "gzip-js"])
    );
    assert_eq!(json_data["autocapture_opt_out"], json!(false));
    assert_eq!(json_data["defaultIdentifiedOnly"], json!(true));
    assert_eq!(json_data["isAuthenticated"], json!(false));
    assert_eq!(
        json_data["config"],
        json!({"enable_collect_everything": true})
    );
    assert_eq!(json_data["toolbarParams"], json!({}));

    // Analytics should be enabled
    assert!(json_data["analytics"].is_object());
    assert_eq!(
        json_data["analytics"]["endpoint"],
        json!("https://analytics.posthog.com")
    );

    // Elements chain as string should be enabled
    assert_eq!(json_data["elementsChainAsString"], json!(true));

    // Performance capture should have both features enabled
    let capture_performance = &json_data["capturePerformance"];
    assert!(capture_performance.is_object());
    assert_eq!(capture_performance["network_timing"], json!(true));
    assert_eq!(capture_performance["web_vitals"], json!(true));
    assert_eq!(
        capture_performance["web_vitals_allowed_metrics"],
        json!(["CLS", "FCP", "LCP", "FID", "TTFB"])
    );

    // Autocapture exceptions should be enabled
    assert_eq!(
        json_data["autocaptureExceptions"],
        json!({"endpoint": "/e/"})
    );

    // Optional features should all be enabled
    assert_eq!(json_data["surveys"], json!(true));
    assert_eq!(json_data["heatmaps"], json!(true));
    assert_eq!(json_data["flagsPersistenceDefault"], json!(true));
    assert_eq!(json_data["captureDeadClicks"], json!(true));

    // Session recording should be fully configured with script
    assert!(json_data["sessionRecording"].is_object());
    let session_recording = &json_data["sessionRecording"];
    assert_eq!(session_recording["endpoint"], "/s/");
    assert_eq!(session_recording["recorderVersion"], "v2");
    assert!(session_recording["scriptConfig"].is_object());
    assert_eq!(
        session_recording["scriptConfig"]["script"],
        "console.log('Enterprise script')"
    );

    // Site apps should be populated
    assert!(json_data["siteApps"].is_array());
    let site_apps = json_data["siteApps"].as_array().unwrap();
    assert_eq!(site_apps.len(), 1);
    assert!(site_apps[0]["url"]
        .as_str()
        .unwrap()
        .contains("enterprise_site_app_token"));

    Ok(())
}

#[tokio::test]
async fn test_config_comprehensive_minimal_team() -> Result<()> {
    let mut config = DEFAULT_TEST_CONFIG.clone();
    config.debug = FlexBool(true); // Debug mode disables analytics
    config.new_analytics_capture_endpoint = "https://analytics.posthog.com".to_string();
    config.new_analytics_capture_excluded_team_ids = TeamIdCollection::All; // Exclude all teams
    config.element_chain_as_string_excluded_teams = TeamIdCollection::All; // Exclude all teams
    config.session_replay_rrweb_script = "".to_string(); // No script

    let distinct_id = "minimal_user".to_string();
    let client = setup_redis_client(Some(config.redis_url.clone())).await;
    let pg_client = setup_pg_reader_client(None).await;
    let mut team = insert_new_team_in_redis(client.clone()).await.unwrap();
    let token = team.api_token.clone();

    // Configure team with minimal features (everything disabled/None)
    team.session_recording_opt_in = false;
    team.inject_web_apps = Some(false);
    team.autocapture_exceptions_opt_in = Some(false);
    team.autocapture_web_vitals_opt_in = Some(false);
    team.capture_performance_opt_in = Some(false);
    team.surveys_opt_in = Some(false);
    team.heatmaps_opt_in = Some(false);
    team.flags_persistence_default = Some(false);
    team.capture_dead_clicks = Some(false);
    team.autocapture_opt_out = Some(true);
    team.autocapture_web_vitals_allowed_metrics = None;

    // Update team in Redis
    let serialized_team = serde_json::to_string(&team).unwrap();
    client
        .set(
            format!(
                "{}{}",
                feature_flags::team::team_models::TEAM_TOKEN_CACHE_PREFIX,
                team.api_token.clone()
            ),
            serialized_team,
        )
        .await
        .unwrap();

    insert_new_team_in_pg(pg_client.clone(), Some(team.id))
        .await
        .unwrap();
    insert_person_for_team_in_pg(pg_client.clone(), team.id, distinct_id.clone(), None)
        .await
        .unwrap();

    let server = ServerHandle::for_config(config).await;

    let payload = json!({
        "token": token,
        "distinct_id": distinct_id,
    });

    let res = server
        .send_flags_request(payload.to_string(), Some("2"), Some("true"))
        .await;
    assert_eq!(StatusCode::OK, res.status());

    let json_data = res.json::<Value>().await?;

    // Verify minimal configuration
    assert_eq!(
        json_data["supportedCompression"],
        json!(["gzip", "gzip-js"])
    );
    assert_eq!(json_data["autocapture_opt_out"], json!(true)); // Explicitly enabled
    assert_eq!(json_data["defaultIdentifiedOnly"], json!(true));
    assert_eq!(json_data["isAuthenticated"], json!(false));
    assert_eq!(
        json_data["config"],
        json!({"enable_collect_everything": true})
    );
    assert_eq!(json_data["toolbarParams"], json!({}));

    // Analytics should be disabled (debug mode + excluded)
    assert!(json_data["analytics"].is_null());

    // Elements chain as string should be disabled (excluded)
    assert!(json_data["elementsChainAsString"].is_null());

    // Performance capture should be disabled
    assert_eq!(json_data["capturePerformance"], json!(false));

    // Autocapture exceptions should be disabled
    assert_eq!(json_data["autocaptureExceptions"], json!(false));

    // Optional features should all be disabled
    assert_eq!(json_data["surveys"], json!(false));
    assert_eq!(json_data["heatmaps"], json!(false));
    assert_eq!(json_data["flagsPersistenceDefault"], json!(false));
    assert_eq!(json_data["captureDeadClicks"], json!(false));

    // Session recording should be disabled
    assert_eq!(json_data["sessionRecording"], json!(false));

    // Site apps should be empty (inject_web_apps is false)
    assert_eq!(json_data["siteApps"], json!([]));

    Ok(())
}

#[tokio::test]
async fn test_config_mixed_feature_combinations() -> Result<()> {
    let mut config = DEFAULT_TEST_CONFIG.clone();
    config.debug = FlexBool(false);
    config.new_analytics_capture_endpoint = "https://analytics.posthog.com".to_string();
    config.new_analytics_capture_excluded_team_ids = TeamIdCollection::None;
    config.element_chain_as_string_excluded_teams = TeamIdCollection::TeamIds(vec![999]); // Different team excluded
    config.session_replay_rrweb_script = "console.log('Mixed script')".to_string();

    let distinct_id = "mixed_user".to_string();
    let client = setup_redis_client(Some(config.redis_url.clone())).await;
    let pg_client = setup_pg_reader_client(None).await;
    let mut team = insert_new_team_in_redis(client.clone()).await.unwrap();
    let token = team.api_token.clone();

    // Configure team with mixed features (some enabled, some disabled)
    team.session_recording_opt_in = true;
    team.inject_web_apps = Some(false); // Disabled
    team.autocapture_exceptions_opt_in = Some(true); // Enabled
    team.autocapture_web_vitals_opt_in = Some(false); // Disabled
    team.capture_performance_opt_in = Some(true); // Enabled (only network timing)
    team.surveys_opt_in = None; // Default (should be false)
    team.heatmaps_opt_in = Some(true); // Enabled
    team.flags_persistence_default = None; // Default (should be false)
    team.capture_dead_clicks = None; // Default (should be null)
    team.autocapture_opt_out = None; // Default (should be false)

    // Only allow script for specific teams (include our team)
    config.session_replay_rrweb_script_allowed_teams = format!("{},5,10", team.id).parse().unwrap();

    // Update team in Redis
    let serialized_team = serde_json::to_string(&team).unwrap();
    client
        .set(
            format!(
                "{}{}",
                feature_flags::team::team_models::TEAM_TOKEN_CACHE_PREFIX,
                team.api_token.clone()
            ),
            serialized_team,
        )
        .await
        .unwrap();

    insert_new_team_in_pg(pg_client.clone(), Some(team.id))
        .await
        .unwrap();
    insert_person_for_team_in_pg(pg_client.clone(), team.id, distinct_id.clone(), None)
        .await
        .unwrap();

    let server = ServerHandle::for_config(config).await;

    let payload = json!({
        "token": token,
        "distinct_id": distinct_id,
    });

    let res = server
        .send_flags_request(payload.to_string(), Some("2"), Some("true"))
        .await;
    assert_eq!(StatusCode::OK, res.status());

    let json_data = res.json::<Value>().await?;

    // Analytics should be enabled (not in debug, not excluded, has endpoint)
    assert!(json_data["analytics"].is_object());
    assert_eq!(
        json_data["analytics"]["endpoint"],
        json!("https://analytics.posthog.com")
    );

    // Elements chain as string should be enabled (team not in exclusion list)
    assert_eq!(json_data["elementsChainAsString"], json!(true));

    // Performance capture should have network timing only
    let capture_performance = &json_data["capturePerformance"];
    assert!(capture_performance.is_object());
    assert_eq!(capture_performance["network_timing"], json!(true));
    assert_eq!(capture_performance["web_vitals"], json!(false));
    assert!(capture_performance["web_vitals_allowed_metrics"].is_null());

    // Autocapture exceptions should be enabled
    assert_eq!(
        json_data["autocaptureExceptions"],
        json!({"endpoint": "/e/"})
    );

    // Mixed optional features
    assert_eq!(json_data["surveys"], json!(false)); // None -> false
    assert_eq!(json_data["heatmaps"], json!(true)); // Explicitly enabled
    assert_eq!(json_data["flagsPersistenceDefault"], json!(false)); // None -> false
    assert!(json_data["captureDeadClicks"].is_null()); // None -> null
    assert_eq!(json_data["autocapture_opt_out"], json!(false)); // None -> false

    // Session recording should be enabled with script (team is allowed)
    assert!(json_data["sessionRecording"].is_object());
    let session_recording = &json_data["sessionRecording"];
    assert_eq!(session_recording["endpoint"], "/s/");
    assert_eq!(session_recording["recorderVersion"], "v2");
    assert!(session_recording["scriptConfig"].is_object());
    assert_eq!(
        session_recording["scriptConfig"]["script"],
        "console.log('Mixed script')"
    );

    // Site apps should be empty (inject_web_apps is false)
    assert_eq!(json_data["siteApps"], json!([]));

    Ok(())
}

#[tokio::test]
async fn test_config_team_exclusions_and_overrides() -> Result<()> {
    let mut config = DEFAULT_TEST_CONFIG.clone();
    config.debug = FlexBool(false);
    config.new_analytics_capture_endpoint = "https://analytics.posthog.com".to_string();

    let distinct_id = "exclusion_test_user".to_string();
    let client = setup_redis_client(Some(config.redis_url.clone())).await;
    let pg_client = setup_pg_reader_client(None).await;
    let mut team = insert_new_team_in_redis(client.clone()).await.unwrap();
    let token = team.api_token.clone();

    // Configure team
    team.session_recording_opt_in = true;
    team.autocapture_exceptions_opt_in = Some(true);
    team.autocapture_web_vitals_opt_in = Some(true);
    team.capture_performance_opt_in = Some(true);

    // Set up exclusions that include our team
    config.new_analytics_capture_excluded_team_ids =
        TeamIdCollection::TeamIds(vec![team.id, 999, 1000]);
    config.element_chain_as_string_excluded_teams =
        TeamIdCollection::TeamIds(vec![team.id, 999, 1000]);
    config.session_replay_rrweb_script = "console.log('Excluded script')".to_string();
    config.session_replay_rrweb_script_allowed_teams = "999,1000,1001".parse().unwrap(); // Team not allowed

    // Update team in Redis
    let serialized_team = serde_json::to_string(&team).unwrap();
    client
        .set(
            format!(
                "{}{}",
                feature_flags::team::team_models::TEAM_TOKEN_CACHE_PREFIX,
                team.api_token.clone()
            ),
            serialized_team,
        )
        .await
        .unwrap();

    insert_new_team_in_pg(pg_client.clone(), Some(team.id))
        .await
        .unwrap();
    insert_person_for_team_in_pg(pg_client.clone(), team.id, distinct_id.clone(), None)
        .await
        .unwrap();

    let server = ServerHandle::for_config(config).await;

    let payload = json!({
        "token": token,
        "distinct_id": distinct_id,
    });

    let res = server
        .send_flags_request(payload.to_string(), Some("2"), Some("true"))
        .await;
    assert_eq!(StatusCode::OK, res.status());

    let json_data = res.json::<Value>().await?;

    // Analytics should be disabled (team is excluded)
    assert!(json_data["analytics"].is_null());

    // Elements chain as string should be disabled (team is excluded)
    assert!(json_data["elementsChainAsString"].is_null());

    // Performance capture should still work (not affected by exclusions)
    let capture_performance = &json_data["capturePerformance"];
    assert!(capture_performance.is_object());
    assert_eq!(capture_performance["network_timing"], json!(true));
    assert_eq!(capture_performance["web_vitals"], json!(true));

    // Autocapture exceptions should still work (not affected by exclusions)
    assert_eq!(
        json_data["autocaptureExceptions"],
        json!({"endpoint": "/e/"})
    );

    // Session recording should be enabled but without script (team not allowed for script)
    assert!(json_data["sessionRecording"].is_object());
    let session_recording = &json_data["sessionRecording"];
    assert_eq!(session_recording["endpoint"], "/s/");
    assert_eq!(session_recording["recorderVersion"], "v2");
    assert!(session_recording["scriptConfig"].is_null()); // No script for excluded team

    Ok(())
}

#[tokio::test]
async fn test_config_legacy_vs_v2_consistency() -> Result<()> {
    let config = DEFAULT_TEST_CONFIG.clone();
    let distinct_id = "consistency_user".to_string();

    let client = setup_redis_client(Some(config.redis_url.clone())).await;
    let pg_client = setup_pg_reader_client(None).await;
    let mut team = insert_new_team_in_redis(client.clone()).await.unwrap();
    let token = team.api_token.clone();

    // Configure team with some features enabled
    team.autocapture_exceptions_opt_in = Some(true);
    team.surveys_opt_in = Some(true);
    team.heatmaps_opt_in = Some(true);

    // Update team in Redis
    let serialized_team = serde_json::to_string(&team).unwrap();
    client
        .set(
            format!(
                "{}{}",
                feature_flags::team::team_models::TEAM_TOKEN_CACHE_PREFIX,
                team.api_token.clone()
            ),
            serialized_team,
        )
        .await
        .unwrap();

    insert_new_team_in_pg(pg_client.clone(), Some(team.id))
        .await
        .unwrap();
    insert_person_for_team_in_pg(pg_client.clone(), team.id, distinct_id.clone(), None)
        .await
        .unwrap();

    let server = ServerHandle::for_config(config).await;

    let payload = json!({
        "token": token,
        "distinct_id": distinct_id,
    });

    // Test legacy response with config
    let res = server
        .send_flags_request(payload.to_string(), None, Some("true"))
        .await;
    assert_eq!(StatusCode::OK, res.status());
    let legacy_data = res.json::<Value>().await?;

    // Test v2 response with config
    let v2_res = server
        .send_flags_request(payload.to_string(), Some("2"), Some("true"))
        .await;
    assert_eq!(StatusCode::OK, v2_res.status());
    let v2_data = v2_res.json::<Value>().await?;

    // Config fields should be identical between legacy and v2
    assert_eq!(
        legacy_data["supportedCompression"],
        v2_data["supportedCompression"]
    );
    assert_eq!(
        legacy_data["autocapture_opt_out"],
        v2_data["autocapture_opt_out"]
    );
    assert_eq!(
        legacy_data["defaultIdentifiedOnly"],
        v2_data["defaultIdentifiedOnly"]
    );
    assert_eq!(legacy_data["isAuthenticated"], v2_data["isAuthenticated"]);
    assert_eq!(legacy_data["config"], v2_data["config"]);
    assert_eq!(legacy_data["toolbarParams"], v2_data["toolbarParams"]);
    assert_eq!(
        legacy_data["autocaptureExceptions"],
        v2_data["autocaptureExceptions"]
    );
    assert_eq!(legacy_data["surveys"], v2_data["surveys"]);
    assert_eq!(legacy_data["heatmaps"], v2_data["heatmaps"]);
    assert_eq!(legacy_data["sessionRecording"], v2_data["sessionRecording"]);
    assert_eq!(legacy_data["siteApps"], v2_data["siteApps"]);

    // But flag format should be different
    assert!(legacy_data.get("featureFlags").is_some());
    assert!(legacy_data.get("flags").is_none());
    assert!(v2_data.get("flags").is_some());
    assert!(v2_data.get("featureFlags").is_none());

    Ok(())
}

#[tokio::test]
async fn test_config_error_tracking_with_suppression_rules() -> Result<()> {
    let config = DEFAULT_TEST_CONFIG.clone();
    let distinct_id = "error_tracking_user".to_string();

    let client = setup_redis_client(Some(config.redis_url.clone())).await;
    let pg_client = setup_pg_reader_client(None).await;
    let mut team = insert_new_team_in_redis(client.clone()).await.unwrap();
    let token = team.api_token.clone();

    // Enable autocapture exceptions for the team
    team.autocapture_exceptions_opt_in = Some(true);

    // Update team in Redis
    let serialized_team = serde_json::to_string(&team).unwrap();
    client
        .set(
            format!(
                "{}{}",
                feature_flags::team::team_models::TEAM_TOKEN_CACHE_PREFIX,
                team.api_token.clone()
            ),
            serialized_team,
        )
        .await
        .unwrap();

    insert_new_team_in_pg(pg_client.clone(), Some(team.id))
        .await
        .unwrap();
    insert_person_for_team_in_pg(pg_client.clone(), team.id, distinct_id.clone(), None)
        .await
        .unwrap();

    // Enable autocapture exceptions in the database too
    update_team_autocapture_exceptions(pg_client.clone(), team.id, true)
        .await
        .unwrap();

    // Insert some suppression rules
    let filter1 = json!({"errorType": "TypeError", "message": "Cannot read property"});
    let filter2 = json!({"stackTrace": {"contains": "node_modules"}});

    insert_suppression_rule_in_pg(pg_client.clone(), team.id, filter1.clone())
        .await
        .unwrap();
    insert_suppression_rule_in_pg(pg_client.clone(), team.id, filter2.clone())
        .await
        .unwrap();

    let server = ServerHandle::for_config(config).await;

    let payload = json!({
        "token": token,
        "distinct_id": distinct_id,
    });

    let res = server
        .send_flags_request(payload.to_string(), Some("2"), Some("true"))
        .await;
    assert_eq!(StatusCode::OK, res.status());

    let json_data = res.json::<Value>().await?;

    // Error tracking should be enabled with suppression rules
    assert!(json_data["errorTracking"].is_object());
    let error_tracking = &json_data["errorTracking"];
    assert_eq!(error_tracking["autocaptureExceptions"], json!(true));

    let suppression_rules = &error_tracking["suppressionRules"];
    assert!(suppression_rules.is_array());
    let rules_array = suppression_rules.as_array().unwrap();
    assert_eq!(rules_array.len(), 2);
    assert!(rules_array.contains(&filter1));
    assert!(rules_array.contains(&filter2));

    Ok(())
}

#[tokio::test]
async fn test_config_error_tracking_disabled() -> Result<()> {
    let config = DEFAULT_TEST_CONFIG.clone();
    let distinct_id = "error_tracking_disabled_user".to_string();

    let client = setup_redis_client(Some(config.redis_url.clone())).await;
    let pg_client = setup_pg_reader_client(None).await;
    let team = insert_new_team_in_redis(client.clone()).await.unwrap();
    let token = team.api_token.clone();

    insert_new_team_in_pg(pg_client.clone(), Some(team.id))
        .await
        .unwrap();
    insert_person_for_team_in_pg(pg_client.clone(), team.id, distinct_id.clone(), None)
        .await
        .unwrap();

    // Explicitly disable autocapture exceptions for the team
    update_team_autocapture_exceptions(pg_client.clone(), team.id, false)
        .await
        .unwrap();

    let server = ServerHandle::for_config(config).await;

    let payload = json!({
        "token": token,
        "distinct_id": distinct_id,
    });

    let res = server
        .send_flags_request(payload.to_string(), Some("2"), Some("true"))
        .await;
    assert_eq!(StatusCode::OK, res.status());

    let json_data = res.json::<Value>().await?;

    // Error tracking should be disabled with empty suppression rules
    assert!(json_data["errorTracking"].is_object());
    let error_tracking = &json_data["errorTracking"];
    assert_eq!(error_tracking["autocaptureExceptions"], json!(false));

    let suppression_rules = &error_tracking["suppressionRules"];
    assert!(suppression_rules.is_array());
    assert_eq!(suppression_rules.as_array().unwrap().len(), 0);

    Ok(())
}

#[tokio::test]
async fn test_disable_flags_returns_empty_response() -> Result<()> {
    let config = DEFAULT_TEST_CONFIG.clone();

    let distinct_id = "user_distinct_id".to_string();

    let client = setup_redis_client(Some(config.redis_url.clone())).await;
    let pg_client = setup_pg_reader_client(None).await;
    let team = insert_new_team_in_redis(client.clone()).await.unwrap();
    let token = team.api_token;

    insert_new_team_in_pg(pg_client.clone(), Some(team.id))
        .await
        .unwrap();

    insert_person_for_team_in_pg(pg_client.clone(), team.id, distinct_id.clone(), None)
        .await
        .unwrap();

    // Insert a flag that would normally match
    let flag_json = json!([{
        "id": 1,
        "key": "test-flag",
        "name": "Test Flag",
        "active": true,
        "deleted": false,
        "team_id": team.id,
        "filters": {
            "groups": [
                {
                    "properties": [],
                    "rollout_percentage": 100
                }
            ],
        },
    }]);

    insert_flags_for_team_in_redis(
        client,
        team.id,
        team.project_id,
        Some(flag_json.to_string()),
    )
    .await?;

    let server = ServerHandle::for_config(config).await;

    // Request with disable_flags: true
    let payload = json!({
        "token": token,
        "distinct_id": distinct_id,
        "disable_flags": true
    });

    let res = server
        .send_flags_request(payload.to_string(), Some("1"), None)
        .await;
    assert_eq!(StatusCode::OK, res.status());

    let json_data = res.json::<Value>().await?;
    assert_json_include!(
        actual: json_data,
        expected: json!({
            "errorsWhileComputingFlags": false,
            "featureFlags": {},
            "featureFlagPayloads": {}
        })
    );

    Ok(())
}

#[tokio::test]
async fn test_disable_flags_returns_empty_response_v2() -> Result<()> {
    let config = DEFAULT_TEST_CONFIG.clone();

    let distinct_id = "user_distinct_id".to_string();

    let client = setup_redis_client(Some(config.redis_url.clone())).await;
    let pg_client = setup_pg_reader_client(None).await;
    let team = insert_new_team_in_redis(client.clone()).await.unwrap();
    let token = team.api_token;

    insert_new_team_in_pg(pg_client.clone(), Some(team.id))
        .await
        .unwrap();

    insert_person_for_team_in_pg(pg_client.clone(), team.id, distinct_id.clone(), None)
        .await
        .unwrap();

    // Insert a flag that would normally match
    let flag_json = json!([{
        "id": 1,
        "key": "test-flag",
        "name": "Test Flag",
        "active": true,
        "deleted": false,
        "team_id": team.id,
        "filters": {
            "groups": [
                {
                    "properties": [],
                    "rollout_percentage": 100
                }
            ],
        },
    }]);

    insert_flags_for_team_in_redis(
        client,
        team.id,
        team.project_id,
        Some(flag_json.to_string()),
    )
    .await?;

    let server = ServerHandle::for_config(config).await;

    // Request with disable_flags: true using v2 API
    let payload = json!({
        "token": token,
        "distinct_id": distinct_id,
        "disable_flags": true
    });

    let res = server
        .send_flags_request(payload.to_string(), Some("2"), None)
        .await;
    assert_eq!(StatusCode::OK, res.status());

    let json_data = res.json::<Value>().await?;
    assert_json_include!(
        actual: json_data,
        expected: json!({
            "errorsWhileComputingFlags": false,
            "flags": {}
        })
    );

    Ok(())
}

#[tokio::test]
async fn test_disable_flags_false_still_returns_flags() -> Result<()> {
    let config = DEFAULT_TEST_CONFIG.clone();

    let distinct_id = "user_distinct_id".to_string();

    let client = setup_redis_client(Some(config.redis_url.clone())).await;
    let pg_client = setup_pg_reader_client(None).await;
    let team = insert_new_team_in_redis(client.clone()).await.unwrap();
    let token = team.api_token;

    insert_new_team_in_pg(pg_client.clone(), Some(team.id))
        .await
        .unwrap();

    insert_person_for_team_in_pg(pg_client.clone(), team.id, distinct_id.clone(), None)
        .await
        .unwrap();

    // Insert a flag that should match
    let flag_json = json!([{
        "id": 1,
        "key": "test-flag",
        "name": "Test Flag",
        "active": true,
        "deleted": false,
        "team_id": team.id,
        "filters": {
            "groups": [
                {
                    "properties": [],
                    "rollout_percentage": 100
                }
            ],
        },
    }]);

    insert_flags_for_team_in_redis(
        client,
        team.id,
        team.project_id,
        Some(flag_json.to_string()),
    )
    .await?;

    let server = ServerHandle::for_config(config).await;

    // Request with disable_flags: false (should still return flags)
    let payload = json!({
        "token": token,
        "distinct_id": distinct_id,
        "disable_flags": false
    });

    let res = server
        .send_flags_request(payload.to_string(), Some("1"), None)
        .await;
    assert_eq!(StatusCode::OK, res.status());

    let json_data = res.json::<Value>().await?;
    assert_json_include!(
        actual: json_data,
        expected: json!({
            "errorsWhileComputingFlags": false,
            "featureFlags": {
                "test-flag": true
            }
        })
    );

    Ok(())
}

#[tokio::test]
async fn test_disable_flags_with_config_still_returns_config_data() -> Result<()> {
    let config = DEFAULT_TEST_CONFIG.clone();

    let distinct_id = "user_distinct_id".to_string();

    let client = setup_redis_client(Some(config.redis_url.clone())).await;
    let pg_client = setup_pg_reader_client(None).await;
    let team = insert_new_team_in_redis(client.clone()).await.unwrap();
    let token = team.api_token;

    insert_new_team_in_pg(pg_client.clone(), Some(team.id))
        .await
        .unwrap();

    insert_person_for_team_in_pg(pg_client.clone(), team.id, distinct_id.clone(), None)
        .await
        .unwrap();

    // Insert a flag that would normally match
    let flag_json = json!([{
        "id": 1,
        "key": "test-flag",
        "name": "Test Flag",
        "active": true,
        "deleted": false,
        "team_id": team.id,
        "filters": {
            "groups": [
                {
                    "properties": [],
                    "rollout_percentage": 100
                }
            ],
        },
    }]);

    insert_flags_for_team_in_redis(
        client,
        team.id,
        team.project_id,
        Some(flag_json.to_string()),
    )
    .await?;

    let server = ServerHandle::for_config(config).await;

    // Request with disable_flags: true AND config: true
    let payload = json!({
        "token": token,
        "distinct_id": distinct_id,
        "disable_flags": true
    });

    let res = server
        .send_flags_request(payload.to_string(), None, Some("true"))
        .await;
    assert_eq!(StatusCode::OK, res.status());

    let json_data = res.json::<Value>().await?;

    // Verify flags are empty (due to disable_flags)
    assert_json_include!(
        actual: json_data,
        expected: json!({
            "errorsWhileComputingFlags": false,
            "featureFlags": {},
            "featureFlagPayloads": {}
        })
    );

    // Verify config data is still present (due to config=true)
    assert_json_include!(
        actual: json_data,
        expected: json!({
            "supportedCompression": ["gzip", "gzip-js"],
            "autocapture_opt_out": false,
            "config": {
                "enable_collect_everything": true
            },
            "toolbarParams": {},
            "isAuthenticated": false,
            "defaultIdentifiedOnly": true
        })
    );

    Ok(())
}

#[tokio::test]
async fn test_disable_flags_with_config_v2_still_returns_config_data() -> Result<()> {
    let config = DEFAULT_TEST_CONFIG.clone();

    let distinct_id = "user_distinct_id".to_string();

    let client = setup_redis_client(Some(config.redis_url.clone())).await;
    let pg_client = setup_pg_reader_client(None).await;
    let team = insert_new_team_in_redis(client.clone()).await.unwrap();
    let token = team.api_token;

    insert_new_team_in_pg(pg_client.clone(), Some(team.id))
        .await
        .unwrap();

    insert_person_for_team_in_pg(pg_client.clone(), team.id, distinct_id.clone(), None)
        .await
        .unwrap();

    // Insert a flag that would normally match
    let flag_json = json!([{
        "id": 1,
        "key": "test-flag",
        "name": "Test Flag",
        "active": true,
        "deleted": false,
        "team_id": team.id,
        "filters": {
            "groups": [
                {
                    "properties": [],
                    "rollout_percentage": 100
                }
            ],
        },
    }]);

    insert_flags_for_team_in_redis(
        client,
        team.id,
        team.project_id,
        Some(flag_json.to_string()),
    )
    .await?;

    let server = ServerHandle::for_config(config).await;

    // Request with disable_flags: true AND config: true using v2 API
    let payload = json!({
        "token": token,
        "distinct_id": distinct_id,
        "disable_flags": true
    });

    let res = server
        .send_flags_request(payload.to_string(), Some("2"), Some("true"))
        .await;
    assert_eq!(StatusCode::OK, res.status());

    let json_data = res.json::<Value>().await?;

    // Verify flags are empty (due to disable_flags)
    assert_json_include!(
        actual: json_data,
        expected: json!({
            "errorsWhileComputingFlags": false,
            "flags": {}
        })
    );

    // Verify config data is still present (due to config=true)
    assert_json_include!(
        actual: json_data,
        expected: json!({
            "supportedCompression": ["gzip", "gzip-js"],
            "autocapture_opt_out": false,
            "config": {
                "enable_collect_everything": true
            },
            "toolbarParams": {},
            "isAuthenticated": false,
            "defaultIdentifiedOnly": true
        })
    );

    Ok(())
}

#[tokio::test]
async fn test_disable_flags_without_config_param_has_minimal_response() -> Result<()> {
    let config = DEFAULT_TEST_CONFIG.clone();

    let distinct_id = "user_distinct_id".to_string();

    let client = setup_redis_client(Some(config.redis_url.clone())).await;
    let pg_client = setup_pg_reader_client(None).await;
    let team = insert_new_team_in_redis(client.clone()).await.unwrap();
    let token = team.api_token;

    insert_new_team_in_pg(pg_client.clone(), Some(team.id))
        .await
        .unwrap();

    insert_person_for_team_in_pg(pg_client.clone(), team.id, distinct_id.clone(), None)
        .await
        .unwrap();

    // Insert a flag that would normally match
    let flag_json = json!([{
        "id": 1,
        "key": "test-flag",
        "name": "Test Flag",
        "active": true,
        "deleted": false,
        "team_id": team.id,
        "filters": {
            "groups": [
                {
                    "properties": [],
                    "rollout_percentage": 100
                }
            ],
        },
    }]);

    insert_flags_for_team_in_redis(
        client,
        team.id,
        team.project_id,
        Some(flag_json.to_string()),
    )
    .await?;

    let server = ServerHandle::for_config(config).await;

    // Request with disable_flags: true but NO config parameter
    let payload = json!({
        "token": token,
        "distinct_id": distinct_id,
        "disable_flags": true
    });

    let res = server
        .send_flags_request(payload.to_string(), Some("2"), None)
        .await;
    assert_eq!(StatusCode::OK, res.status());

    let json_data = res.json::<Value>().await?;

    // Verify flags are empty (due to disable_flags)
    assert_json_include!(
        actual: json_data,
        expected: json!({
            "errorsWhileComputingFlags": false,
            "flags": {}
        })
    );

    // Verify minimal config data (since config=true was not requested)
    // Should NOT have the full config fields like supportedCompression, etc.
    assert!(json_data.get("supportedCompression").is_none());
    assert!(json_data.get("config").is_none());
    assert!(json_data.get("toolbarParams").is_none());

    Ok(())
}

#[tokio::test]
async fn test_numeric_group_ids_work_correctly() -> Result<()> {
    let config = DEFAULT_TEST_CONFIG.clone();
    let distinct_id = "user_with_numeric_group".to_string();
    let redis_client = setup_redis_client(Some(config.redis_url.clone())).await;
    let pg_client = setup_pg_reader_client(None).await;
    let team_id = rand::thread_rng().gen_range(1..10_000_000);
    let team = insert_new_team_in_pg(pg_client.clone(), Some(team_id))
        .await
        .unwrap();

    insert_person_for_team_in_pg(pg_client.clone(), team.id, distinct_id.clone(), None).await?;

    let token = team.api_token;

    // Create a group with a numeric group_key (as a string in DB, but represents a number)
    create_group_in_pg(
        pg_client.clone(),
        team.id,
        "organization",
        "123",
        json!({"name": "Organization 123", "size": "large"}),
    )
    .await?;

    // Define a group-based flag with simple rollout (no property filters)
    let flags_json = json!([
        {
            "id": 1,
            "key": "numeric-group-flag",
            "name": "Flag targeting numeric group ID",
            "active": true,
            "deleted": false,
            "team_id": team.id,
            "filters": {
                "aggregation_group_type_index": 1,
                "groups": [
                    {
                        "properties": [],
                        "rollout_percentage": 100
                    }
                ]
            }
        }
    ]);

    insert_flags_for_team_in_redis(
        redis_client.clone(),
        team.id,
        team.project_id,
        Some(flags_json.to_string()),
    )
    .await?;

    let server = ServerHandle::for_config(config).await;

    // Test with numeric group ID (integer in JSON, not string)
    {
        let payload = json!({
            "token": token,
            "distinct_id": distinct_id,
            "groups": {
                "organization": 123  // This is a JSON number, not a string
            }
        });

        let res = server
            .send_flags_request(payload.to_string(), Some("1"), None)
            .await;
        assert_eq!(res.status(), StatusCode::OK);

        let json_data = res.json::<Value>().await?;
        assert_json_include!(
            actual: json_data,
            expected: json!({
                "errorsWhileComputingFlags": false,
                "featureFlags": {
                    "numeric-group-flag": true
                }
            })
        );
    }

    // Test with string group ID (should also work)
    {
        let payload = json!({
            "token": token,
            "distinct_id": distinct_id,
            "groups": {
                "organization": "123"  // This is a JSON string
            }
        });

        let res = server
            .send_flags_request(payload.to_string(), Some("1"), None)
            .await;
        assert_eq!(res.status(), StatusCode::OK);

        let json_data = res.json::<Value>().await?;
        assert_json_include!(
            actual: json_data,
            expected: json!({
                "errorsWhileComputingFlags": false,
                "featureFlags": {
                    "numeric-group-flag": true
                }
            })
        );
    }

    // Test with different numeric group ID (should still match since we have 100% rollout)
    {
        let payload = json!({
            "token": token,
            "distinct_id": distinct_id,
            "groups": {
                "organization": 456  // Different number, but should still match due to 100% rollout
            }
        });

        let res = server
            .send_flags_request(payload.to_string(), Some("1"), None)
            .await;
        assert_eq!(res.status(), StatusCode::OK);

        let json_data = res.json::<Value>().await?;
        assert_json_include!(
            actual: json_data,
            expected: json!({
                "errorsWhileComputingFlags": false,
                "featureFlags": {
                    "numeric-group-flag": true
                }
            })
        );
    }

    // Test with float number (should also work since we convert numbers to strings)
    {
        let payload = json!({
            "token": token,
            "distinct_id": distinct_id,
            "groups": {
                "organization": 123.0  // Float that equals our integer group key
            }
        });

        let res = server
            .send_flags_request(payload.to_string(), Some("1"), None)
            .await;
        assert_eq!(res.status(), StatusCode::OK);

        let json_data = res.json::<Value>().await?;
        assert_json_include!(
            actual: json_data,
            expected: json!({
                "errorsWhileComputingFlags": false,
                "featureFlags": {
                    "numeric-group-flag": true
                }
            })
        );
    }

    Ok(())
}

#[tokio::test]
async fn test_super_condition_property_overrides_bug_fix() -> Result<()> {
    // This test specifically addresses the bug where super condition property overrides
    // were ignored when evaluating flags. The bug was that if you sent:
    // "$feature_enrollment/discussions": false
    // as an override, it would be ignored if the flag's super_groups checked for that property.

    let config = DEFAULT_TEST_CONFIG.clone();
    let distinct_id = "super_condition_user".to_string();

    let client = setup_redis_client(Some(config.redis_url.clone())).await;
    let pg_client = setup_pg_reader_client(None).await;
    let team = insert_new_team_in_redis(client.clone()).await.unwrap();
    let token = team.api_token;

    insert_new_team_in_pg(pg_client.clone(), Some(team.id))
        .await
        .unwrap();

    // Insert person with the super condition property set to true in the database
    insert_person_for_team_in_pg(
        pg_client.clone(),
        team.id,
        distinct_id.clone(),
        Some(json!({
            "$feature_enrollment/discussions": true,  // DB has it as true
            "email": "user@example.com"
        })),
    )
    .await
    .unwrap();

    // Create a flag with a super condition that checks the enrollment property
    let flag_json = json!([{
        "id": 1,
        "key": "discussions-flag",
        "name": "Discussions Feature Flag",
        "active": true,
        "deleted": false,
        "team_id": team.id,
        "filters": {
            "groups": [
                {
                    "properties": [],
                    "rollout_percentage": 100
                }
            ],
            "super_groups": [{
                "properties": [{
                    "key": "$feature_enrollment/discussions",
                    "type": "person",
                    "value": ["true"],
                    "operator": "exact"
                }],
                "rollout_percentage": 100
            }]
        }
    }]);

    insert_flags_for_team_in_redis(
        client,
        team.id,
        team.project_id,
        Some(flag_json.to_string()),
    )
    .await?;

    let server = ServerHandle::for_config(config).await;

    // First, test without overrides - should be true (DB value is true)
    let payload_no_override = json!({
        "token": token,
        "distinct_id": distinct_id,
    });

    let res = server
        .send_flags_request(payload_no_override.to_string(), Some("2"), None)
        .await;

    if res.status() != StatusCode::OK {
        let status = res.status();
        let text = res.text().await?;
        panic!("Non-200 response: {status}\nBody: {text}");
    }

    let json_data = res.json::<Value>().await?;

    // Should be enabled because DB has $feature_enrollment/discussions = true
    assert_json_include!(
        actual: json_data,
        expected: json!({
            "errorsWhileComputingFlags": false,
            "flags": {
                "discussions-flag": {
                    "key": "discussions-flag",
                    "enabled": true,
                    "reason": {
                        "code": "super_condition_value"
                    }
                }
            }
        })
    );

    // Now test the key bug: override the super condition property to false
    // This should make the flag evaluate to false, respecting the override
    let payload_with_override = json!({
        "token": token,
        "distinct_id": distinct_id,
        "person_properties": {
            "$feature_enrollment/discussions": false  // Override to false
        }
    });

    let res_override = server
        .send_flags_request(payload_with_override.to_string(), Some("2"), None)
        .await;

    if res_override.status() != StatusCode::OK {
        let status = res_override.status();
        let text = res_override.text().await?;
        panic!("Non-200 response: {status}\nBody: {text}");
    }

    let json_override = res_override.json::<Value>().await?;

    // This is the key test: the flag should now be false because we overrode
    // the super condition property. Before our fix, this would incorrectly be true
    // because the override was ignored.
    assert_json_include!(
        actual: json_override,
        expected: json!({
            "errorsWhileComputingFlags": false,
            "flags": {
                "discussions-flag": {
                    "key": "discussions-flag",
                    "enabled": false  // Should be false due to the override
                }
            }
        })
    );

    // Test the reverse: override to true when DB has false
    // First update DB to have false
    insert_person_for_team_in_pg(
        pg_client.clone(),
        team.id,
        "another_user".to_string(),
        Some(json!({
            "$feature_enrollment/discussions": false,  // DB has it as false
            "email": "another@example.com"
        })),
    )
    .await
    .unwrap();

    let payload_reverse_override = json!({
        "token": token,
        "distinct_id": "another_user",
        "person_properties": {
            "$feature_enrollment/discussions": true  // Override to true
        }
    });

    let res_reverse = server
        .send_flags_request(payload_reverse_override.to_string(), Some("2"), None)
        .await;

    if res_reverse.status() != StatusCode::OK {
        let status = res_reverse.status();
        let text = res_reverse.text().await?;
        panic!("Non-200 response: {status}\nBody: {text}");
    }

    let json_reverse = res_reverse.json::<Value>().await?;

    // Should be enabled because we overrode the property to true
    assert_json_include!(
        actual: json_reverse,
        expected: json!({
            "errorsWhileComputingFlags": false,
            "flags": {
                "discussions-flag": {
                    "key": "discussions-flag",
                    "enabled": true,  // Should be true due to the override
                    "reason": {
                        "code": "super_condition_value"
                    }
                }
            }
        })
    );

    // This test verifies that our fix properly merges super condition property overrides
    // with cached properties, ensuring that overrides take precedence over DB values.

    Ok(())
}

#[tokio::test]
async fn test_property_override_bug_real_scenario() -> Result<()> {
    let config = DEFAULT_TEST_CONFIG.clone();
    let distinct_id = "test_real_bug".to_string();

    let client = setup_redis_client(Some(config.redis_url.clone())).await;
    let pg_client = setup_pg_reader_client(None).await;
    let team = insert_new_team_in_redis(client.clone()).await.unwrap();
    let token = team.api_token;

    insert_new_team_in_pg(pg_client.clone(), Some(team.id))
        .await
        .unwrap();

    // Insert person with TWO properties in the database
    insert_person_for_team_in_pg(
        pg_client.clone(),
        team.id,
        distinct_id.clone(),
        Some(json!({
            "plan": "premium",  // Flag will check this property
            "$feature_enrollment/discussions": true,  // We'll override this property
            "email": "user@example.com"
        })),
    )
    .await
    .unwrap();

    // Create two flags:
    // 1. Flag that checks "plan" property (should be true with DB value)
    // 2. Flag that checks "$feature_enrollment/discussions" property (should respect override)
    let flag_json = json!([
        {
            "id": 1,
            "key": "plan-flag",
            "name": "Flag that checks plan",
            "active": true,
            "deleted": false,
            "team_id": team.id,
            "filters": {
                "groups": [
                    {
                        "properties": [
                            {
                                "key": "plan",
                                "value": "premium",
                                "operator": "exact",
                                "type": "person"
                            }
                        ],
                        "rollout_percentage": 100
                    }
                ],
            },
        },
        {
            "id": 2,
            "key": "discussions-flag",
            "name": "Flag that checks discussions enrollment",
            "active": true,
            "deleted": false,
            "team_id": team.id,
            "filters": {
                "groups": [
                    {
                        "properties": [
                            {
                                "key": "$feature_enrollment/discussions",
                                "value": "true",
                                "operator": "exact",
                                "type": "person"
                            }
                        ],
                        "rollout_percentage": 100
                    }
                ],
            },
        }
    ]);

    insert_flags_for_team_in_redis(
        client,
        team.id,
        team.project_id,
        Some(flag_json.to_string()),
    )
    .await?;

    let server = ServerHandle::for_config(config).await;

    // Send override for ONLY the discussions property, not the plan property
    // This is the real bug scenario: overriding a property that only ONE flag checks
    let payload = json!({
        "token": token,
        "distinct_id": distinct_id,
        "person_properties": {
            "$feature_enrollment/discussions": false  // Override to false, but flag expects true
        }
    });

    let res = server
        .send_flags_request(payload.to_string(), Some("2"), None)
        .await;

    if res.status() != StatusCode::OK {
        let status = res.status();
        let text = res.text().await?;
        panic!("Non-200 response: {status}\nBody: {text}");
    }

    let json_data = res.json::<Value>().await?;

    assert_json_include!(
        actual: json_data,
        expected: json!({
            "errorsWhileComputingFlags": false,
            "flags": {
                "plan-flag": {
                    "key": "plan-flag",
                    "enabled": true,  // Should be true from DB value
                    "reason": {
                        "code": "condition_match",
                        "condition_index": 0
                    }
                },
                "discussions-flag": {
                    "key": "discussions-flag",
                    "enabled": false,  // Should be false from override
                    "reason": {
                        "code": "no_condition_match"
                    }
                }
            }
        })
    );

    Ok(())
}

#[tokio::test]
async fn test_super_condition_with_cohort_filters() -> Result<()> {
    let config = DEFAULT_TEST_CONFIG.clone();
    let distinct_id = "super_condition_cohort_user".to_string();

    let client = setup_redis_client(Some(config.redis_url.clone())).await;
    let pg_client = setup_pg_reader_client(None).await;
    let team = insert_new_team_in_redis(client.clone()).await.unwrap();
    let token = team.api_token;

    insert_new_team_in_pg(pg_client.clone(), Some(team.id))
        .await
        .unwrap();

    // Insert person with the super condition property
    insert_person_for_team_in_pg(
        pg_client.clone(),
        team.id,
        distinct_id.clone(),
        Some(json!({
            "$feature_enrollment/discussions": false,  // Super condition property in DB
            "email": "user@example.com"
        })),
    )
    .await
    .unwrap();

    // Create a flag that matches your production example:
    // - Has a super condition that checks "$feature_enrollment/discussions"
    // - Has a regular condition with a cohort filter
    let flag_json = json!([{
        "id": 1,
        "key": "discussions-with-cohort",
        "name": "Discussions with Cohort Filter",
        "active": true,
        "deleted": false,
        "team_id": team.id,
        "filters": {
            "groups": [{
                "variant": null,
                "properties": [{
                    "key": "id",
                    "type": "cohort",
                    "value": 98  // Cohort filter that requires DB lookup
                }],
                "rollout_percentage": 100
            }],
            "payloads": {},
            "multivariate": null,
            "super_groups": [{
                "properties": [{
                    "key": "$feature_enrollment/discussions",
                    "type": "person",
                    "value": ["true"],
                    "operator": "exact"
                }],
                "rollout_percentage": 100
            }]
        }
    }]);

    insert_flags_for_team_in_redis(
        client,
        team.id,
        team.project_id,
        Some(flag_json.to_string()),
    )
    .await?;

    let server = ServerHandle::for_config(config).await;

    // Test WITHOUT overrides first - should evaluate super condition using DB value (false)
    let payload_no_override = json!({
        "token": token,
        "distinct_id": distinct_id,
    });

    let res = server
        .send_flags_request(payload_no_override.to_string(), Some("2"), None)
        .await;

    if res.status() != StatusCode::OK {
        let status = res.status();
        let text = res.text().await?;
        panic!("Non-200 response: {status}\nBody: {text}");
    }

    let json_data = res.json::<Value>().await?;

    // Should be disabled because DB has $feature_enrollment/discussions = false
    assert_json_include!(
        actual: json_data,
        expected: json!({
            "errorsWhileComputingFlags": false,
            "flags": {
                "discussions-with-cohort": {
                    "key": "discussions-with-cohort",
                    "enabled": false
                }
            }
        })
    );

    // Now test WITH override - this is the key scenario that was broken
    // We override the super condition property to true, but the flag also has cohort filters
    // Before the fix: super condition evaluation would see the cohort filter and fall back to DB
    // After the fix: super condition evaluation only looks at super condition properties
    let payload_with_override = json!({
        "token": token,
        "distinct_id": distinct_id,
        "person_properties": {
            "$feature_enrollment/discussions": true  // Override super condition property to true
        }
    });

    let res_override = server
        .send_flags_request(payload_with_override.to_string(), Some("2"), None)
        .await;

    if res_override.status() != StatusCode::OK {
        let status = res_override.status();
        let text = res_override.text().await?;
        panic!("Non-200 response: {status}\nBody: {text}");
    }

    let json_override = res_override.json::<Value>().await?;

    // This is the key test: the flag should now be enabled because:
    // 1. Super condition can be evaluated from override (discussions = true)
    // 2. Super condition matches, so we return early with super_condition_value
    // 3. We don't even need to evaluate the cohort filter in the regular condition
    assert_json_include!(
        actual: json_override,
        expected: json!({
            "errorsWhileComputingFlags": false,
            "flags": {
                "discussions-with-cohort": {
                    "key": "discussions-with-cohort",
                    "enabled": true,
                    "reason": {
                        "code": "super_condition_value"
                    }
                }
            }
        })
    );

    // Test the reverse: override to false
    let payload_false_override = json!({
        "token": token,
        "distinct_id": distinct_id,
        "person_properties": {
            "$feature_enrollment/discussions": false  // Override to false
        }
    });

    let res_false = server
        .send_flags_request(payload_false_override.to_string(), Some("2"), None)
        .await;

    if res_false.status() != StatusCode::OK {
        let status = res_false.status();
        let text = res_false.text().await?;
        panic!("Non-200 response: {status}\nBody: {text}");
    }

    let json_false = res_false.json::<Value>().await?;

    // Should be disabled because super condition doesn't match
    assert_json_include!(
        actual: json_false,
        expected: json!({
            "errorsWhileComputingFlags": false,
            "flags": {
                "discussions-with-cohort": {
                    "key": "discussions-with-cohort",
                    "enabled": false
                }
            }
        })
    );

    Ok(())
}

#[tokio::test]
async fn test_returns_empty_flags_when_no_active_flags_configured() -> Result<()> {
    let config = DEFAULT_TEST_CONFIG.clone();
    let distinct_id = "user_distinct_id".to_string();

    let client = setup_redis_client(Some(config.redis_url.clone())).await;
    let pg_client = setup_pg_reader_client(None).await;
    let team = insert_new_team_in_redis(client.clone()).await.unwrap();
    let token = team.api_token;

    insert_new_team_in_pg(pg_client.clone(), Some(team.id))
        .await
        .unwrap();

    insert_person_for_team_in_pg(pg_client.clone(), team.id, distinct_id.clone(), None)
        .await
        .unwrap();

    // Insert flags that should be filtered out (deleted and inactive)
    let flag_json = json!([
        {
            "id": 1,
            "key": "deleted_flag",
            "name": "Deleted Flag",
            "active": true,
            "deleted": true,  // This flag should be filtered out
            "team_id": team.id,
            "filters": {
                "groups": [
                    {
                        "properties": [],
                        "rollout_percentage": 100
                    }
                ],
            },
        },
        {
            "id": 2,
            "key": "inactive_flag",
            "name": "Inactive Flag",
            "active": false,  // This flag should be filtered out
            "deleted": false,
            "team_id": team.id,
            "filters": {
                "groups": [
                    {
                        "properties": [],
                        "rollout_percentage": 100
                    }
                ],
            },
        },
        {
            "id": 3,
            "key": "both_inactive_and_deleted",
            "name": "Both Inactive and Deleted Flag",
            "active": false,  // This flag should be filtered out
            "deleted": true,  // This flag should be filtered out
            "team_id": team.id,
            "filters": {
                "groups": [
                    {
                        "properties": [],
                        "rollout_percentage": 100
                    }
                ],
            },
        }
    ]);

    insert_flags_for_team_in_redis(
        client,
        team.id,
        team.project_id,
        Some(flag_json.to_string()),
    )
    .await?;

    let server = ServerHandle::for_config(config).await;

    // Test legacy response (no version param)
    let payload = json!({
        "token": token,
        "distinct_id": distinct_id,
    });

    let res = server
        .send_flags_request(payload.to_string(), Some("1"), None)
        .await;
    assert_eq!(StatusCode::OK, res.status());

    let json_data = res.json::<Value>().await?;
    assert_json_include!(
        actual: json_data,
        expected: json!({
            "errorsWhileComputingFlags": false,
            "featureFlags": {}
        })
    );

    // Test v2 response (version=2)
    let res = server
        .send_flags_request(payload.to_string(), Some("2"), None)
        .await;
    assert_eq!(StatusCode::OK, res.status());

    let json_data = res.json::<Value>().await?;
    assert_json_include!(
        actual: json_data,
        expected: json!({
            "errorsWhileComputingFlags": false,
            "flags": {}
        })
    );

    // Test with config=true to ensure config is still returned
    let res = server
        .send_flags_request(payload.to_string(), Some("2"), Some("true"))
        .await;
    assert_eq!(StatusCode::OK, res.status());

    let json_data = res.json::<Value>().await?;
    assert_json_include!(
        actual: json_data,
        expected: json!({
            "errorsWhileComputingFlags": false,
            "flags": {},
            "supportedCompression": ["gzip", "gzip-js"],
            "autocapture_opt_out": false,
            "config": {
                "enable_collect_everything": true
            },
            "toolbarParams": {},
            "isAuthenticated": false,
            "defaultIdentifiedOnly": true
        })
    );

    Ok(())
}

#[tokio::test]
async fn test_group_key_property_matching() -> Result<()> {
    let config = DEFAULT_TEST_CONFIG.clone();
    let distinct_id = "user_distinct_id".to_string();

    let client = setup_redis_client(Some(config.redis_url.clone())).await;
    let pg_client = setup_pg_reader_client(None).await;
    let team = insert_new_team_in_redis(client.clone()).await.unwrap();
    let team = insert_new_team_in_pg(pg_client.clone(), Some(team.id))
        .await
        .unwrap();
    let token = team.api_token;

    // Create a flag that filters on $group_key property
    let flag_json = json!([{
        "id": 1,
        "key": "group-key-flag",
        "name": "Group Key Flag",
        "active": true,
        "deleted": false,
        "team_id": team.id,
        "filters": {
            "groups": [
                {
                    "properties": [
                        {
                            "key": "$group_key",
                            "value": "test_company_id",
                            "operator": "exact",
                            "type": "group",
                            "group_type_index": 0
                        }
                    ],
                    "rollout_percentage": 100
                }
            ],
            "aggregation_group_type_index": 0
        },
    }]);

    insert_flags_for_team_in_redis(
        client,
        team.id,
        team.project_id,
        Some(flag_json.to_string()),
    )
    .await?;

    let server = ServerHandle::for_config(config).await;

    // Test with group_key that should match the filter
    let payload = json!({
        "token": token,
        "distinct_id": distinct_id,
        "groups": {
            "project": "test_company_id"
        }
    });

    let res = server
        .send_flags_request(payload.to_string(), Some("1"), None)
        .await;
    assert_eq!(StatusCode::OK, res.status());

    let json_data = res.json::<Value>().await?;

    assert_json_include!(
        actual: json_data,
        expected: json!({
            "errorsWhileComputingFlags": false,
            "featureFlags": {
                "group-key-flag": true
            }
        })
    );

    // Test with non-matching group key
    let payload = json!({
        "token": token,
        "distinct_id": distinct_id,
        "groups": {
            "project": "wrong_company_id"
        }
    });

    let res = server
        .send_flags_request(payload.to_string(), Some("1"), None)
        .await;
    assert_eq!(StatusCode::OK, res.status());

    let json_data = res.json::<Value>().await?;

    assert_json_include!(
        actual: json_data,
        expected: json!({
            "errorsWhileComputingFlags": false,
            "featureFlags": {
                "group-key-flag": false
            }
        })
    );

    // Test with missing groups entirely
    let payload = json!({
        "token": token,
        "distinct_id": distinct_id
    });

    let res = server
        .send_flags_request(payload.to_string(), Some("1"), None)
        .await;
    assert_eq!(StatusCode::OK, res.status());

    let json_data = res.json::<Value>().await?;

    assert_json_include!(
        actual: json_data,
        expected: json!({
            "errorsWhileComputingFlags": false,
            "featureFlags": {
                "group-key-flag": false
            }
        })
    );

    Ok(())
}

#[tokio::test]
async fn test_cohort_filter_with_regex_and_negation() -> Result<()> {
    let config = DEFAULT_TEST_CONFIG.clone();
    let distinct_id = "test.user".to_string();

    let client = setup_redis_client(Some(config.redis_url.clone())).await;
    let pg_client = setup_pg_reader_client(None).await;
    let team = insert_new_team_in_redis(client.clone()).await.unwrap();
    let token = team.api_token;

    insert_new_team_in_pg(pg_client.clone(), Some(team.id))
        .await
        .unwrap();

    // Insert person with the target email that should match the cohort
    insert_person_for_team_in_pg(
        pg_client.clone(),
        team.id,
        distinct_id.clone(),
        Some(json!({"email": "test.user@example.com"})),
    )
    .await
    .unwrap();

    // Create the cohort with the specified filters:
    // OR condition with AND group that checks:
    // - email matches regex ^.*@example.com$ (ends with @example.com)
    // - email does NOT contain "excluded.user@example.com" (negation: true)
    let cohort_filters = json!({
        "properties": {
            "type": "OR",
            "values": [{
                "type": "AND",
                "values": [
                    {
                        "key": "email",
                        "type": "person",
                        "value": "^.*@example.com$",
                        "negation": false,
                        "operator": "regex"
                    },
                    {
                        "key": "email",
                        "type": "person",
                        "value": "excluded.user@example.com",
                        "negation": true,
                        "operator": "icontains"
                    }
                ]
            }]
        }
    });

    // Create the cohort in the database
    let mut conn = pg_client.get_connection().await.unwrap();
    let cohort_id: i32 = sqlx::query_scalar(
        r#"INSERT INTO posthog_cohort 
           (name, description, team_id, deleted, filters, is_calculating, created_by_id, created_at, is_static, last_calculation, errors_calculating, groups, version)
           VALUES ($1, $2, $3, false, $4, false, NULL, NOW(), false, NOW(), 0, '[]', NULL)
           RETURNING id"#,
    )
    .bind("Example Domain (excluding specific user)")
    .bind("Test cohort for regex and negation conditions")
    .bind(team.id)
    .bind(cohort_filters)
    .fetch_one(&mut *conn)
    .await
    .unwrap();

    // Create flag with cohort filter exactly as specified
    let flag_json = json!([{
        "id": 1,
        "key": "example-cohort-flag",
        "name": "Example Cohort Flag",
        "active": true,
        "deleted": false,
        "team_id": team.id,
        "filters": {
            "groups": [{
                "variant": null,
                "properties": [{
                    "key": "id",
                    "type": "cohort",
                    "value": cohort_id,
                    "operator": "in",
                    "cohort_name": "Example Domain (excluding specific user)"
                }],
                "rollout_percentage": 100
            }],
            "payloads": {},
            "multivariate": null
        }
    }]);

    insert_flags_for_team_in_redis(
        client,
        team.id,
        team.project_id,
        Some(flag_json.to_string()),
    )
    .await?;

    let server = ServerHandle::for_config(config).await;

    // Test with test.user@example.com - should match cohort and return true
    let payload = json!({
        "token": token,
        "distinct_id": distinct_id,
    });

    let res = server
        .send_flags_request(payload.to_string(), Some("2"), None)
        .await;
    assert_eq!(StatusCode::OK, res.status());

    let json_data = res.json::<Value>().await?;
    assert_json_include!(
        actual: json_data,
        expected: json!({
            "errorsWhileComputingFlags": false,
            "flags": {
                "example-cohort-flag": {
                    "key": "example-cohort-flag",
                    "enabled": true,
                    "reason": {
                        "code": "condition_match",
                        "condition_index": 0
                    }
                }
            }
        })
    );

    // Test with excluded.user@example.com - should NOT match cohort due to negation condition
    let excluded_distinct_id = "excluded.user".to_string();
    insert_person_for_team_in_pg(
        pg_client.clone(),
        team.id,
        excluded_distinct_id.clone(),
        Some(json!({"email": "excluded.user@example.com"})),
    )
    .await
    .unwrap();

    let payload_excluded = json!({
        "token": token,
        "distinct_id": excluded_distinct_id,
    });

    let res_excluded = server
        .send_flags_request(payload_excluded.to_string(), Some("2"), None)
        .await;
    assert_eq!(StatusCode::OK, res_excluded.status());

    let json_excluded = res_excluded.json::<Value>().await?;
    assert_json_include!(
        actual: json_excluded,
        expected: json!({
            "errorsWhileComputingFlags": false,
            "flags": {
                "example-cohort-flag": {
                    "key": "example-cohort-flag",
                    "enabled": false,
                    "reason": {
                        "code": "no_condition_match"
                    }
                }
            }
        })
    );

    // Test with non-example.com email - should NOT match cohort due to regex condition
    let non_example_distinct_id = "other.user".to_string();
    insert_person_for_team_in_pg(
        pg_client.clone(),
        team.id,
        non_example_distinct_id.clone(),
        Some(json!({"email": "other.user@other.com"})),
    )
    .await
    .unwrap();

    let payload_non_example = json!({
        "token": token,
        "distinct_id": non_example_distinct_id,
    });

    let res_non_example = server
        .send_flags_request(payload_non_example.to_string(), Some("2"), None)
        .await;
    assert_eq!(StatusCode::OK, res_non_example.status());

    let json_non_example = res_non_example.json::<Value>().await?;
    assert_json_include!(
        actual: json_non_example,
        expected: json!({
            "errorsWhileComputingFlags": false,
            "flags": {
                "example-cohort-flag": {
                    "key": "example-cohort-flag",
                    "enabled": false,
                    "reason": {
                        "code": "no_condition_match"
                    }
                }
            }
        })
    );

    Ok(())
}

#[tokio::test]
async fn test_flag_keys_should_include_dependency_graph() -> Result<()> {
    // This test is to ensure that when flag_keys is specified, the dependency graph is included in the response
    // For example, if parent_flag -> intermediate_flag -> leaf_flag, and we only request parent_flag,
    // we should get the response for parent_flag, intermediate_flag, and leaf_flag otherwise parent_flag can't be evaluated.

    let config = DEFAULT_TEST_CONFIG.clone();
    let distinct_id = "user_distinct_id".to_string();

    let client = setup_redis_client(Some(config.redis_url.clone())).await;
    let pg_client = setup_pg_reader_client(None).await;
    let team = insert_new_team_in_redis(client.clone()).await.unwrap();
    let token = team.api_token;

    insert_new_team_in_pg(pg_client.clone(), Some(team.id))
        .await
        .unwrap();

    insert_person_for_team_in_pg(pg_client.clone(), team.id, distinct_id.clone(), None)
        .await
        .unwrap();

    const LEAF_FLAG_ID: i32 = 1;
    const INTERMEDIATE_FLAG_ID: i32 = 2;
    const PARENT_FLAG_ID: i32 = 3;
    const INDEPENDENT_FLAG_ID: i32 = 4;

    // Create a dependency chain: parent_flag -> intermediate_flag -> leaf_flag
    // parent_flag depends on intermediate_flag being true
    // intermediate_flag depends on leaf_flag being true
    let flag_json = json!([
        {
            "id": LEAF_FLAG_ID,
            "key": "leaf_flag",
            "name": "Leaf Flag",
            "active": true,
            "deleted": false,
            "team_id": team.id,
            "filters": {
                "groups": [
                    {
                        "properties": [
                            {
                                "key": "email",
                                "value": "test@example.com",
                                "operator": "exact",
                                "type": "person"
                            }
                        ],
                        "rollout_percentage": 100
                    }
                ]
            }
        },
        {
            "id": INTERMEDIATE_FLAG_ID,
            "key": "intermediate_flag",
            "name": "Intermediate Flag",
            "active": true,
            "deleted": false,
            "team_id": team.id,
            "filters": {
                "groups": [
                    {
                        "properties": [
                            {
                                "key": LEAF_FLAG_ID.to_string(),
                                "value": true,
                                "operator": "flag_evaluates_to",
                                "type": "flag"
                            }
                        ],
                        "rollout_percentage": 100
                    }
                ]
            }
        },
        {
            "id": PARENT_FLAG_ID,
            "key": "parent_flag",
            "name": "Parent Flag",
            "active": true,
            "deleted": false,
            "team_id": team.id,
            "filters": {
                "groups": [
                    {
                        "properties": [
                            {
                                "key": INTERMEDIATE_FLAG_ID.to_string(),
                                "value": true,
                                "operator": "flag_evaluates_to",
                                "type": "flag"
                            }
                        ],
                        "rollout_percentage": 100
                    }
                ]
            }
        },
        {
            "id": INDEPENDENT_FLAG_ID,
            "key": "independent_flag",
            "name": "Independent Flag",
            "active": true,
            "deleted": false,
            "team_id": team.id,
            "filters": {
                "groups": [
                    {
                        "properties": [],
                        "rollout_percentage": 50
                    }
                ]
            }
        }
    ]);

    insert_flags_for_team_in_redis(
        client,
        team.id,
        team.project_id,
        Some(flag_json.to_string()),
    )
    .await?;

    let server = ServerHandle::for_config(config).await;

    // Test 1: Request only parent_flag with flag_keys where the whole chain evaluates to true because the leaf_flag is true
    {
        let payload = json!({
            "token": token,
            "distinct_id": distinct_id,
            "flag_keys": ["parent_flag"],
            "person_properties": {
                "email": "test@example.com"
            }
        });
        let res = server
            .send_flags_request(payload.to_string(), Some("2"), None)
            .await;
        assert_eq!(StatusCode::OK, res.status());
        let json_data = res.json::<Value>().await?;
        println!(
            "Test 1 - Actual response: {}",
            serde_json::to_string_pretty(&json_data).unwrap()
        );
        assert_json_include!(
            actual: json_data,
            expected: json!({
                "errorsWhileComputingFlags": false,
                "flags": {
                    "parent_flag": {
                        "key": "parent_flag",
                        "enabled": true,
                        "reason": {
                            "code": "condition_match",
                            "condition_index": 0
                        }
                    },
                    "intermediate_flag": {
                        "key": "intermediate_flag",
                        "enabled": true,
                        "reason": {
                            "code": "condition_match",
                            "condition_index": 0
                        }
                    },
                    "leaf_flag": {
                        "key": "leaf_flag",
                        "enabled": true,
                        "reason": {
                            "code": "condition_match",
                            "condition_index": 0
                        }
                    }
                }
            })
        );
    }

    // Test 2: Request only parent_flag with flag_keys where the whole chain evaluates to false because the leaf_flag is false
    {
        let payload = json!({
            "token": token,
            "distinct_id": distinct_id,
            "flag_keys": ["parent_flag"],
            "person_properties": {
                "email": "not-test@example.com"
            }
        });
        let res = server
            .send_flags_request(payload.to_string(), Some("2"), None)
            .await;
        assert_eq!(StatusCode::OK, res.status());
        let json_data = res.json::<Value>().await?;
        println!(
            "Test 2 - Actual response: {}",
            serde_json::to_string_pretty(&json_data).unwrap()
        );
        assert_json_include!(
            actual: json_data,
            expected: json!({
                "errorsWhileComputingFlags": false,
                "flags": {
                    "parent_flag": {
                        "key": "parent_flag",
                        "enabled": false,
                        "reason": {
                            "code": "no_condition_match",
                            "condition_index": 0
                        }
                    },
                    "intermediate_flag": {
                        "key": "intermediate_flag",
                        "enabled": false,
                        "reason": {
                            "code": "no_condition_match",
                            "condition_index": 0
                        }
                    },
                    "leaf_flag": {
                        "key": "leaf_flag",
                        "enabled": false,
                        "reason": {
                            "code": "no_condition_match",
                            "condition_index": 0
                        }
                    }
                }
            })
        );
    }

    Ok(())
}

#[tokio::test]
async fn test_flag_keys_to_evaluate_parameter() -> Result<()> {
    let config = DEFAULT_TEST_CONFIG.clone();
    let distinct_id = "user_distinct_id".to_string();

    let client = setup_redis_client(Some(config.redis_url.clone())).await;
    let pg_client = setup_pg_reader_client(None).await;
    let team = insert_new_team_in_redis(client.clone()).await.unwrap();
    let token = team.api_token;

    insert_new_team_in_pg(pg_client.clone(), Some(team.id))
        .await
        .unwrap();

    insert_person_for_team_in_pg(pg_client.clone(), team.id, distinct_id.clone(), None)
        .await
        .unwrap();

    // Insert multiple flags for the team
    let flags = json!([
        {
            "id": 1,
            "key": "flag1",
            "name": "Flag 1",
            "active": true,
            "deleted": false,
            "team_id": team.id,
            "filters": {
                "groups": [
                    {
                        "properties": [],
                        "rollout_percentage": 100
                    }
                ]
            }
        },
        {
            "id": 2,
            "key": "flag2",
            "name": "Flag 2",
            "active": true,
            "deleted": false,
            "team_id": team.id,
            "filters": {
                "groups": [
                    {
                        "properties": [],
                        "rollout_percentage": 100
                    }
                ]
            }
        },
        {
            "id": 3,
            "key": "flag3",
            "name": "Flag 3",
            "active": true,
            "deleted": false,
            "team_id": team.id,
            "filters": {
                "groups": [
                    {
                        "properties": [],
                        "rollout_percentage": 100
                    }
                ]
            }
        }
    ]);

    insert_flags_for_team_in_redis(
        client.clone(),
        team.id,
        team.project_id,
        Some(flags.to_string()),
    )
    .await
    .unwrap();

    let server = ServerHandle::for_config(config).await;

    // Test 1: Using flag_keys parameter (currently works)
    let payload = json!({
        "token": token,
        "distinct_id": distinct_id,
        "flag_keys": ["flag1", "flag3"]
    });

    let response = server
        .send_flags_request(payload.to_string(), Some("1"), None)
        .await;

    assert_eq!(response.status(), StatusCode::OK);
    let response_json: LegacyFlagsResponse = response.json().await?;

    assert_eq!(response_json.feature_flags.len(), 2);
    assert!(response_json.feature_flags.contains_key("flag1"));
    assert!(response_json.feature_flags.contains_key("flag3"));
    assert!(!response_json.feature_flags.contains_key("flag2"));

    // Test 2: Using flag_keys_to_evaluate parameter (should work after fix)
    let payload = json!({
        "token": token,
        "distinct_id": distinct_id,
        "flag_keys_to_evaluate": ["flag2", "flag3"]
    });

    let response = server
        .send_flags_request(payload.to_string(), Some("1"), None)
        .await;

    assert_eq!(response.status(), StatusCode::OK);
    let response_json: LegacyFlagsResponse = response.json().await?;

    // This test should fail until we add the alias
    assert_eq!(
        response_json.feature_flags.len(),
        2,
        "flag_keys_to_evaluate should filter flags"
    );
    assert!(response_json.feature_flags.contains_key("flag2"));
    assert!(response_json.feature_flags.contains_key("flag3"));
    assert!(!response_json.feature_flags.contains_key("flag1"));

    Ok(())
}

#[tokio::test]
async fn it_handles_empty_query_parameters() -> Result<()> {
    let config = DEFAULT_TEST_CONFIG.clone();
    let distinct_id = "user_distinct_id".to_string();

    let client = setup_redis_client(Some(config.redis_url.clone())).await;
    let pg_client = setup_pg_reader_client(None).await;
    let team = insert_new_team_in_redis(client.clone()).await.unwrap();
    let token = team.api_token;

    insert_new_team_in_pg(pg_client.clone(), Some(team.id))
        .await
        .unwrap();

    insert_person_for_team_in_pg(pg_client.clone(), team.id, distinct_id.clone(), None)
        .await
        .unwrap();

    let server = ServerHandle::for_config(config).await;

    // Create a request with empty query parameters
    let reqwest_client = reqwest::Client::new();
    let response = reqwest_client
        .post(format!(
            "http://{}/flags/?v=&ip=&_=&ver=&compression=",
            server.addr
        ))
        .header("Content-Type", "application/json")
        .body(format!(
            r#"{{"token": "{token}", "distinct_id": "{distinct_id}"}}"#
        ))
        .send()
        .await?;

    assert_eq!(
        response.status(),
        200,
        "Empty query params should be handled gracefully"
    );

    let response_text = response.text().await?;
    let response_json: serde_json::Value = serde_json::from_str(&response_text)?;

    assert!(
        response_json.get("flags").is_some(),
        "Response should contain flags field"
    );

    Ok(())
}

#[tokio::test]
async fn it_handles_boolean_query_params_as_truthy() -> Result<()> {
    let config = DEFAULT_TEST_CONFIG.clone();
    let distinct_id = "user_distinct_id".to_string();

    let client = setup_redis_client(Some(config.redis_url.clone())).await;
    let pg_client = setup_pg_reader_client(None).await;
    let team = insert_new_team_in_redis(client.clone()).await.unwrap();
    let token = team.api_token;

    insert_new_team_in_pg(pg_client.clone(), Some(team.id))
        .await
        .unwrap();

    insert_person_for_team_in_pg(pg_client.clone(), team.id, distinct_id.clone(), None)
        .await
        .unwrap();

    let server = ServerHandle::for_config(config).await;

    // Test various boolean parameter formats
    let test_cases = vec![
        ("config=", "config with empty value should be truthy"),
        ("config=true", "config=true should be truthy"),
        ("config=1", "config=1 should be truthy"),
    ];

    for (query_param, description) in test_cases {
        let reqwest_client = reqwest::Client::new();
        let response = reqwest_client
            .post(format!("http://{}/flags/?{query_param}", server.addr))
            .header("Content-Type", "application/json")
            .body(format!(
                r#"{{"token": "{token}", "distinct_id": "{distinct_id}"}}"#
            ))
            .send()
            .await?;

        assert_eq!(
            response.status(),
            200,
            "{description}: request should succeed"
        );

        let response_json: serde_json::Value = response.json().await?;

        // When config=true or config=, we should get config fields in response
        if query_param.starts_with("config") {
            assert!(
                response_json.get("config").is_some(),
                "{description}: config field should be present"
            );
        }
    }

    // Test config=false should NOT include config fields
    let reqwest_client = reqwest::Client::new();
    let response = reqwest_client
        .post(format!("http://{}/flags/?config=false", server.addr))
        .header("Content-Type", "application/json")
        .body(format!(
            r#"{{"token": "{token}", "distinct_id": "{distinct_id}"}}"#
        ))
        .send()
        .await?;

    assert_eq!(
        response.status(),
        200,
        "config=false request should succeed"
    );
    let response_json: serde_json::Value = response.json().await?;

    // Config fields should not be present when config=false
    assert!(
        response_json.get("config").is_none(),
        "config fields should not be present when config=false"
    );

    Ok(())
}

#[tokio::test]
async fn test_nested_cohort_targeting_with_days_since_paid_plan() -> Result<()> {
    let config = DEFAULT_TEST_CONFIG.clone();
    let distinct_id = "test_user_with_77_days".to_string();

    let client = setup_redis_client(Some(config.redis_url.clone())).await;
    let pg_client = setup_pg_reader_client(None).await;
    let team = insert_new_team_in_redis(client.clone()).await.unwrap();
    let token = team.api_token;

    insert_new_team_in_pg(pg_client.clone(), Some(team.id))
        .await
        .unwrap();

    // Insert person with production-like data - should match via days_since_paid_plan_start condition
    insert_person_for_team_in_pg(
        pg_client.clone(),
        team.id,
        distinct_id.clone(),
        Some(json!({
            "name": "Test User",
            "email": "test@example.com",
            "org_id": "test-org-123", // Not in the allowed org list
            "user_id": "test-user-456",
            "days_since_paid_plan_start": 77, // < 365, should match this condition
            "created_at_timestamp": 1747758893, // Set, would match this condition
            "upgraded_at_timestamp": 1749058908, // Has upgrade timestamp - fails the not_regex condition in cohort 128293
            "paid_plan_start_date": "2025-06-04",
            "trial_start_date": "2025-05-20"
        })),
    )
    .await
    .unwrap();

    let mut conn = pg_client.get_connection().await.unwrap();

    // Create first cohort (ID 128293) - users without upgraded_at_timestamp but with created_at_timestamp
    let cohort_128293_filters = json!({
        "properties": {
            "type": "AND",
            "values": [
                {
                    "type": "OR",
                    "values": [{
                        "key": "upgraded_at_timestamp",
                        "type": "person",
                        "value": ".+",
                        "negation": false,
                        "operator": "not_regex"
                    }]
                },
                {
                    "type": "AND",
                    "values": [{
                        "key": "created_at_timestamp",
                        "type": "person",
                        "value": ".+",
                        "negation": false,
                        "operator": "is_set"
                    }]
                }
            ]
        }
    });

    let cohort_128293_id: i32 = sqlx::query_scalar(
        r#"INSERT INTO posthog_cohort 
           (name, description, team_id, deleted, filters, is_calculating, created_by_id, created_at, is_static, last_calculation, errors_calculating, groups, version)
           VALUES ($1, $2, $3, false, $4, false, NULL, NOW(), false, NOW(), 0, '[]', NULL)
           RETURNING id"#,
    )
    .bind("Base Cohort 128293")
    .bind("Users without upgraded_at_timestamp but with created_at_timestamp")
    .bind(team.id)
    .bind(cohort_128293_filters)
    .fetch_one(&mut *conn)
    .await
    .unwrap();

    // Create second cohort (ID 128397) - Session Recordings Enabled cohort that references the first cohort
    let cohort_128397_filters = json!({
        "properties": {
            "type": "OR",
            "values": [
                {
                    "type": "OR",
                    "values": [{
                        "key": "org_id",
                        "type": "person",
                        "value": ["67756", "67454", "56258", "59205", "36297"],
                        "negation": false,
                        "operator": "exact"
                    }]
                },
                {
                    "type": "OR",
                    "values": [{
                        "key": "days_since_paid_plan_start",
                        "type": "person",
                        "value": "365",
                        "negation": false,
                        "operator": "lt"
                    }]
                },
                {
                    "type": "OR",
                    "values": [{
                        "key": "id",
                        "type": "cohort",
                        "value": cohort_128293_id,
                        "negation": false
                    }]
                }
            ]
        }
    });

    let cohort_128397_id: i32 = sqlx::query_scalar(
        r#"INSERT INTO posthog_cohort 
           (name, description, team_id, deleted, filters, is_calculating, created_by_id, created_at, is_static, last_calculation, errors_calculating, groups, version)
           VALUES ($1, $2, $3, false, $4, false, NULL, NOW(), false, NOW(), 0, '[]', NULL)
           RETURNING id"#,
    )
    .bind("Session Recordings Enabled")
    .bind("Cohort with multiple OR conditions including nested cohort reference")
    .bind(team.id)
    .bind(cohort_128397_filters)
    .fetch_one(&mut *conn)
    .await
    .unwrap();

    // Create feature flag (ID 124068) that targets the Session Recordings Enabled cohort
    let flag_json = json!([{
        "id": 124068,
        "key": "session-recordings-flag",
        "name": "Session Recordings Flag",
        "active": true,
        "deleted": false,
        "team_id": team.id,
        "filters": {
            "groups": [{
                "variant": null,
                "properties": [{
                    "key": "id",
                    "type": "cohort",
                    "value": cohort_128397_id,
                    "operator": "in",
                    "cohort_name": "Session Recordings Enabled"
                }],
                "rollout_percentage": 100
            }],
            "payloads": {},
            "multivariate": null
        }
    }]);

    insert_flags_for_team_in_redis(
        client,
        team.id,
        team.project_id,
        Some(flag_json.to_string()),
    )
    .await?;

    let server = ServerHandle::for_config(config).await;

    // Test with production-like user data - SHOULD match because days_since_paid_plan_start = 77 < 365 (OR condition)
    let payload = json!({
        "token": token,
        "distinct_id": distinct_id,
    });

    let res = server
        .send_flags_request(payload.to_string(), Some("2"), None)
        .await;
    assert_eq!(StatusCode::OK, res.status());

    let json_data = res.json::<Value>().await?;
    assert_json_include!(
        actual: json_data,
        expected: json!({
            "errorsWhileComputingFlags": false,
            "flags": {
                "session-recordings-flag": {
                    "key": "session-recordings-flag",
                    "enabled": true,
                    "reason": {
                        "code": "condition_match",
                        "condition_index": 0
                    }
                }
            }
        })
    );

    // Test with user who SHOULD match - has low days_since_paid_plan_start and no upgraded_at_timestamp
    let matching_distinct_id = "matching_user".to_string();
    insert_person_for_team_in_pg(
        pg_client.clone(),
        team.id,
        matching_distinct_id.clone(),
        Some(json!({
            "days_since_paid_plan_start": 200, // < 365, matches this condition
            "created_at_timestamp": 1747758893,
            "org_id": "12345" // Not in special list, but should match via days condition
            // No upgraded_at_timestamp - this allows them to match base cohort 128293
        })),
    )
    .await
    .unwrap();

    let matching_payload = json!({
        "token": token,
        "distinct_id": matching_distinct_id,
    });

    let matching_res = server
        .send_flags_request(matching_payload.to_string(), Some("2"), None)
        .await;
    assert_eq!(StatusCode::OK, matching_res.status());

    let matching_json = matching_res.json::<Value>().await?;
    assert_json_include!(
        actual: matching_json,
        expected: json!({
            "errorsWhileComputingFlags": false,
            "flags": {
                "session-recordings-flag": {
                    "key": "session-recordings-flag",
                    "enabled": true,
                    "reason": {
                        "code": "condition_match",
                        "condition_index": 0
                    }
                }
            }
        })
    );

    // Test with user who should NOT match the cohort - high days_since_paid_plan_start and has upgraded_at_timestamp
    let failing_distinct_id = "failing_user".to_string();
    insert_person_for_team_in_pg(
        pg_client.clone(),
        team.id,
        failing_distinct_id.clone(),
        Some(json!({
            "days_since_paid_plan_start": "500", // > 365, fails the lt condition
            "created_at_timestamp": "2024-01-01T00:00:00Z",
            "upgraded_at_timestamp": "2024-02-01T00:00:00Z", // has upgrade timestamp, fails the not_regex condition
            "org_id": "99999" // not in the specific org_id list
        })),
    )
    .await
    .unwrap();

    let failing_payload = json!({
        "token": token,
        "distinct_id": failing_distinct_id,
    });

    let failing_res = server
        .send_flags_request(failing_payload.to_string(), Some("2"), None)
        .await;
    assert_eq!(StatusCode::OK, failing_res.status());

    let failing_json = failing_res.json::<Value>().await?;
    assert_json_include!(
        actual: failing_json,
        expected: json!({
            "errorsWhileComputingFlags": false,
            "flags": {
                "session-recordings-flag": {
                    "key": "session-recordings-flag",
                    "enabled": false,
                    "reason": {
                        "code": "no_condition_match"
                    }
                }
            }
        })
    );

    Ok(())
}

#[tokio::test]
<<<<<<< HEAD
async fn test_cohort_with_and_negated_cohort_condition() -> Result<()> {
    let config = DEFAULT_TEST_CONFIG.clone();
    let distinct_id = "test_user_and_cohort".to_string();
=======
async fn test_empty_distinct_id_flag_matching() -> Result<()> {
    let config = DEFAULT_TEST_CONFIG.clone();
>>>>>>> 2151594c

    let client = setup_redis_client(Some(config.redis_url.clone())).await;
    let pg_client = setup_pg_reader_client(None).await;
    let team = insert_new_team_in_redis(client.clone()).await.unwrap();
    let token = team.api_token.clone();

    insert_new_team_in_pg(pg_client.clone(), Some(team.id))
        .await
        .unwrap();

<<<<<<< HEAD
    // Insert person with email matching our target pattern
    insert_person_for_team_in_pg(
        pg_client.clone(),
        team.id,
        distinct_id.clone(),
        Some(json!({
            "email": "engineer@posthog.com"
        })),
    )
    .await
    .unwrap();

    let mut conn = pg_client.get_connection().await.unwrap();

    // Create cohort 1001: matches "admin@posthog.com" (for exclusion)
    let excluded_cohort_filters = json!({
        "properties": {
            "type": "OR",
            "values": [{
                "type": "OR",
                "values": [{
                    "key": "email",
                    "type": "person",
                    "value": "admin@posthog.com",
                    "negation": false,
                    "operator": "exact"
                }]
            }]
        }
    });

    let excluded_cohort_id: i32 = sqlx::query_scalar(
        r#"INSERT INTO posthog_cohort 
           (name, description, team_id, deleted, filters, is_calculating, created_by_id, created_at, is_static, last_calculation, errors_calculating, groups, version)
           VALUES ($1, $2, $3, false, $4, false, NULL, NOW(), false, NOW(), 0, '[]', NULL)
           RETURNING id"#,
    )
    .bind("Admin Users")
    .bind("Matches admin@posthog.com")
    .bind(team.id)
    .bind(excluded_cohort_filters)
    .fetch_one(&mut *conn)
    .await?;

    // Create cohort 1002: matches "@posthog.com" AND NOT in excluded cohort
    let main_cohort_filters = json!({
        "properties": {
            "type": "OR",
            "values": [{
                "type": "AND",
                "values": [
                    {
                        "key": "email",
                        "type": "person",
                        "value": "@posthog.com",
                        "negation": false,
                        "operator": "regex"
                    },
                    {
                        "key": "id",
                        "type": "cohort",
                        "value": excluded_cohort_id,
                        "negation": true
                    }
                ]
            }]
        }
    });

    let main_cohort_id: i32 = sqlx::query_scalar(
        r#"INSERT INTO posthog_cohort 
           (name, description, team_id, deleted, filters, is_calculating, created_by_id, created_at, is_static, last_calculation, errors_calculating, groups, version)
           VALUES ($1, $2, $3, false, $4, false, NULL, NOW(), false, NOW(), 0, '[]', NULL)
           RETURNING id"#,
    )
    .bind("Non-Admin PostHog Users")
    .bind("Matches @posthog.com but NOT admin")
    .bind(team.id)
    .bind(main_cohort_filters)
    .fetch_one(&mut *conn)
    .await?;

    // Create flag that matches the main cohort
    let flag_json = json!([{
        "id": 1,
        "key": "non-admin-flag",
        "name": "Non-Admin Flag",
        "active": true,
        "deleted": false,
        "team_id": team.id,
        "filters": {
            "groups": [{
                "properties": [{
                    "key": "id",
                    "type": "cohort",
                    "value": main_cohort_id,
                    "operator": "in"
                }],
                "rollout_percentage": 100
            }]
        }
    }]);
=======
    // Create multiple flags with different matching conditions
    let flags_json = json!([
        {
            "id": 1,
            "key": "always-on-flag",
            "name": "Always On Flag",
            "active": true,
            "deleted": false,
            "team_id": team.id,
            "filters": {
                "groups": [{
                    "properties": [],
                    "rollout_percentage": 100
                }]
            }
        },
        {
            "id": 2,
            "key": "property-match-flag",
            "name": "Property Match Flag",
            "active": true,
            "deleted": false,
            "team_id": team.id,
            "filters": {
                "groups": [{
                    "properties": [{
                        "key": "country",
                        "type": "person",
                        "value": "US",
                        "operator": "exact"
                    }],
                    "rollout_percentage": 100
                }]
            }
        },
        {
            "id": 3,
            "key": "email-regex-flag",
            "name": "Email Regex Flag",
            "active": true,
            "deleted": false,
            "team_id": team.id,
            "filters": {
                "groups": [{
                    "properties": [{
                        "key": "email",
                        "type": "person",
                        "value": "@example.com",
                        "operator": "regex"
                    }],
                    "rollout_percentage": 100
                }]
            }
        },
        {
            "id": 4,
            "key": "premium-user-flag",
            "name": "Premium User Flag",
            "active": true,
            "deleted": false,
            "team_id": team.id,
            "filters": {
                "groups": [{
                    "properties": [{
                        "key": "premium_user",
                        "type": "person",
                        "value": true,
                        "operator": "exact"
                    }],
                    "rollout_percentage": 100
                }]
            }
        },
        {
            "id": 5,
            "key": "rollout-percentage-flag",
            "name": "50% Rollout Flag",
            "active": true,
            "deleted": false,
            "team_id": team.id,
            "filters": {
                "groups": [{
                    "properties": [],
                    "rollout_percentage": 50
                }]
            }
        },
        {
            "id": 6,
            "key": "multivariate-flag",
            "name": "Multivariate Flag",
            "active": true,
            "deleted": false,
            "team_id": team.id,
            "filters": {
                "groups": [{
                    "properties": [],
                    "rollout_percentage": 100
                }],
                "multivariate": {
                    "variants": [
                        {
                            "key": "control",
                            "name": "Control",
                            "rollout_percentage": 33
                        },
                        {
                            "key": "test",
                            "name": "Test",
                            "rollout_percentage": 33
                        },
                        {
                            "key": "other",
                            "name": "Other",
                            "rollout_percentage": 34
                        }
                    ]
                }
            }
        }
    ]);
>>>>>>> 2151594c

    insert_flags_for_team_in_redis(
        client.clone(),
        team.id,
        team.project_id,
<<<<<<< HEAD
        Some(flag_json.to_string()),
=======
        Some(flags_json.to_string()),
>>>>>>> 2151594c
    )
    .await?;

    let server = ServerHandle::for_config(config).await;

<<<<<<< HEAD
    // Test 1: User with engineer@posthog.com should match
    // (matches @posthog.com regex AND is NOT in admin cohort)
    let payload = json!({
        "token": token,
        "distinct_id": distinct_id,
=======
    // Test with empty string distinct ID
    let payload = json!({
        "token": token,
        "distinct_id": "",  // Empty distinct ID in the request
>>>>>>> 2151594c
    });

    let res = server
        .send_flags_request(payload.to_string(), Some("2"), None)
        .await;

    assert_eq!(res.status(), StatusCode::OK);
    let json_data = res.json::<Value>().await?;

<<<<<<< HEAD
=======
    // Verify that flags are actually evaluated, not just all returning false
    // For empty distinct IDs with no person properties, only non-property-based flags should match
>>>>>>> 2151594c
    assert_json_include!(
        actual: json_data,
        expected: json!({
            "errorsWhileComputingFlags": false,
            "flags": {
<<<<<<< HEAD
                "non-admin-flag": {
                    "key": "non-admin-flag",
                    "enabled": true
                }
            }
        })
    );

    // Test 2: User with admin@posthog.com should NOT match
    // (matches @posthog.com regex BUT is in admin cohort)
    let admin_distinct_id = "admin_user".to_string();
    insert_person_for_team_in_pg(
        pg_client.clone(),
        team.id,
        admin_distinct_id.clone(),
        Some(json!({
            "email": "admin@posthog.com"
        })),
    )
    .await
    .unwrap();

    let admin_payload = json!({
        "token": token,
        "distinct_id": admin_distinct_id,
    });

    let admin_res = server
        .send_flags_request(admin_payload.to_string(), Some("2"), None)
        .await;

    assert_eq!(admin_res.status(), StatusCode::OK);
    let admin_json = admin_res.json::<Value>().await?;

    assert_json_include!(
        actual: admin_json,
        expected: json!({
            "errorsWhileComputingFlags": false,
            "flags": {
                "non-admin-flag": {
                    "key": "non-admin-flag",
                    "enabled": false
                }
            }
        })
    );

    // Test 3: User without @posthog.com should NOT match
    // (doesn't match regex, regardless of admin status)
    let external_distinct_id = "external_user".to_string();
    insert_person_for_team_in_pg(
        pg_client.clone(),
        team.id,
        external_distinct_id.clone(),
        Some(json!({
            "email": "user@example.com"
        })),
    )
    .await
    .unwrap();

    let external_payload = json!({
        "token": token,
        "distinct_id": external_distinct_id,
    });

    let external_res = server
        .send_flags_request(external_payload.to_string(), Some("2"), None)
        .await;

    assert_eq!(external_res.status(), StatusCode::OK);
    let external_json = external_res.json::<Value>().await?;

    assert_json_include!(
        actual: external_json,
        expected: json!({
            "errorsWhileComputingFlags": false,
            "flags": {
                "non-admin-flag": {
                    "key": "non-admin-flag",
                    "enabled": false
=======
                // Always-on flag should be true for everyone, even empty distinct IDs
                "always-on-flag": {
                    "key": "always-on-flag",
                    "enabled": true
                },
                // Property match flags should be false (no person properties)
                "property-match-flag": {
                    "key": "property-match-flag",
                    "enabled": false  // No person properties
                },
                "email-regex-flag": {
                    "key": "email-regex-flag",
                    "enabled": false  // No email property
                },
                "premium-user-flag": {
                    "key": "premium-user-flag",
                    "enabled": false  // No premium_user property
                }
            }
        })
    );

    // Check that rollout percentage flag returns a consistent result
    // (should be deterministic based on the empty distinct ID hash)
    let rollout_flag = json_data["flags"]["rollout-percentage-flag"]["enabled"].as_bool();
    assert!(
        rollout_flag.is_some(),
        "Rollout flag should have a boolean value"
    );

    // Check that multivariate flag returns a variant
    let multivariate_flag = &json_data["flags"]["multivariate-flag"];
    assert!(
        multivariate_flag["enabled"].as_bool().unwrap_or(false),
        "Multivariate flag should be enabled"
    );
    assert!(
        multivariate_flag["variant"].is_string(),
        "Multivariate flag should return a variant for empty distinct ID"
    );

    // Test consistency: Make the same request again and verify we get the same results
    let res2 = server
        .send_flags_request(payload.to_string(), Some("2"), None)
        .await;

    assert_eq!(res2.status(), StatusCode::OK);
    let json_data2 = res2.json::<Value>().await?;

    // Rollout percentage should be consistent
    assert_eq!(
        json_data["flags"]["rollout-percentage-flag"]["enabled"],
        json_data2["flags"]["rollout-percentage-flag"]["enabled"],
        "Rollout percentage should be consistent for the same (empty) distinct ID"
    );

    // Multivariate variant should be consistent
    assert_eq!(
        json_data["flags"]["multivariate-flag"]["variant"],
        json_data2["flags"]["multivariate-flag"]["variant"],
        "Multivariate variant should be consistent for the same (empty) distinct ID"
    );

    // Test with empty distinct ID but with person properties provided in the request
    let payload_with_props = json!({
        "token": token,
        "distinct_id": "",  // Still empty distinct ID
        // Include some person properties in the request
        "person_properties": {
            "country": "US",
            "email": "user@test.org",
            "premium_user": false
        }
    });

    let res3 = server
        .send_flags_request(payload_with_props.to_string(), Some("2"), None)
        .await;

    assert_eq!(res3.status(), StatusCode::OK);
    let json_data3 = res3.json::<Value>().await?;

    // Always-on flag should still work
    assert_json_include!(
        actual: json_data3,
        expected: json!({
            "errorsWhileComputingFlags": false,
            "flags": {
                "always-on-flag": {
                    "key": "always-on-flag",
                    "enabled": true
                },
                // Property flags should evaluate based on provided properties
                "property-match-flag": {
                    "key": "property-match-flag",
                    "enabled": true
                },
                "premium-user-flag": {
                    "key": "premium-user-flag",
                    "enabled": false  // premium_user is false
>>>>>>> 2151594c
                }
            }
        })
    );

    Ok(())
}<|MERGE_RESOLUTION|>--- conflicted
+++ resolved
@@ -5683,14 +5683,8 @@
 }
 
 #[tokio::test]
-<<<<<<< HEAD
-async fn test_cohort_with_and_negated_cohort_condition() -> Result<()> {
-    let config = DEFAULT_TEST_CONFIG.clone();
-    let distinct_id = "test_user_and_cohort".to_string();
-=======
 async fn test_empty_distinct_id_flag_matching() -> Result<()> {
     let config = DEFAULT_TEST_CONFIG.clone();
->>>>>>> 2151594c
 
     let client = setup_redis_client(Some(config.redis_url.clone())).await;
     let pg_client = setup_pg_reader_client(None).await;
@@ -5701,110 +5695,6 @@
         .await
         .unwrap();
 
-<<<<<<< HEAD
-    // Insert person with email matching our target pattern
-    insert_person_for_team_in_pg(
-        pg_client.clone(),
-        team.id,
-        distinct_id.clone(),
-        Some(json!({
-            "email": "engineer@posthog.com"
-        })),
-    )
-    .await
-    .unwrap();
-
-    let mut conn = pg_client.get_connection().await.unwrap();
-
-    // Create cohort 1001: matches "admin@posthog.com" (for exclusion)
-    let excluded_cohort_filters = json!({
-        "properties": {
-            "type": "OR",
-            "values": [{
-                "type": "OR",
-                "values": [{
-                    "key": "email",
-                    "type": "person",
-                    "value": "admin@posthog.com",
-                    "negation": false,
-                    "operator": "exact"
-                }]
-            }]
-        }
-    });
-
-    let excluded_cohort_id: i32 = sqlx::query_scalar(
-        r#"INSERT INTO posthog_cohort 
-           (name, description, team_id, deleted, filters, is_calculating, created_by_id, created_at, is_static, last_calculation, errors_calculating, groups, version)
-           VALUES ($1, $2, $3, false, $4, false, NULL, NOW(), false, NOW(), 0, '[]', NULL)
-           RETURNING id"#,
-    )
-    .bind("Admin Users")
-    .bind("Matches admin@posthog.com")
-    .bind(team.id)
-    .bind(excluded_cohort_filters)
-    .fetch_one(&mut *conn)
-    .await?;
-
-    // Create cohort 1002: matches "@posthog.com" AND NOT in excluded cohort
-    let main_cohort_filters = json!({
-        "properties": {
-            "type": "OR",
-            "values": [{
-                "type": "AND",
-                "values": [
-                    {
-                        "key": "email",
-                        "type": "person",
-                        "value": "@posthog.com",
-                        "negation": false,
-                        "operator": "regex"
-                    },
-                    {
-                        "key": "id",
-                        "type": "cohort",
-                        "value": excluded_cohort_id,
-                        "negation": true
-                    }
-                ]
-            }]
-        }
-    });
-
-    let main_cohort_id: i32 = sqlx::query_scalar(
-        r#"INSERT INTO posthog_cohort 
-           (name, description, team_id, deleted, filters, is_calculating, created_by_id, created_at, is_static, last_calculation, errors_calculating, groups, version)
-           VALUES ($1, $2, $3, false, $4, false, NULL, NOW(), false, NOW(), 0, '[]', NULL)
-           RETURNING id"#,
-    )
-    .bind("Non-Admin PostHog Users")
-    .bind("Matches @posthog.com but NOT admin")
-    .bind(team.id)
-    .bind(main_cohort_filters)
-    .fetch_one(&mut *conn)
-    .await?;
-
-    // Create flag that matches the main cohort
-    let flag_json = json!([{
-        "id": 1,
-        "key": "non-admin-flag",
-        "name": "Non-Admin Flag",
-        "active": true,
-        "deleted": false,
-        "team_id": team.id,
-        "filters": {
-            "groups": [{
-                "properties": [{
-                    "key": "id",
-                    "type": "cohort",
-                    "value": main_cohort_id,
-                    "operator": "in"
-                }],
-                "rollout_percentage": 100
-            }]
-        }
-    }]);
-=======
     // Create multiple flags with different matching conditions
     let flags_json = json!([
         {
@@ -5926,34 +5816,21 @@
             }
         }
     ]);
->>>>>>> 2151594c
 
     insert_flags_for_team_in_redis(
         client.clone(),
         team.id,
         team.project_id,
-<<<<<<< HEAD
-        Some(flag_json.to_string()),
-=======
         Some(flags_json.to_string()),
->>>>>>> 2151594c
     )
     .await?;
 
     let server = ServerHandle::for_config(config).await;
 
-<<<<<<< HEAD
-    // Test 1: User with engineer@posthog.com should match
-    // (matches @posthog.com regex AND is NOT in admin cohort)
-    let payload = json!({
-        "token": token,
-        "distinct_id": distinct_id,
-=======
     // Test with empty string distinct ID
     let payload = json!({
         "token": token,
         "distinct_id": "",  // Empty distinct ID in the request
->>>>>>> 2151594c
     });
 
     let res = server
@@ -5963,99 +5840,13 @@
     assert_eq!(res.status(), StatusCode::OK);
     let json_data = res.json::<Value>().await?;
 
-<<<<<<< HEAD
-=======
     // Verify that flags are actually evaluated, not just all returning false
     // For empty distinct IDs with no person properties, only non-property-based flags should match
->>>>>>> 2151594c
     assert_json_include!(
         actual: json_data,
         expected: json!({
             "errorsWhileComputingFlags": false,
             "flags": {
-<<<<<<< HEAD
-                "non-admin-flag": {
-                    "key": "non-admin-flag",
-                    "enabled": true
-                }
-            }
-        })
-    );
-
-    // Test 2: User with admin@posthog.com should NOT match
-    // (matches @posthog.com regex BUT is in admin cohort)
-    let admin_distinct_id = "admin_user".to_string();
-    insert_person_for_team_in_pg(
-        pg_client.clone(),
-        team.id,
-        admin_distinct_id.clone(),
-        Some(json!({
-            "email": "admin@posthog.com"
-        })),
-    )
-    .await
-    .unwrap();
-
-    let admin_payload = json!({
-        "token": token,
-        "distinct_id": admin_distinct_id,
-    });
-
-    let admin_res = server
-        .send_flags_request(admin_payload.to_string(), Some("2"), None)
-        .await;
-
-    assert_eq!(admin_res.status(), StatusCode::OK);
-    let admin_json = admin_res.json::<Value>().await?;
-
-    assert_json_include!(
-        actual: admin_json,
-        expected: json!({
-            "errorsWhileComputingFlags": false,
-            "flags": {
-                "non-admin-flag": {
-                    "key": "non-admin-flag",
-                    "enabled": false
-                }
-            }
-        })
-    );
-
-    // Test 3: User without @posthog.com should NOT match
-    // (doesn't match regex, regardless of admin status)
-    let external_distinct_id = "external_user".to_string();
-    insert_person_for_team_in_pg(
-        pg_client.clone(),
-        team.id,
-        external_distinct_id.clone(),
-        Some(json!({
-            "email": "user@example.com"
-        })),
-    )
-    .await
-    .unwrap();
-
-    let external_payload = json!({
-        "token": token,
-        "distinct_id": external_distinct_id,
-    });
-
-    let external_res = server
-        .send_flags_request(external_payload.to_string(), Some("2"), None)
-        .await;
-
-    assert_eq!(external_res.status(), StatusCode::OK);
-    let external_json = external_res.json::<Value>().await?;
-
-    assert_json_include!(
-        actual: external_json,
-        expected: json!({
-            "errorsWhileComputingFlags": false,
-            "flags": {
-                "non-admin-flag": {
-                    "key": "non-admin-flag",
-                    "enabled": false
-=======
                 // Always-on flag should be true for everyone, even empty distinct IDs
                 "always-on-flag": {
                     "key": "always-on-flag",
@@ -6156,7 +5947,6 @@
                 "premium-user-flag": {
                     "key": "premium-user-flag",
                     "enabled": false  // premium_user is false
->>>>>>> 2151594c
                 }
             }
         })
