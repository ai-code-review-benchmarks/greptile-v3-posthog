{
    "name": "@posthog/root",
    "description": "",
    "version": "0.0.0",
    "repository": {
        "type": "git",
        "url": "https://github.com/posthog/posthog.git"
    },
    "author": "PostHog Inc.",
    "bugs": {
        "url": "https://github.com/posthog/posthog/issues"
    },
    "homepage": "https://github.com/posthog/posthog#readme",
    "license": "MIT",
    "engines": {
        "node": ">=18 <19"
    },
    "packageManager": "pnpm@9.15.5+sha256.8472168c3e1fd0bff287e694b053fccbbf20579a3ff9526b6333beab8df65a8d",
    "scripts": {
        "prepare": "husky install",
        "schema:build": "pnpm --filter=@posthog/frontend run schema:build:json && pnpm run schema:build:python && python bin/build-schema-latest-versions.py",
        "schema:build:python": "bash bin/build-schema-python.sh",
        "taxonomy:build": "pnpm run taxonomy:build:json",
        "taxonomy:build:json": "python bin/build-taxonomy-json.py",
        "grammar:build": "npm run grammar:build:python && npm run grammar:build:cpp",
<<<<<<< HEAD
        "grammar:build:python": "cd posthog/hogql/grammar && antlr -Dlanguage=Python3 HogQLLexer.g4 && antlr -visitor -no-listener -Dlanguage=Python3 HogQLParser.g4",
        "grammar:build:cpp": "cd posthog/hogql/grammar && antlr -o ../../../common/hogql_parser -Dlanguage=Cpp HogQLLexer.g4 && antlr -o ../../../common/hogql_parser -visitor -no-listener -Dlanguage=Cpp HogQLParser.g4",
        "generate:source-configs": "DEBUG=1 python manage.py generate_source_configs",
=======
        "grammar:build:python": "cd posthog/hogql/grammar && cat HogQLLexer.python.g4 > HogQLLexer.g4 && tail -n +2 HogQLLexer.common.g4 |sed s/isOpeningTag/self.isOpeningTag/ >> HogQLLexer.g4 && antlr -Dlanguage=Python3 HogQLLexer.g4 && rm HogQLLexer.g4 && antlr -visitor -no-listener -Dlanguage=Python3 HogQLParser.g4",
        "grammar:build:cpp": "cd posthog/hogql/grammar && cat HogQLLexer.cpp.g4 > HogQLLexer.g4 && tail -n +2 HogQLLexer.common.g4 >> HogQLLexer.g4 && antlr -o ../../../common/hogql_parser -Dlanguage=Cpp HogQLLexer.g4 && rm HogQLLexer.g4 && antlr -o ../../../common/hogql_parser -visitor -no-listener -Dlanguage=Cpp HogQLParser.g4",
>>>>>>> 7da7d277
        "dev:migrate:postgres": "export DEBUG=1 && source env/bin/activate && python manage.py migrate",
        "dev:migrate:clickhouse": "export DEBUG=1 && source env/bin/activate && python manage.py migrate_clickhouse",
        "mypy-baseline-sync": "TEST=1 mypy -p posthog | mypy-baseline sync",
        "mypy-check": "TEST=1 mypy -p posthog | mypy-baseline filter",
        "format:backend": "./bin/ruff.sh format .",
        "format:frontend": "pnpm --filter=@posthog/frontend run format",
        "format": "pnpm format:backend && pnpm format:frontend",
        "cleandep": "rm -rf node_modules && pnpm -r exec rm -rf node_modules",
        "storybook": "pnpm turbo --filter=@posthog/storybook start",
        "start": "./bin/start"
    },
    "dependencies": {
        "concurrently": "^5.3.0",
        "husky": "^7.0.4",
        "lint-staged": "~15.4.3",
        "posthog-js": "^1.258.1",
        "posthog-js-lite": "^4.1.0",
        "turbo": "^2.4.2",
        "uuid": "^10.0.0"
    },
    "devDependencies": {
        "@parcel/packager-ts": "2.13.3",
        "@parcel/transformer-typescript-types": "2.13.3",
        "@types/uuid": "^10.0.0",
        "oxlint": "^1.1.0",
        "prettier": "^2.8.8",
        "stylelint": "^15.11.0",
        "stylelint-config-recess-order": "^4.3.0",
        "stylelint-config-standard-scss": "^11.1.0",
        "stylelint-order": "^6.0.3",
        "syncpack": "^13.0.1"
    },
    "optionalDependencies": {
        "fsevents": "^2.3.2"
    },
    "pnpm": {
        "overrides": {
            "playwright": "1.45.0",
            "typescript": "5.2.2",
            "@posthog/icons": "0.26.0"
        },
        "patchedDependencies": {
            "heatmap.js@2.0.5": "patches/heatmap.js@2.0.5.patch",
            "dayjs@1.11.11": "patches/dayjs@1.11.11.patch"
        }
    },
    "lint-staged": {
        "*.{json,yaml,yml}": "prettier --write",
        "*.{css,scss}": [
            "stylelint --fix",
            "prettier --write"
        ],
        "{cypress,playwright,frontend,products,common,ee}/**/*.{js,jsx,mjs,ts,tsx}": [
            "oxlint --fix --fix-suggestions --fix-dangerously --quiet",
            "prettier --write"
        ],
        "plugin-server/**/*.{js,jsx,mjs,ts,tsx}": [
            "pnpm --dir plugin-server exec eslint --fix",
            "pnpm --dir plugin-server exec prettier --write"
        ],
        "funnel-udf/**/*.rs": "rustfmt",
        "!(posthog/hogql/grammar/*)*.{py,pyi}": [
            "./bin/ruff.sh check --fix",
            "./bin/ruff.sh format"
        ]
    },
    "browserslist": {
        "development": [
            "last 2 chrome versions",
            "last 2 firefox versions",
            "last 2 edge versions"
        ],
        "production": [
            "defaults and not op_mini all"
        ]
    },
    "browser": {
        "path": "path-browserify"
    }
}<|MERGE_RESOLUTION|>--- conflicted
+++ resolved
@@ -23,14 +23,9 @@
         "taxonomy:build": "pnpm run taxonomy:build:json",
         "taxonomy:build:json": "python bin/build-taxonomy-json.py",
         "grammar:build": "npm run grammar:build:python && npm run grammar:build:cpp",
-<<<<<<< HEAD
-        "grammar:build:python": "cd posthog/hogql/grammar && antlr -Dlanguage=Python3 HogQLLexer.g4 && antlr -visitor -no-listener -Dlanguage=Python3 HogQLParser.g4",
-        "grammar:build:cpp": "cd posthog/hogql/grammar && antlr -o ../../../common/hogql_parser -Dlanguage=Cpp HogQLLexer.g4 && antlr -o ../../../common/hogql_parser -visitor -no-listener -Dlanguage=Cpp HogQLParser.g4",
-        "generate:source-configs": "DEBUG=1 python manage.py generate_source_configs",
-=======
         "grammar:build:python": "cd posthog/hogql/grammar && cat HogQLLexer.python.g4 > HogQLLexer.g4 && tail -n +2 HogQLLexer.common.g4 |sed s/isOpeningTag/self.isOpeningTag/ >> HogQLLexer.g4 && antlr -Dlanguage=Python3 HogQLLexer.g4 && rm HogQLLexer.g4 && antlr -visitor -no-listener -Dlanguage=Python3 HogQLParser.g4",
         "grammar:build:cpp": "cd posthog/hogql/grammar && cat HogQLLexer.cpp.g4 > HogQLLexer.g4 && tail -n +2 HogQLLexer.common.g4 >> HogQLLexer.g4 && antlr -o ../../../common/hogql_parser -Dlanguage=Cpp HogQLLexer.g4 && rm HogQLLexer.g4 && antlr -o ../../../common/hogql_parser -visitor -no-listener -Dlanguage=Cpp HogQLParser.g4",
->>>>>>> 7da7d277
+        "generate:source-configs": "DEBUG=1 python manage.py generate_source_configs",
         "dev:migrate:postgres": "export DEBUG=1 && source env/bin/activate && python manage.py migrate",
         "dev:migrate:clickhouse": "export DEBUG=1 && source env/bin/activate && python manage.py migrate_clickhouse",
         "mypy-baseline-sync": "TEST=1 mypy -p posthog | mypy-baseline sync",
