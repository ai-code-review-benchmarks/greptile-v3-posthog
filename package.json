--- conflicted
+++ resolved
@@ -74,13 +74,8 @@
         "@medv/finder": "^2.1.0",
         "@microlink/react-json-view": "^1.21.3",
         "@monaco-editor/react": "4.4.6",
-<<<<<<< HEAD
         "@posthog/icons": "^0.1.31",
-        "@posthog/plugin-scaffold": "^1.4.3",
-=======
-        "@posthog/icons": "0.1.25",
         "@posthog/plugin-scaffold": "^1.4.4",
->>>>>>> daed4137
         "@react-hook/size": "^2.1.2",
         "@rrweb/types": "^2.0.0-alpha.11",
         "@sentry/react": "7.22.0",
