{
    "name": "posthog",
    "description": "",
    "version": "0.0.0",
    "repository": {
        "type": "git",
        "url": "https://github.com/posthog/posthog.git"
    },
    "author": "PostHog Inc.",
    "bugs": {
        "url": "https://github.com/posthog/posthog/issues"
    },
    "homepage": "https://github.com/posthog/posthog#readme",
    "license": "MIT",
    "engines": {
        "node": ">=18 <19"
    },
    "packageManager": "pnpm@8.10.5",
    "scripts": {
        "copy-scripts": "mkdir -p frontend/dist/ && ./bin/copy-posthog-js",
        "test": "pnpm test:unit && pnpm test:visual",
<<<<<<< HEAD
        "test:unit": "nx jest:test --testPathPattern=frontend/",
        "jest": "nx jest:test",
=======
        "test:unit": "jest --testPathPattern='(frontend/|products/|common/)'",
        "jest": "jest",
>>>>>>> d1ea0d6f
        "test:visual:update": "rm -rf frontend/__snapshots__/__failures__/ && docker compose -f docker-compose.playwright.yml run --rm -it --build playwright pnpm test:visual:update:docker --url http://host.docker.internal:6006",
        "test:visual:update:docker": "NODE_OPTIONS=--max-old-space-size=6144 nx test-storybook -u --browsers chromium webkit --no-index-json",
        "test:visual:debug": "PWDEBUG=1 NODE_OPTIONS=--max-old-space-size=6144 nx test-storybook --browsers chromium webkit --no-index-json",
        "test:visual:ci:update": "nx test-storybook -u --no-index-json --maxWorkers=2",
        "test:visual:ci:verify": "nx test-storybook --ci --no-index-json --maxWorkers=2",
        "start": "concurrently -n ESBUILD,TYPEGEN -c yellow,green \"pnpm start-http\" \"pnpm run typegen:watch\"",
        "start-http": "pnpm clean && pnpm copy-scripts && pnpm build:esbuild --dev",
        "start-docker": "pnpm start-http --host 0.0.0.0",
        "clean": "rm -rf frontend/dist && mkdir frontend/dist",
        "build": "pnpm copy-scripts && pnpm build:esbuild",
        "build:esbuild": "DEBUG=0 nx exec -- node frontend/build.mjs",
        "schema:build": "pnpm run schema:build:json && pnpm run schema:build:python",
        "schema:build:json": "ts-node bin/build-schema-json.mjs && prettier --write frontend/src/queries/schema.json",
        "schema:build:python": "bash bin/build-schema-python.sh",
        "grammar:build": "npm run grammar:build:python && npm run grammar:build:cpp",
        "grammar:build:python": "cd posthog/hogql/grammar && antlr -Dlanguage=Python3 HogQLLexer.g4 && antlr -visitor -no-listener -Dlanguage=Python3 HogQLParser.g4",
        "grammar:build:cpp": "cd posthog/hogql/grammar && antlr -o ../../../common/hogql_parser -Dlanguage=Cpp HogQLLexer.g4 && antlr -o ../../../common/hogql_parser -visitor -no-listener -Dlanguage=Cpp HogQLParser.g4",
        "packages:build": "pnpm packages:build:lemon-ui",
        "packages:build:lemon-ui": "cd frontend/@posthog/lemon-ui && pnpm i && pnpm build",
        "editor:update-tsd": "pnpm packages:build && node frontend/editor-update-tsd.mjs",
        "prettier": "prettier --write \"./**/*.{js,mjs,ts,tsx,json,yaml,yml,css,scss}\"",
        "prettier:check": "prettier --check \"frontend/**/*.{js,mjs,ts,tsx,json,yaml,yml,css,scss}\"",
        "typescript:check": "tsc --noEmit && echo \"No errors reported by tsc.\"",
        "lint:js": "eslint --cache frontend/src cypress products common",
        "lint:css": "stylelint \"(frontend|products|common)/**/*.{css,scss}\"",
        "format:backend": "ruff .",
        "format:frontend": "pnpm lint:js --fix && pnpm lint:css --fix && pnpm prettier",
        "format": "pnpm format:backend && pnpm format:frontend",
        "typegen:write": "kea-typegen write --delete --show-ts-errors",
        "typegen:check": "kea-typegen check",
        "typegen:watch": "kea-typegen watch --delete --show-ts-errors",
<<<<<<< HEAD
        "typegen:clean": "find frontend/src -type f -name '*Type.ts' -delete",
        "storybook": "DEBUG=0 nx serve:storybook -p 6006",
        "build-storybook": "DEBUG=0 nx build:storybook",
=======
        "typegen:clean": "find frontend/src products common -type f -name '*Type.ts' -delete",
        "storybook": "DEBUG=0 storybook dev -p 6006",
        "build-storybook": "DEBUG=0 storybook build",
>>>>>>> d1ea0d6f
        "dev:migrate:postgres": "export DEBUG=1 && source env/bin/activate && python manage.py migrate",
        "dev:migrate:clickhouse": "export DEBUG=1 && source env/bin/activate && python manage.py migrate_clickhouse",
        "prepare": "husky install",
        "mobile-replay:web:schema:build:json": "ts-json-schema-generator -f tsconfig.json --path 'node_modules/@rrweb/types/dist/index.d.ts' --type 'eventWithTime' --expose all --no-top-ref --out ee/frontend/mobile-replay/schema/web/rr-web-schema.json && prettier --write ee/frontend/mobile-replay/schema/web/rr-web-schema.json",
        "mobile-replay:mobile:schema:build:json": "ts-json-schema-generator -f tsconfig.json --path 'ee/frontend/mobile-replay/mobile.types.ts' --type 'mobileEventWithTime' --expose all --no-top-ref --out ee/frontend/mobile-replay/schema/mobile/rr-mobile-schema.json && prettier --write ee/frontend/mobile-replay/schema/mobile/rr-mobile-schema.json",
        "mobile-replay:schema:build:json": "pnpm mobile-replay:web:schema:build:json && pnpm mobile-replay:mobile:schema:build:json",
        "visualize-toolbar-bundle": "pnpm exec esbuild-visualizer --metadata ./toolbar-esbuild-meta.json --filename=toolbar-esbuild-bundle-visualization.html",
        "mypy-baseline-sync": "mypy -p posthog | mypy-baseline sync"
    },
    "dependencies": {
        "@babel/runtime": "^7.24.0",
        "@dnd-kit/core": "^6.0.8",
        "@dnd-kit/modifiers": "^6.0.1",
        "@dnd-kit/sortable": "^7.0.2",
        "@dnd-kit/utilities": "^3.2.1",
        "@floating-ui/react": "^0.26.9",
        "@lottiefiles/react-lottie-player": "^3.4.7",
        "@medv/finder": "^3.1.0",
        "@microlink/react-json-view": "^1.21.3",
        "@microsoft/fetch-event-source": "^2.0.1",
        "@monaco-editor/react": "4.6.0",
        "@posthog/hogvm": "^1.0.66",
        "@posthog/icons": "0.10.0",
        "@posthog/plugin-scaffold": "^1.4.4",
        "@react-hook/size": "^2.1.2",
        "@rrweb/types": "2.0.0-alpha.13",
        "@sentry/react": "7.112.1",
        "@stripe/react-stripe-js": "^2.8.0",
        "@stripe/stripe-js": "^4.5.0",
        "@tailwindcss/container-queries": "^0.1.1",
        "@testing-library/dom": ">=7.21.4",
        "@tiptap/core": "^2.1.16",
        "@tiptap/extension-document": "^2.1.16",
        "@tiptap/extension-floating-menu": "^2.1.16",
        "@tiptap/extension-placeholder": "^2.1.16",
        "@tiptap/extension-task-item": "^2.1.16",
        "@tiptap/extension-task-list": "^2.1.16",
        "@tiptap/pm": "^2.1.16",
        "@tiptap/react": "^2.1.16",
        "@tiptap/starter-kit": "^2.1.16",
        "@tiptap/suggestion": "^2.1.16",
        "@types/lodash.debounce": "^4.0.9",
        "@types/lodash.isequal": "^4.5.8",
        "@types/md5": "^2.3.0",
        "@types/react-transition-group": "^4.4.5",
        "@types/react-virtualized": "^9.21.23",
        "ajv": "^8.12.0",
        "algoliasearch": "^4.22.1",
        "autoprefixer": "^10.4.13",
        "babel-preset-nano-react-app": "^0.1.0",
        "chart.js": "^4.4.3",
        "chartjs-adapter-dayjs-3": "^1.2.3",
        "chartjs-plugin-annotation": "2.2.1",
        "chartjs-plugin-crosshair": "^1.2.0",
        "chartjs-plugin-datalabels": "^2.2.0",
        "chartjs-plugin-stacked100": "^1.4.0",
        "chartjs-plugin-trendline": "^2.1.2",
        "chokidar": "^3.5.3",
        "classnames": "^2.5.1",
        "clsx": "^1.1.1",
        "core-js": "^3.32.0",
        "cors": "^2.8.5",
        "crypto-browserify": "^3.12.0",
        "cssnano": "^6.0.3",
        "cypress-network-idle": "^1.14.2",
        "d3": "^7.8.2",
        "d3-sankey": "^0.12.3",
        "dayjs": "1.11.11",
        "dompurify": "^3.0.6",
        "esbuild": "^0.19.8",
        "esbuild-plugin-less": "^1.3.1",
        "esbuild-plugin-polyfill-node": "^0.3.0",
        "esbuild-sass-plugin": "^3.0.0",
        "eventsource-parser": "^3.0.0",
        "expr-eval": "^2.0.2",
        "express": "^4.17.1",
        "fast-deep-equal": "^3.1.3",
        "fastpriorityqueue": "^0.7.5",
        "fflate": "^0.7.4",
        "fs-extra": "^10.0.0",
        "fuse.js": "^6.6.2",
        "heatmap.js": "^2.0.5",
        "hls.js": "^1.5.15",
        "husky": "^7.0.4",
        "image-blob-reduce": "^4.1.0",
        "kea": "^3.1.5",
        "kea-forms": "^3.2.0",
        "kea-loaders": "^3.0.0",
        "kea-localstorage": "^3.1.0",
        "kea-router": "^3.2.0",
        "kea-subscriptions": "^3.0.1",
        "kea-test-utils": "^0.2.4",
        "kea-waitfor": "^0.2.1",
        "kea-window-values": "^3.0.0",
        "lodash.debounce": "^4.0.8",
        "lodash.isequal": "^4.5.0",
        "lodash.merge": "^4.6.2",
        "lodash.uniqby": "^4.7.0",
        "maplibre-gl": "^3.5.1",
        "md5": "^2.3.0",
        "monaco-editor": "^0.49.0",
        "natural-orderby": "^3.0.2",
        "papaparse": "^5.4.1",
        "pmtiles": "^2.11.0",
        "postcss": "^8.4.31",
        "postcss-preset-env": "^9.3.0",
        "posthog-js": "1.207.2",
        "posthog-js-lite": "3.0.0",
        "prettier": "^2.8.8",
        "prop-types": "^15.7.2",
        "protomaps-themes-base": "2.0.0-alpha.1",
        "query-selector-shadow-dom": "^1.0.0",
        "rc-trigger": "^5.2.5",
        "re2js": "^0.4.1",
        "react": "^18.2.0",
        "react-color": "^2.19.3",
        "react-data-grid": "7.0.0-beta.47",
        "react-dom": "^18.2.0",
        "react-draggable": "^4.2.0",
        "react-email-editor": "^1.7.11",
        "react-grid-layout": "^1.3.0",
        "react-instantsearch": "^7.6.0",
        "react-intersection-observer": "^9.5.3",
        "react-markdown": "^5.0.3",
        "react-modal": "^3.15.1",
        "react-resizable": "^3.0.5",
        "react-shadow": "^20.3.0",
        "react-syntax-highlighter": "^15.5.0",
        "react-textarea-autosize": "^8.3.3",
        "react-toastify": "^8.2.0",
        "react-transition-group": "^4.4.5",
        "react-virtualized": "^9.22.5",
        "resize-observer-polyfill": "^1.5.1",
        "rrweb": "2.0.0-alpha.13",
        "sass": "^1.26.2",
        "tailwind-merge": "^2.2.2",
        "tailwindcss": "3.4.1",
        "ts-pattern": "4.3",
        "typescript": "~4.9.5",
        "use-debounce": "^9.0.3",
        "use-resize-observer": "^8.0.0",
        "zxcvbn": "^4.4.2"
    },
    "devDependencies": {
        "@babel/core": "^7.22.10",
        "@babel/plugin-transform-class-properties": "^7.24.7",
        "@babel/plugin-transform-nullish-coalescing-operator": "^7.24.7",
        "@babel/plugin-transform-private-property-in-object": "^7.24.7",
        "@babel/plugin-transform-react-jsx": "^7.22.5",
        "@babel/plugin-transform-runtime": "^7.22.10",
        "@babel/preset-env": "^7.22.10",
        "@babel/preset-react": "^7.22.5",
        "@babel/preset-typescript": "^7.22.5",
        "@cypress/webpack-preprocessor": "^5.17.1",
        "@nx/cypress": "20.3.1",
        "@nx/eslint": "20.3.1",
        "@nx/jest": "20.3.1",
        "@nx/playwright": "20.3.1",
        "@nx/storybook": "20.3.1",
        "@nx/web": "20.3.1",
        "@playwright/test": "1.45.0",
        "@sentry/types": "7.112.1",
        "@storybook/addon-a11y": "^7.6.4",
        "@storybook/addon-actions": "^7.6.4",
        "@storybook/addon-essentials": "^7.6.4",
        "@storybook/addon-links": "^7.6.4",
        "@storybook/addon-storysource": "^7.6.4",
        "@storybook/addons": "^7.6.4",
        "@storybook/api": "^7.6.4",
        "@storybook/blocks": "^7.6.4",
        "@storybook/components": "^7.6.4",
        "@storybook/core-events": "^7.6.4",
        "@storybook/csf": "^0.1.2",
        "@storybook/react": "^7.6.4",
        "@storybook/react-webpack5": "^7.6.4",
        "@storybook/test-runner": "^0.16.0",
        "@storybook/theming": "^7.6.4",
        "@storybook/types": "^7.6.4",
        "@sucrase/jest-plugin": "^3.0.0",
        "@testing-library/dom": ">=7.21.4",
        "@testing-library/jest-dom": "^5.16.2",
        "@testing-library/react": "^13.4.0",
        "@testing-library/react-hooks": "^8.0.1",
        "@testing-library/user-event": "^13.5.0",
        "@types/chartjs-plugin-crosshair": "^1.1.1",
        "@types/chartjs-plugin-trendline": "^1.0.4",
        "@types/clone": "^2.1.1",
        "@types/d3": "^7.4.0",
        "@types/d3-sankey": "^0.12.1",
        "@types/dompurify": "^3.0.3",
        "@types/heatmap.js": "^2.0.41",
        "@types/image-blob-reduce": "^4.1.1",
        "@types/jest": "^29.5.12",
        "@types/jest-image-snapshot": "^6.1.0",
        "@types/lodash.merge": "^4.6.9",
        "@types/lodash.uniqby": "^4.7.9",
        "@types/md5": "^2.3.0",
        "@types/node": "^18.11.9",
        "@types/papaparse": "^5.3.8",
        "@types/pixelmatch": "^5.2.4",
        "@types/pngjs": "^6.0.1",
        "@types/query-selector-shadow-dom": "^1.0.0",
        "@types/react": "^17.0.39",
        "@types/react-color": "^3.0.12",
        "@types/react-dom": "^18.2.8",
        "@types/react-grid-layout": "^1.1.2",
        "@types/react-modal": "^3.13.1",
        "@types/react-resizable": "^3.0.4",
        "@types/react-syntax-highlighter": "^15.5.7",
        "@types/react-virtualized": "^9.21.23",
        "@types/testing-library__jest-dom": "^5.14.5",
        "@types/zxcvbn": "^4.4.0",
        "@typescript-eslint/eslint-plugin": "^7.1.1",
        "@typescript-eslint/parser": "^7.1.1",
        "axe-core": "^4.4.3",
        "babel-loader": "^8.0.6",
        "babel-plugin-import": "^1.13.0",
        "caniuse-lite": "^1.0.30001689",
        "concurrently": "^5.3.0",
        "css-loader": "^3.4.2",
        "cypress": "^13.11.0",
        "cypress-axe": "^1.5.0",
        "cypress-terminal-report": "^6.1.0",
        "esbuild-visualizer": "^0.6.0",
        "eslint": "^8.57.0",
        "eslint-config-prettier": "^9.1.0",
        "eslint-plugin-compat": "^4.2.0",
        "eslint-plugin-cypress": "^2.15.1",
        "eslint-plugin-eslint-comments": "^3.2.0",
        "eslint-plugin-import": "^2.29.0",
        "eslint-plugin-jest": "^28.6.0",
        "eslint-plugin-posthog": "link:./eslint-rules",
        "eslint-plugin-react": "^7.33.2",
        "eslint-plugin-react-google-translate": "^0.0.114",
        "eslint-plugin-react-hooks": "^4.6.2",
        "eslint-plugin-simple-import-sort": "^10.0.0",
        "eslint-plugin-storybook": "^0.6.15",
        "eslint-plugin-unused-imports": "^3.1.0",
        "file-loader": "^6.1.0",
        "givens": "^1.3.6",
        "history": "^5.0.1",
        "html-webpack-harddisk-plugin": "^2.0.0",
        "html-webpack-plugin": "^5.5.3",
        "jest": "^29.7.0",
        "jest-canvas-mock": "^2.4.0",
        "jest-environment-jsdom": "^29.3.1",
        "jest-image-snapshot": "^6.1.0",
        "kea-typegen": "^3.3.5",
        "less": "^3.12.2",
        "less-loader": "^7.0.2",
        "lint-staged": "~10.2.13",
        "mockdate": "^3.0.5",
        "monaco-editor-webpack-plugin": "^7.0.1",
        "msw": "^0.49.0",
        "nx": "20.3.1",
        "path-browserify": "^1.0.1",
        "pixelmatch": "^5.3.0",
        "pngjs": "^6.0.0",
        "postcss-loader": "^4.3.0",
        "process": "^0.11.10",
        "raw-loader": "^4.0.2",
        "redis": "^4.6.13",
        "safe-stable-stringify": "^2.4.3",
        "sass-loader": "^10.0.1",
        "storybook": "^7.6.4",
        "storybook-addon-pseudo-states": "2.1.2",
        "stream-browserify": "^3.0.0",
        "style-loader": "^2.0.0",
        "stylelint": "^15.11.0",
        "stylelint-config-recess-order": "^4.3.0",
        "stylelint-config-standard-scss": "^11.1.0",
        "stylelint-order": "^6.0.3",
        "sucrase": "^3.29.0",
        "timekeeper": "^2.2.0",
        "ts-json-schema-generator": "^v2.4.0-next.6",
        "ts-node": "^10.9.1",
        "webpack": "^5.88.2",
        "webpack-cli": "^5.1.4",
        "whatwg-fetch": "^3.6.2"
    },
    "optionalDependencies": {
        "fsevents": "^2.3.2"
    },
    "pnpm": {
        "overrides": {
            "playwright": "1.45.0",
            "typescript": "~4.9.5"
        },
        "patchedDependencies": {
            "rrweb@2.0.0-alpha.13": "patches/rrweb@2.0.0-alpha.13.patch",
            "heatmap.js@2.0.5": "patches/heatmap.js@2.0.5.patch",
            "dayjs@1.11.11": "patches/dayjs@1.11.11.patch"
        }
    },
    "lint-staged": {
        "*.{json,yaml,yml}": "prettier --write",
        "*.{css,scss}": [
            "stylelint --fix",
            "prettier --write"
        ],
        "cypress/**/*.{js,jsx,mjs,ts,tsx}": [
            "eslint -c .eslintrc.js --fix",
            "prettier --write"
        ],
        "frontend/src/**/*.{js,jsx,mjs,ts,tsx}": [
            "eslint --cache -c .eslintrc.js --fix",
            "prettier --write"
        ],
        "products/**/frontend/**/*.{js,jsx,mjs,ts,tsx}": [
            "eslint --cache -c .eslintrc.js --fix",
            "prettier --write"
        ],
        "common/**/src/**/*.{js,jsx,mjs,ts,tsx}": [
            "eslint --cache -c .eslintrc.js --fix",
            "prettier --write"
        ],
        "common/**/frontend/**/*.{js,jsx,mjs,ts,tsx}": [
            "eslint --cache -c .eslintrc.js --fix",
            "prettier --write"
        ],
        "frontend/*.mjs": [
            "eslint -c .eslintrc.js --fix",
            "prettier --write"
        ],
        "ee/frontend/**/*.{js,jsx,mjs,ts,tsx}": [
            "eslint -c .eslintrc.js --fix",
            "prettier --write"
        ],
        "plugin-server/**/*.{js,jsx,mjs,ts,tsx}": [
            "pnpm --dir plugin-server exec eslint --fix",
            "pnpm --dir plugin-server exec prettier --write"
        ],
        "!(posthog/hogql/grammar/*)*.{py,pyi}": [
            "ruff check --fix",
            "ruff format"
        ]
    },
    "browserslist": {
        "development": [
            "last 2 chrome versions",
            "last 2 firefox versions",
            "last 2 edge versions"
        ],
        "production": [
            "defaults and not op_mini all"
        ]
    },
    "browser": {
        "path": "path-browserify"
    },
    "nx": {}
}<|MERGE_RESOLUTION|>--- conflicted
+++ resolved
@@ -19,13 +19,8 @@
     "scripts": {
         "copy-scripts": "mkdir -p frontend/dist/ && ./bin/copy-posthog-js",
         "test": "pnpm test:unit && pnpm test:visual",
-<<<<<<< HEAD
-        "test:unit": "nx jest:test --testPathPattern=frontend/",
+        "test:unit": "nx jest:test --testPathPattern='(frontend/|products/|common/)'",
         "jest": "nx jest:test",
-=======
-        "test:unit": "jest --testPathPattern='(frontend/|products/|common/)'",
-        "jest": "jest",
->>>>>>> d1ea0d6f
         "test:visual:update": "rm -rf frontend/__snapshots__/__failures__/ && docker compose -f docker-compose.playwright.yml run --rm -it --build playwright pnpm test:visual:update:docker --url http://host.docker.internal:6006",
         "test:visual:update:docker": "NODE_OPTIONS=--max-old-space-size=6144 nx test-storybook -u --browsers chromium webkit --no-index-json",
         "test:visual:debug": "PWDEBUG=1 NODE_OPTIONS=--max-old-space-size=6144 nx test-storybook --browsers chromium webkit --no-index-json",
@@ -57,15 +52,9 @@
         "typegen:write": "kea-typegen write --delete --show-ts-errors",
         "typegen:check": "kea-typegen check",
         "typegen:watch": "kea-typegen watch --delete --show-ts-errors",
-<<<<<<< HEAD
-        "typegen:clean": "find frontend/src -type f -name '*Type.ts' -delete",
+        "typegen:clean": "find frontend/src products common -type f -name '*Type.ts' -delete",
         "storybook": "DEBUG=0 nx serve:storybook -p 6006",
         "build-storybook": "DEBUG=0 nx build:storybook",
-=======
-        "typegen:clean": "find frontend/src products common -type f -name '*Type.ts' -delete",
-        "storybook": "DEBUG=0 storybook dev -p 6006",
-        "build-storybook": "DEBUG=0 storybook build",
->>>>>>> d1ea0d6f
         "dev:migrate:postgres": "export DEBUG=1 && source env/bin/activate && python manage.py migrate",
         "dev:migrate:clickhouse": "export DEBUG=1 && source env/bin/activate && python manage.py migrate_clickhouse",
         "prepare": "husky install",
