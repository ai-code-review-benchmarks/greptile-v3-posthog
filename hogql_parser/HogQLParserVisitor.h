--- conflicted
+++ resolved
@@ -65,13 +65,9 @@
 
     virtual std::any visitSelectStmtWithParens(HogQLParser::SelectStmtWithParensContext *context) = 0;
 
-<<<<<<< HEAD
-    virtual std::any visitSelectUnionStmt(HogQLParser::SelectUnionStmtContext *context) = 0;
-=======
     virtual std::any visitSubsequentSelectSetClause(HogQLParser::SubsequentSelectSetClauseContext *context) = 0;
 
     virtual std::any visitSelectSetStmt(HogQLParser::SelectSetStmtContext *context) = 0;
->>>>>>> 08386e43
 
     virtual std::any visitSelectStmt(HogQLParser::SelectStmtContext *context) = 0;
 
