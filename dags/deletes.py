--- conflicted
+++ resolved
@@ -179,11 +179,7 @@
 
     @property
     def query(self) -> str:
-<<<<<<< HEAD
         return f"SELECT team_id, deletion_type, key, created_at FROM {self.source.qualified_name} WHERE deletion_type IN ({DeletionType.Person}, {DeletionType.Team})"
-=======
-        return f"SELECT team_id, key, created_at FROM {self.source.qualified_name} WHERE deletion_type IN ({DeletionType.Person})"
->>>>>>> bcc624b7
 
     def create(self, client: Client, shards: int, max_execution_time: int, max_memory_usage: int) -> None:
         client.execute(
@@ -292,11 +288,7 @@
     """
     Create a merge tree table in ClickHouse to store pending deletes.
 
-<<<<<<< HEAD
-    Important to note: For person deletions, we only get pending deletions for requests that happened before the oldest person override timestamp.
-=======
     Important to note: we only get pending Person deletions for requests that happened before the oldest person override timestamp. The other type of deletions are not limited by this timestamp.
->>>>>>> bcc624b7
     """
 
     table = PendingDeletesTable(
@@ -331,25 +323,15 @@
     cluster: dagster.ResourceParam[ClickhouseCluster],
     cleanup_delete_assets: bool | None = None,
 ) -> PendingDeletesTable:
-<<<<<<< HEAD
-    """Query postgres using django ORM to get pending person deletions and insert directly into ClickHouse."""
-=======
     """Query postgres using django ORM to get pending deletions and insert directly into ClickHouse."""
->>>>>>> bcc624b7
 
     pending_deletions = AsyncDeletion.objects.all()
 
     if not create_pending_deletions_table.is_reporting:
         pending_deletions = pending_deletions.filter(
-<<<<<<< HEAD
             Q(deletion_type=DeletionType.Person, created_at__lte=create_pending_deletions_table.timestamp)
             | Q(deletion_type=DeletionType.Team),
             delete_verified_at__isnull=True,
-=======
-            deletion_type__in=[DeletionType.Person],
-            delete_verified_at__isnull=True,
-            created_at__lte=create_pending_deletions_table.timestamp,
->>>>>>> bcc624b7
         )
         if create_pending_deletions_table.team_id:
             pending_deletions = pending_deletions.filter(
@@ -402,11 +384,7 @@
 
 @dagster.op
 def create_deletes_dict(
-<<<<<<< HEAD
-    load_pending_person_deletions: PendingDeletesTable,
-=======
     load_pending_deletions: PendingDeletesTable,
->>>>>>> bcc624b7
     config: DeleteConfig,
     cluster: dagster.ResourceParam[ClickhouseCluster],
 ) -> PendingDeletesDictionary:
@@ -518,7 +496,6 @@
     # Mark deletions as verified in Django
     if not create_pending_deletions_table.team_id:
         AsyncDeletion.objects.filter(
-<<<<<<< HEAD
             Q(deletion_type=DeletionType.Person, created_at__lte=create_pending_deletions_table.timestamp)
             | Q(deletion_type=DeletionType.Team),
             delete_verified_at__isnull=True,
@@ -527,15 +504,6 @@
         AsyncDeletion.objects.filter(
             Q(deletion_type=DeletionType.Person, created_at__lte=create_pending_deletions_table.timestamp)
             | Q(deletion_type=DeletionType.Team),
-=======
-            deletion_type__in=[DeletionType.Person],
-            delete_verified_at__isnull=True,
-            created_at__lte=create_pending_deletions_table.timestamp,
-        ).update(delete_verified_at=timezone.now())
-    else:
-        AsyncDeletion.objects.filter(
-            deletion_type__in=[DeletionType.Person],
->>>>>>> bcc624b7
             team_id=create_pending_deletions_table.team_id,
             delete_verified_at__isnull=True,
             created_at__lte=create_pending_deletions_table.timestamp,
@@ -552,11 +520,7 @@
 def deletes_job():
     """Job that handles deletion of events."""
     oldest_override_timestamp = get_oldest_person_override_timestamp()
-<<<<<<< HEAD
-    report_person_table = create_reporting_pending_person_deletions_table()
-=======
     report_deletions_table = create_reporting_pending_deletions_table()
->>>>>>> bcc624b7
     deletions_table = create_pending_deletions_table(oldest_override_timestamp)
     loaded_deletions_table = load_pending_deletions(deletions_table)
     create_deletes_dict_op = create_deletes_dict(loaded_deletions_table)
@@ -564,11 +528,7 @@
     delete_events_mutations = delete_events(load_dict)
     waited_mutation = wait_for_delete_mutations(delete_events_mutations)
     cleaned = cleanup_delete_assets(deletions_table, create_deletes_dict_op, waited_mutation)
-<<<<<<< HEAD
-    load_pending_deletions(report_person_table, cleaned)
-=======
     load_pending_deletions(report_deletions_table, cleaned)
->>>>>>> bcc624b7
 
 
 @dagster.run_status_sensor(
